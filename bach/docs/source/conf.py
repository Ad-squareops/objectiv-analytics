--- conflicted
+++ resolved
@@ -13,31 +13,19 @@
 import os
 import sys
 import inspect
-<<<<<<< HEAD
-sys.path.insert(0, os.path.abspath('.'))
-
-base_path = os.path.dirname(os.path.dirname(os.path.join(os.path.dirname(__file__))))
-paths = [
-    base_path
-]
-print(paths)
-sys.path.extend(paths)
-
-# -- Project information -----------------------------------------------------
-=======
->>>>>>> 312ac067
 
 project = 'Bach'
 copyright = '2021, Objectiv'
 author = 'Objectiv B.V.'
 
-
-#ipython_execlines = [
+sys.path.extend([os.path.dirname(os.path.dirname(os.path.join(os.path.dirname(__file__))))])
+
+# ipython_execlines = [
 #    'sys.path.insert(0, os.path.abspath("../../bach"))',
 #    'import bach',
 #    'import quote_string from expression',
 #    'import sys'
-#]
+# ]
 
 
 doctest_global_setup = '''
@@ -48,15 +36,15 @@
 # extensions coming with Sphinx (named 'sphinx.ext.*') or your custom
 # ones.
 extensions = [
-    'sphinx.ext.autodoc',           # generate summaries based on docstrings
-    'sphinx.ext.autosummary',       # auto generate autodoc directives
+    'sphinx.ext.autodoc',  # generate summaries based on docstrings
+    'sphinx.ext.autosummary',  # auto generate autodoc directives
     # 'sphinx.ext.intersphinx',       # generate links to external sphinx projects
-    'sphinx.ext.linkcode',          # generate [source] links to GH
-    'sphinx.ext.doctest',           # run examples /tests
-    'numpydoc',                     # use numpy style docs
-    #'sphinx.ext.viewcode',
-    #'IPython.sphinxext.ipython_directive',
-    #'IPython.sphinxext.ipython_console_highlighting',
+    'sphinx.ext.linkcode',  # generate [source] links to GH
+    'sphinx.ext.doctest',  # run examples /tests
+    'numpydoc',  # use numpy style docs
+    # 'sphinx.ext.viewcode',
+    # 'IPython.sphinxext.ipython_directive',
+    # 'IPython.sphinxext.ipython_console_highlighting',
     'sphinx_markdown_builder'
 ]
 #
@@ -78,15 +66,13 @@
 autosummary_imported_members = True
 autodoc_typehints = 'description'
 autodoc_typehints_description_target = 'documented'
-autoclass_content='class'
+autoclass_content = 'class'
 # TOTALLY breaks toctree generation autodoc_class_signature = 'separated'
 
 
 # numpydoc
 numpydoc_attributes_as_param_list = False
 numpydoc_show_class_members = False
-
-
 
 # Add any paths that contain templates here, relative to this directory.
 templates_path = ['_templates']
@@ -95,7 +81,6 @@
 # directories to ignore when looking for source files.
 # This pattern also affects html_static_path and html_extra_path.
 exclude_patterns = []
-
 
 # -- Options for HTML output -------------------------------------------------
 
@@ -127,6 +112,7 @@
     "google_analytics_id": ""
 }
 
+
 # Add any paths that contain custom static files (such as style sheets) here,
 # relative to this directory. They are copied after the builtin static files,
 # so a file named "default.css" will overwrite the builtin "default.css".
@@ -138,14 +124,14 @@
 def linkcode_resolve(domain, info):
     if domain != 'py':
         return None
-    
+
     modname = info["module"]
     fullname = info["fullname"]
 
     submod = sys.modules.get(modname)
     if submod is None:
         return None
-    
+
     obj = submod
     for part in fullname.split("."):
         try:
@@ -167,8 +153,9 @@
     else:
         linespec = ""
 
-    filename = fn[len(base_path):]
-    return f"https://github.com/objectiv/objectiv-analytics/blob/main/bach{filename}{linespec}"
+    filename = info['module'].replace('.', '/') + '/' + os.path.basename(fn)
+
+    return f"https://github.com/objectiv/objectiv-analytics/blob/main/bach/{filename}{linespec}"
 
 
 from sphinx.ext.autosummary import Autosummary  # isort:skip
