--- conflicted
+++ resolved
@@ -20,18 +20,8 @@
 clean:
 	rm -rf $(SOURCEDIR)/bach/api-reference/DataFrame/bach.DataFrame.* # not the index
 	rm -rf $(SOURCEDIR)/bach/api-reference/Series/bach.Series.* # not the index
-<<<<<<< HEAD
-	rm -rf $(SOURCEDIR)/bach/api-reference/Series/AbstractDateTime/bach.SeriesAbstractDateTime* # not the index
-	rm -rf $(SOURCEDIR)/bach/api-reference/Series/AbstractNumeric/bach.SeriesAbstractNumeric* # not the index
-	rm -rf $(SOURCEDIR)/bach/api-reference/Series/Boolean/bach.SeriesBoolean* # not the index
-	rm -rf $(SOURCEDIR)/bach/api-reference/Series/Json/bach.SeriesJson* # not the index
-	rm -rf $(SOURCEDIR)/bach/api-reference/Series/Jsonb/bach.SeriesJsonb* # not the index  # TODO: remove in the future
-	rm -rf $(SOURCEDIR)/bach/api-reference/Series/JsonPG/bach.SeriesJsonPG* # not the index
-	rm -rf $(SOURCEDIR)/bach/api-reference/Series/String/bach.SeriesString* # not the index
-=======
 	# Delete all .rst files under $(SOURCEDIR)/bach/api-reference/Series, except for files called index.rst
 	find $(SOURCEDIR)/bach/api-reference/Series/ -type f -name '*.rst' -not -name index.rst -delete
->>>>>>> 7dd91443
 	rm -rf $(SOURCEDIR)/open-model-hub/models/**/modelhub.* # not the index
 	rm -rf $(SOURCEDIR)/open-model-hub/api-reference/**/modelhub.* # not the index
 
