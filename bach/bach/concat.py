<<<<<<< HEAD
from abc import ABC
from dataclasses import dataclass
from typing import Tuple, Dict, Hashable, List, overload, Sequence, Set

from bach.dataframe import DtypeNamePair, DataFrameOrSeries
from bach import DataFrame, const_to_series, Series
=======
import itertools
from collections import defaultdict
from dataclasses import dataclass
from operator import attrgetter
from typing import Tuple, Dict, Hashable, List, Set

from bach.dataframe import DtypeNamePair
from bach import DataFrame, const_to_series, get_series_type_from_dtype, SeriesAbstractNumeric, Series
>>>>>>> b7798f00
from bach.expression import Expression, join_expressions
from bach.sql_model import BachSqlModel, construct_references, get_variable_values_sql, filter_variables
from bach.utils import ResultSeries, get_result_series_dtype_mapping
from sql_models.model import CustomSqlModelBuilder, Materialization


@dataclass
class ConcatOperation(ABC):
    objects: Sequence[DataFrameOrSeries]
    ignore_index: bool = False
    sort: bool = False

    def __call__(self, *args, **kwargs) -> DataFrameOrSeries:
        if not len(self.objects):
            raise ValueError('no objects to concatenate.')

        if len(self.objects) == 1:
            return self.objects[0].copy_override()
        return self._get_concatenated_object()

    def _get_concatenated_object(self) -> DataFrameOrSeries:
        raise NotImplementedError()

    def _get_model(
        self,
        objects: List[DataFrameOrSeries],
        variables: Dict['DtypeNamePair', Hashable],
    ) -> 'ConcatSqlModel':
        raise NotImplementedError()


class DataFrameConcatOperation(ConcatOperation):
    def _get_overridden_objects(self) -> List[DataFrame]:
        dfs: List[DataFrame] = []
        for obj in self.objects:
            if isinstance(obj, Series):
                raise Exception('Cannot concat Series to DataFrame')

            df = obj.copy_override()
            if self.ignore_index:
                df.reset_index(drop=True, inplace=True)

            dfs.append(self._fill_missing_series(df=df).materialize())

        return dfs

    def _fill_missing_series(self, df: DataFrame) -> DataFrame:
        """
        adds non-shared series between current df and resultant concatenated df
        """
        df_cp = df.copy_override()
        new_indexes = self._get_indexes()
        new_data_series = self._get_series()

        all_result_series: Dict[str, ResultSeries] = {**new_indexes, **new_data_series}
        for name, result_series in all_result_series.items():
            if name not in df_cp.all_series:
                df_cp[name] = const_to_series(base=df_cp, value=None, name=name)
                df_cp[name] = df_cp[name].astype(result_series.dtype)
                continue

            if name in df_cp.index:
                df_cp.index[name] = df_cp.index[name].astype(result_series.dtype)
            else:
                df_cp[name] = df_cp[name].astype(result_series.dtype)

        return df_cp

<<<<<<< HEAD
    def _join_series_expressions(self, df: DataFrameOrSeries) -> Expression:
        if isinstance(df, Series):
            return df.expression

=======
    def _join_series_expressions(self, df: DataFrame) -> Expression:
        """
        generates the column expression for df's subquery
        """
>>>>>>> b7798f00
        new_indexes = self._get_indexes()
        new_data_series = self._get_series()

        expressions = []

        all_result_series: Dict[str, ResultSeries] = {**new_indexes, **new_data_series}
        for idx, rc in all_result_series.items():
            if idx not in df.all_series:
                expressions.append(Expression.construct('NULL as {}', Expression.identifier(rc.name)))
            else:
                expressions.append(Expression.construct_expr_as_name(expr=rc.expression, name=rc.name))

        return join_expressions(expressions)

    def _get_indexes(self) -> Dict[str, ResultSeries]:
        """
        gets the indexes of the final concatenated dataframe
        """
        if self.ignore_index:
            return {}

<<<<<<< HEAD
        new_indexes: Dict[str, ResultSeries] = {}
        for df in self.objects:
            if isinstance(df, Series):
                continue

            if not new_indexes:
                new_indexes = {
                    idx: ResultSeries(name=idx, expression=series.expression, dtype=series.dtype)
                    for idx, series in df.index.items()
                }
                continue
=======
        all_indexes = list(itertools.chain.from_iterable(df.index.values() for df in self.dfs))
        merged_indexes = self._get_result_series(all_indexes)
>>>>>>> b7798f00

        # all dataframes should have the same indexes
        for df in self.dfs:
            if set(merged_indexes.keys()) != set(df.index_columns):
                raise ValueError('concatenation with different index levels is not supported yet.')

        return merged_indexes

    def _get_series(self) -> Dict[str, ResultSeries]:
        """
        gets the data series of the final concatenated dataframe
        """
        all_series = list(itertools.chain.from_iterable(df.data.values() for df in self.dfs))
        return self._get_result_series(all_series)

    def _get_result_series(self, series: List[Series]) -> Dict[str, ResultSeries]:
        """
        merges all shared series and defines final dtype
        """

        series_dtypes = defaultdict(set)
        for s in series:
            series_dtypes[s.name].add(s.dtype)

        result_series = {}
        series_names = sorted(series_dtypes) if self.sort else series_dtypes.keys()
        for series_name in series_names:
            final_dtype = 'string'
            if len(series_dtypes[series_name]) == 1:
                final_dtype = series_dtypes[series_name].pop()
            elif all(
                issubclass(get_series_type_from_dtype(dtype), SeriesAbstractNumeric)
                for dtype in series_dtypes[series_name]
            ):
                final_dtype = 'float64'

            result_series[series_name] = ResultSeries(
                name=series_name,
                expression=Expression.identifier(series_name),
                dtype=final_dtype,
            )
<<<<<<< HEAD
            for df in self.objects if isinstance(df, DataFrame)
            for series_name in df.data_columns
        }
        if self.sort:
            return {s: final_series[s] for s in sorted(final_series)}
=======
>>>>>>> b7798f00

        return result_series

    def _get_concatenated_object(self) -> DataFrameOrSeries:
        objects = self._get_overridden_objects()
        new_indexes = self._get_indexes()
        new_data_series = self._get_series()

        main_df: DataFrame = objects[0]
        variables = {}
        savepoints = main_df.savepoints
<<<<<<< HEAD
        for df in objects:
=======
        for df in reversed(dfs):
>>>>>>> b7798f00
            variables.update(df.variables)
            savepoints.merge(df.savepoints)

        return main_df.copy_override(
<<<<<<< HEAD
            engine=main_df.engine,
            base_node=self._get_model(objects, variables),
=======
            base_node=self._get_model(dfs, variables),
>>>>>>> b7798f00
            index_dtypes=get_result_series_dtype_mapping(list(new_indexes.values())),
            series_dtypes=get_result_series_dtype_mapping(list(new_data_series.values())),
            savepoints=savepoints,
            variables=variables,
        )

    def _get_model(
        self,
        objects: Sequence[DataFrameOrSeries],
        variables: Dict['DtypeNamePair', Hashable],
    ) -> 'ConcatSqlModel':
        new_indexes = self._get_indexes()
        new_data_series = self._get_series()

        new_index_names = [rs.name for rs in new_indexes.values()]
        new_data_series_names = [rs.name for rs in new_data_series.values()]

        series_expressions = [self._join_series_expressions(df=df) for df in objects]

        return ConcatSqlModel(
            series_names=tuple(new_index_names + new_data_series_names),
            all_series_expressions=series_expressions,
            all_nodes=[df.base_node for df in objects],
            variables=variables,  # type: ignore
        )


class SeriesConcatOperation(ConcatOperation):
    def _get_overridden_objects(self) -> List[Series]:
        series = []
        for obj in self.objects:
            if isinstance(obj, DataFrame):
                raise Exception('Cannot concat DataFrame to Series')
            series.append(obj)
        return series

    def _get_concatenated_object(self) -> DataFrameOrSeries:
        objects = self._get_overridden_objects()
        main_series: Series = objects[0]
        all_names = []
        dtypes: Set[str] = set()
        for series in objects:
            all_names.append(series.name)
            dtypes.update(series.dtype)

        final_dtype = 'string' if len(dtypes) > 1 else dtypes.pop()
        final_name = '_'.join(all_names)

        return main_series.copy_override(
            engine=main_series.engine,
            base_node=self._get_model(objects, variables={}),
            name=final_name,
            dtype=final_dtype,
        )

    def _get_model(
        self,
        objects: Sequence[DataFrameOrSeries],
        variables: Dict['DtypeNamePair', Hashable],
    ) -> 'ConcatSqlModel':
        series_expressions = [obj.expression for obj in objects]

        return ConcatSqlModel(
            series_names=tuple('concatenated_series'),
            all_series_expressions=series_expressions,
            all_nodes=[series.base_node for series in objects],
            variables=variables,  # type: ignore
        )


class ConcatSqlModel(BachSqlModel):
    def __init__(
        self,
        *,
        series_names: Tuple[str, ...],
        all_series_expressions: List[Expression],
        all_nodes: List[BachSqlModel],
        variables: Dict['DtypeNamePair', Hashable],
    ) -> None:
        name = 'concat_sql'
        base_sql = 'select {serie_expr} from {node}'
        sql = ' union all '.join(
            base_sql.format(serie_expr=col_expr.to_sql(), node=f"{{{{node_{idx}}}}}")
            for idx, col_expr in enumerate(all_series_expressions)
        )

        references = construct_references(
            base_references={f'node_{idx}': node for idx, node in enumerate(all_nodes)},
            expressions=all_series_expressions
        )

        super().__init__(
            model_spec=CustomSqlModelBuilder(sql=sql, name=name),
            placeholders=self._get_placeholders(variables, all_series_expressions),
            references=references,
            materialization=Materialization.CTE,
            materialization_name=None,
            columns=series_names
        )<|MERGE_RESOLUTION|>--- conflicted
+++ resolved
@@ -1,24 +1,31 @@
-<<<<<<< HEAD
 from abc import ABC
-from dataclasses import dataclass
-from typing import Tuple, Dict, Hashable, List, overload, Sequence, Set
-
-from bach.dataframe import DtypeNamePair, DataFrameOrSeries
-from bach import DataFrame, const_to_series, Series
-=======
+from bach.dataframe import DataFrameOrSeries
 import itertools
 from collections import defaultdict
 from dataclasses import dataclass
-from operator import attrgetter
-from typing import Tuple, Dict, Hashable, List, Set
+from typing import Tuple, Dict, Hashable, List, Set, Sequence
 
 from bach.dataframe import DtypeNamePair
 from bach import DataFrame, const_to_series, get_series_type_from_dtype, SeriesAbstractNumeric, Series
->>>>>>> b7798f00
 from bach.expression import Expression, join_expressions
-from bach.sql_model import BachSqlModel, construct_references, get_variable_values_sql, filter_variables
+from bach.sql_model import BachSqlModel, construct_references
 from bach.utils import ResultSeries, get_result_series_dtype_mapping
 from sql_models.model import CustomSqlModelBuilder, Materialization
+
+
+DEFAULT_CONCAT_SERIES_DTYPE = 'string'
+
+
+def get_merged_series_dtype(dtypes: Set[str]) -> str:
+    if len(dtypes) == 1:
+        return dtypes.pop()
+    elif all(
+        issubclass(get_series_type_from_dtype(dtype), SeriesAbstractNumeric)
+        for dtype in dtypes
+    ):
+        return'float64'
+
+    return DEFAULT_CONCAT_SERIES_DTYPE
 
 
 @dataclass
@@ -34,6 +41,49 @@
         if len(self.objects) == 1:
             return self.objects[0].copy_override()
         return self._get_concatenated_object()
+
+    def _get_indexes(self) -> Dict[str, ResultSeries]:
+        """
+        gets the indexes of the final concatenated dataframe
+        """
+        if self.ignore_index:
+            return {}
+
+        all_indexes = list(itertools.chain.from_iterable(obj.index.values() for obj in self.objects))
+        merged_indexes = self._get_result_series(all_indexes)
+
+        # all dataframes should have the same indexes
+        for obj in self.objects:
+            if set(merged_indexes.keys()) != set(obj.index.keys()):
+                raise ValueError('concatenation with different index levels is not supported yet.')
+
+        return merged_indexes
+
+    def _get_series(self) -> Dict[str, ResultSeries]:
+        raise NotImplementedError()
+
+    def _get_result_series(self, series: List[Series]) -> Dict[str, ResultSeries]:
+        """
+        merges all shared series and defines final dtype
+        """
+
+        series_dtypes = defaultdict(set)
+        for s in series:
+            series_dtypes[s.name].add(s.dtype)
+
+        series_names = sorted(series_dtypes) if self.sort else series_dtypes.keys()
+
+        return {
+            series_name: ResultSeries(
+                name=series_name,
+                expression=Expression.identifier(series_name),
+                dtype=get_merged_series_dtype(series_dtypes[series_name]),
+            )
+            for series_name in series_names
+        }
+
+    def _join_series_expressions(self, obj: DataFrameOrSeries) -> Expression:
+        raise NotImplementedError()
 
     def _get_concatenated_object(self) -> DataFrameOrSeries:
         raise NotImplementedError()
@@ -83,17 +133,13 @@
 
         return df_cp
 
-<<<<<<< HEAD
-    def _join_series_expressions(self, df: DataFrameOrSeries) -> Expression:
-        if isinstance(df, Series):
-            return df.expression
-
-=======
-    def _join_series_expressions(self, df: DataFrame) -> Expression:
-        """
-        generates the column expression for df's subquery
-        """
->>>>>>> b7798f00
+    def _join_series_expressions(self, obj: DataFrameOrSeries) -> Expression:
+        """
+        generates the column expression for the object subquery
+        """
+        if isinstance(obj, Series):
+            raise Exception('a dataframe object is expected.')
+
         new_indexes = self._get_indexes()
         new_data_series = self._get_series()
 
@@ -101,87 +147,23 @@
 
         all_result_series: Dict[str, ResultSeries] = {**new_indexes, **new_data_series}
         for idx, rc in all_result_series.items():
-            if idx not in df.all_series:
+            if idx not in obj.all_series:
                 expressions.append(Expression.construct('NULL as {}', Expression.identifier(rc.name)))
             else:
                 expressions.append(Expression.construct_expr_as_name(expr=rc.expression, name=rc.name))
 
         return join_expressions(expressions)
 
-    def _get_indexes(self) -> Dict[str, ResultSeries]:
-        """
-        gets the indexes of the final concatenated dataframe
-        """
-        if self.ignore_index:
-            return {}
-
-<<<<<<< HEAD
-        new_indexes: Dict[str, ResultSeries] = {}
-        for df in self.objects:
-            if isinstance(df, Series):
-                continue
-
-            if not new_indexes:
-                new_indexes = {
-                    idx: ResultSeries(name=idx, expression=series.expression, dtype=series.dtype)
-                    for idx, series in df.index.items()
-                }
-                continue
-=======
-        all_indexes = list(itertools.chain.from_iterable(df.index.values() for df in self.dfs))
-        merged_indexes = self._get_result_series(all_indexes)
->>>>>>> b7798f00
-
-        # all dataframes should have the same indexes
-        for df in self.dfs:
-            if set(merged_indexes.keys()) != set(df.index_columns):
-                raise ValueError('concatenation with different index levels is not supported yet.')
-
-        return merged_indexes
-
     def _get_series(self) -> Dict[str, ResultSeries]:
         """
         gets the data series of the final concatenated dataframe
         """
-        all_series = list(itertools.chain.from_iterable(df.data.values() for df in self.dfs))
+        all_series = list(
+            itertools.chain.from_iterable(
+                df.data.values() for df in self.objects if isinstance(df, DataFrame)
+            )
+        )
         return self._get_result_series(all_series)
-
-    def _get_result_series(self, series: List[Series]) -> Dict[str, ResultSeries]:
-        """
-        merges all shared series and defines final dtype
-        """
-
-        series_dtypes = defaultdict(set)
-        for s in series:
-            series_dtypes[s.name].add(s.dtype)
-
-        result_series = {}
-        series_names = sorted(series_dtypes) if self.sort else series_dtypes.keys()
-        for series_name in series_names:
-            final_dtype = 'string'
-            if len(series_dtypes[series_name]) == 1:
-                final_dtype = series_dtypes[series_name].pop()
-            elif all(
-                issubclass(get_series_type_from_dtype(dtype), SeriesAbstractNumeric)
-                for dtype in series_dtypes[series_name]
-            ):
-                final_dtype = 'float64'
-
-            result_series[series_name] = ResultSeries(
-                name=series_name,
-                expression=Expression.identifier(series_name),
-                dtype=final_dtype,
-            )
-<<<<<<< HEAD
-            for df in self.objects if isinstance(df, DataFrame)
-            for series_name in df.data_columns
-        }
-        if self.sort:
-            return {s: final_series[s] for s in sorted(final_series)}
-=======
->>>>>>> b7798f00
-
-        return result_series
 
     def _get_concatenated_object(self) -> DataFrameOrSeries:
         objects = self._get_overridden_objects()
@@ -191,21 +173,13 @@
         main_df: DataFrame = objects[0]
         variables = {}
         savepoints = main_df.savepoints
-<<<<<<< HEAD
-        for df in objects:
-=======
-        for df in reversed(dfs):
->>>>>>> b7798f00
+
+        for df in reversed(objects):
             variables.update(df.variables)
             savepoints.merge(df.savepoints)
 
         return main_df.copy_override(
-<<<<<<< HEAD
-            engine=main_df.engine,
             base_node=self._get_model(objects, variables),
-=======
-            base_node=self._get_model(dfs, variables),
->>>>>>> b7798f00
             index_dtypes=get_result_series_dtype_mapping(list(new_indexes.values())),
             series_dtypes=get_result_series_dtype_mapping(list(new_data_series.values())),
             savepoints=savepoints,
@@ -223,7 +197,7 @@
         new_index_names = [rs.name for rs in new_indexes.values()]
         new_data_series_names = [rs.name for rs in new_data_series.values()]
 
-        series_expressions = [self._join_series_expressions(df=df) for df in objects]
+        series_expressions = [self._join_series_expressions(df) for df in objects]
 
         return ConcatSqlModel(
             series_names=tuple(new_index_names + new_data_series_names),
@@ -242,23 +216,53 @@
             series.append(obj)
         return series
 
+    def _get_series(self) -> Dict[str, ResultSeries]:
+        """
+        gets the data series of the final concatenated dataframe
+        """
+        all_names = []
+        dtypes: Set[str] = set()
+
+        for series in self.objects:
+            if not isinstance(series, Series):
+                continue
+            all_names.append(series.name)
+            dtypes.add(series.dtype)
+
+        main_series = self.objects[0].copy_override(
+            name='_'.join(all_names),
+            dtype=get_merged_series_dtype(dtypes),
+        )
+        return self._get_result_series([main_series])  # type: ignore
+
+    def _join_series_expressions(self, obj: DataFrameOrSeries) -> Expression:
+        """
+        generates the column expression for the object subquery
+        """
+        if isinstance(obj, DataFrame):
+            raise Exception('a series object is expected.')
+
+        dtype = get_merged_series_dtype({
+            series.dtype for series in self.objects if isinstance(series, Series)
+        })
+        series_expression = obj.astype(dtype).expression
+
+        if self.ignore_index:
+            return series_expression
+
+        index_expressions = [idx.expression for idx in self._get_indexes().values()]
+        return join_expressions(index_expressions + [series_expression])
+
     def _get_concatenated_object(self) -> DataFrameOrSeries:
         objects = self._get_overridden_objects()
         main_series: Series = objects[0]
-        all_names = []
-        dtypes: Set[str] = set()
-        for series in objects:
-            all_names.append(series.name)
-            dtypes.update(series.dtype)
-
-        final_dtype = 'string' if len(dtypes) > 1 else dtypes.pop()
-        final_name = '_'.join(all_names)
+        final_result_series = list(self._get_series().values())[0]
 
         return main_series.copy_override(
-            engine=main_series.engine,
             base_node=self._get_model(objects, variables={}),
-            name=final_name,
-            dtype=final_dtype,
+            name=final_result_series.name,
+            dtype=final_result_series.dtype,
+            index={} if self.ignore_index else main_series.index,
         )
 
     def _get_model(
@@ -266,7 +270,7 @@
         objects: Sequence[DataFrameOrSeries],
         variables: Dict['DtypeNamePair', Hashable],
     ) -> 'ConcatSqlModel':
-        series_expressions = [obj.expression for obj in objects]
+        series_expressions = [self._join_series_expressions(obj) for obj in objects]
 
         return ConcatSqlModel(
             series_names=tuple('concatenated_series'),
