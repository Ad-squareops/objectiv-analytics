--- conflicted
+++ resolved
@@ -78,8 +78,7 @@
     column_name: str
 
     def to_sql(self):
-        t = f'{quote_identifier(self.table_name)}.' if self.table_name else ''
-        return escape_raw_sql(f'{t}{quote_identifier(self.column_name)}')
+        return escape_raw_sql(f'{self.table_name}{self.column_name}')
 
 
 @dataclass(frozen=True)
@@ -90,16 +89,10 @@
         raise ValueError('ColumnReferenceTokens should be resolved first using '
                          'Expression.resolve_column_references')
 
-<<<<<<< HEAD
-    def resolve(self, table_name: Optional[str]) -> TableColumnReferenceToken:
-        return TableColumnReferenceToken(
-            table_name=table_name or '', column_name=self.column_name,
-        )
-=======
-    def resolve(self, dialect: Dialect, table_name: Optional[str]) -> RawToken:
+    def resolve(self, dialect: Dialect, table_name: Optional[str]) -> TableColumnReferenceToken:
         t = f'{quote_identifier(dialect, table_name)}.' if table_name else ''
-        return RawToken(f'{t}{quote_identifier(dialect, self.column_name)}')
->>>>>>> 57ad7bbb
+        col_name = quote_identifier(dialect, self.column_name)
+        return TableColumnReferenceToken(table_name=t, column_name=col_name)
 
 
 @dataclass(frozen=True)
