"""
Copyright 2021 Objectiv B.V.
"""
from abc import ABC, abstractmethod
from copy import copy, deepcopy
from typing import Optional, Dict, Tuple, Union, Type, Any, List, cast, TYPE_CHECKING, Callable, Mapping, \
    TypeVar, Sequence, NamedTuple
from uuid import UUID

import numpy
import pandas
from sqlalchemy.engine import Dialect, Engine

from bach import DataFrame, DataFrameOrSeries, get_series_type_from_dtype

from bach.dataframe import ColumnFunction, dict_name_series_equals
from bach.expression import Expression, NonAtomicExpression, ConstValueExpression, \
    IndependentSubqueryExpression, SingleValueExpression, AggregateFunctionExpression

from bach.sql_model import BachSqlModel

from bach.types import StructuredDtype, Dtype, validate_instance_dtype, DtypeOrAlias,\
    AllSupportedLiteralTypes, value_to_series_type
from bach.utils import (
    validate_node_column_references_in_sorting_expressions, SortColumn, get_sql_column_name
)
from sql_models.constants import NotSet, not_set, DBDialect
from sql_models.model import Materialization
from sql_models.util import is_bigquery, DatabaseNotSupportedException, is_athena, is_postgres

if TYPE_CHECKING:
    from bach.partitioning import GroupBy, Window, WindowFunction
    from bach.series import SeriesBoolean, SeriesInt64, SeriesFloat64

SeriesSubType = TypeVar('SeriesSubType', bound='Series')

WrappedPartition = Union['GroupBy', 'DataFrame']
WrappedWindow = Union['Window', 'DataFrame']


class ToPandasInfo(NamedTuple):
    """
    INTERNAL: Used to encode how to go from raw database result to pandas object, see Series.to_pandas_info.
    """
    dtype: str
    function: Optional[Callable[[Any], Any]]


class Series(ABC):
    """
    Series is an abstract class. An instance of Series represents a column of data. Specific subclasses are
    used to represent specific types of data and enable operations on that data.

    It can be used as a separate object to just deal with a single list of values. There are many standard
    operations on Series available to do operations like add or subtract, to create aggregations like
    :py:meth:`nunique()` or :py:meth:`count()`, or to create new sub-Series, like :py:meth:`unique()`.
    """
    # A series is defined by an expression and a name, and it exists within the scope of the base_node.
    # Its index can be a simple (dict of) Series in case of an already materialised base_node.
    #
    # If group_by has been set, Series.index represents the future index of this Series. The series is now
    # part of the aggregation as defined by the GroupBy and base_node and can only be evaluated as such.
    # If no group_by is set, the expression can be used as is, as is the case for normal column expressions
    # as well as correctly setup window expressions.
    #
    # The rule here: If a series needs a `group_by` to be evaluated, then and only then it should carry that
    # `group_by`. This implies that index Series coming from `GroupBy.index`, do not carry that `group_by`.
    # Only the data Series that actually need the aggregation to happen do.
    #
    # When a Series is used as an index, it should be free from any pending aggregation (and thus group_by
    # should be None, and its index should be {}.
    #
    # * Mostly immutable *
    # The attributes of this class are either immutable, or this class is guaranteed not
    # to modify them and the property accessors always return a copy. One exception tho: `engine` is mutable
    # and is shared with other Series and DataFrames that can change it's state.

    dtype: str = ''
    """
    The dtype of this Series. Must be overridden by subclasses.

    The dtype is used to uniquely identify data of the type that is
    represented by this Series subclass. The dtype must be unique among all Series subclasses.
    """

    dtype_aliases: Tuple[DtypeOrAlias, ...] = tuple()
    """
    INTERNAL: One or more aliases for the dtype.
    For example a SeriesBoolean might have dtype 'bool', and as an alias the string 'boolean' and
    the builtin `bool`. An alias can be used in a similar way as the real dtype, e.g. to cast data to a
    certain type: `x.astype('boolean')` is the same as `x.astype('bool')`.

    Subclasses can override this value to indicate what strings they consider aliases for their dtype.
    """

    supported_db_dtype: Mapping[DBDialect, Optional[str]] = {}
    """
    INTERNAL: Per supported database, the database's data type that can be expressed using this Series type.
    Example: {DBDialect.POSTGRES: 'double precision'} for a float in Postgres

    Subclasses must override this with a mapping containing all databases that they support.
    If subclasses intend to be the default class to handle a certain database type, then they must express
    that in the returned mapping.

    Main use of this field is two fold:
    1. Determining what databases are supported by a Series
    2. When creating a DataFrame from existing data in a database, this field will be used to determine what
        Series to instantiate for a column.
    """

    supported_value_types: Tuple[Type, ...] = tuple()
    """
    INTERNAL: List of python types that can be converted to database values using
    the :meth:`supported_value_to_literal()` and :meth:`supported_literal_to_expression()` methods.

    Subclasses can override this value to indicate what types are supported
    by :meth:`supported_value_to_literal()`.
    """

    supported_source_dtypes: Tuple[str, ...] = tuple()
    """
    INTERNAL: List of dtypes that can be casted into this Series dtype.
    For example a SeriesString can be casted into a SeriesTimestamp. e.g `x.astype('timestamp')`.

    Subclasses can override this value to indicate which dtypes they can handle for casting.
    """

    def __init__(
        self,
        engine: Engine,
        base_node: BachSqlModel,
        index: Dict[str, 'Series'],
        name: str,
        expression: Expression,
        group_by: Optional['GroupBy'],
        instance_dtype: StructuredDtype,
        order_by: Optional[List[SortColumn]] = None,
        **kwargs,
    ) -> None:
        """
        Initialize a new Series object.
        If a Series is associated with a DataFrame. The engine, base_node and index
        should match, as well as group_by (can be None, but then both are). Additionally the name
        should match the name of this Series object in the DataFrame.

        A Series can also become a future aggregation, and thus decoupled from its current
        DataFrame. In that case, the index will be set to the future index. If this Series is
        decoupled from its dataframe, by df['series'] for example, the series will have group_by
        set to the dataframe's groupby, to express that aggregation still has to take place.
        A series in that state can be combined back into a dataframe that has the same aggregation
        set-up (e.g. matching base_node, index and group_by)

        To create a new Series object from scratch there are class helper methods
        from_value(), get_class_instance().
        It is very common to clone a Series with little changes. Use copy_override() for that.

        :param engine: db connection
        :param base_node: sql-model of a select statement that must contain the columns/expressions that
            expression relies on.
        :param index: {} if this Series is part of an index, or a dict with the Series that are
            this Series' index. If this series is part of an aggregation that still needs to take place,
            the index will be a GroupBy instance expressing that future aggregation.
        :param name: name of this Series
        :param expression: Expression that this Series represents
        :param group_by: The requested aggregation for this series.
        :param instance_dtype: dtype of this specific instance. For basic scalar types this should be the
            same value as self.dtype. For structured types (e.g. SeriesDict) this should indicate what the
            structure of the data is.
        :param order_by: Optional list of sort-columns to order the Series by. Columns referenced on sorting
            expressions must be valid for current base node.
        """
        # Series is an abstract class, besides the abstractmethods subclasses must/may override some
        #   properties:
        #   * non-abstract subclasses MUST override some class properties: 'dtype', and 'supported_db_dtype'
        #   * subclasses MAY also override class properties: 'dtype_aliases', and 'supported_value_types'
        # Unfortunately defining these properties as an "abstract-classmethod-property" makes it hard
        # to understand for mypy, sphinx, and python. Therefore, we check here that we are instantiating a
        # proper subclass, instead of just relying on @abstractmethod.
        # related links:
        # https://github.com/python/mypy/issues/8532#issuecomment-600132991
        # https://github.com/python/mypy/issues/11619 https://bugs.python.org/issue45356
        if self.__class__ == Series:
            raise TypeError("Cannot instantiate Series directly. Instantiate a subclass.")
        if self.dtype == '':
            raise NotImplementedError("Non-abstract Series subclasses must override `dtype` class property")
        if self.supported_db_dtype == {}:
            raise NotImplementedError(
                "Non-abstract Series subclasses must override `supported_db_dtype` class property")
        # End of Abstract-class check

        self.assert_engine_dialect_supported(engine)
        if index == {} and group_by and group_by.index != {}:
            # not a completely watertight check, because a group_by on {} is valid.
            raise ValueError(f'Index Series should be free of pending aggregation.')
        if group_by and not dict_name_series_equals(group_by.index, index):
            raise ValueError(f'Series and aggregation index do not match: {group_by.index} != {index}')
        if not group_by and expression.has_aggregate_function:
            raise ValueError('Expression has an aggregation function set, but there is no group_by')
        # Make sure that name can be converted to a valid sql-column name. get_sql_column_name() will
        # raise an exception if the name cannot be converted to a valid sql column name
        get_sql_column_name(dialect=engine.dialect, name=name)

        for value in index.values():
            if value.base_node != base_node:
                raise ValueError(
                    (
                        f'Base_node in `index` should match series. '
                        f'series: {base_node}, {value.name}.base_node: {value.base_node}'
                    )
                )

        if order_by:
            validate_node_column_references_in_sorting_expressions(
                dialect=engine.dialect,
                node=base_node,
                order_by=order_by
            )

        validate_instance_dtype(static_dtype=self.dtype, instance_dtype=instance_dtype)

        self._engine = engine
        self._base_node = base_node
        self._index = copy(index)
        self._name = name
        self._expression = expression
        self._group_by = group_by
        self._instance_dtype = instance_dtype
        self._order_by = order_by or []

    @classmethod
    def supported_literal_to_expression(cls, dialect: Dialect, literal: Expression) -> Expression:
        """
        INTERNAL: Given an expression representing a literal as returned by
        :meth:`supported_value_to_literal()`, this returns an Expression representing the actual value with
        the correct type.

        By default, will generate an expression that will cast the literal to the type defined in
        cls.supported_db_dtype.
        This default behaviour can be overridden by subclasses; When overriding make sure that all values
        returned by :meth:`supported_literal_to_expression()` are supported, including 'NULL'.

        Example for dtype `int64`, with Postgres Dialect (`pgd`):
            supported_value_to_literal(pgd, 123) will return an expression representing '123'
            supported_literal_to_expression(pgd, '123') should then turn that into 'cast(123 to bigint)'
        """
        return Expression.construct(f'cast({{}} as {cls.get_db_dtype(dialect)})', literal)

    @classmethod
    @abstractmethod
    def supported_value_to_literal(
            cls,
            dialect: Dialect,
            value: Any,
            dtype: StructuredDtype
    ) -> Expression:
        """
        INTERNAL: Gives an expression for the sql-literal of the given value.

        Note that this is not always the same as the sql representation of the given value!
        e.g. for the int64 value `123`, the literal we generate on Postgres is `123` (excluding the quotes),
        which is a smallint, not a bigint. We then add the cast to 'bigint', but this function _only_ returns
        the literal not the cast.

        Implementations of this function are responsible for correctly quoting and escaping special
        characters in the given value. Either by using ExpressionTokens that allow unsafe values (e.g.
        StringValueToken), or by making sure that the quoting and escaping is done already on the value
        inside the ExpressionTokens.

        Implementations only need to be able to support the value specified by supported_value_types.

        :param dialect: Database dialect
        :param value: All values of types listed by self.supported_value_types should be supported.
        :param dtype: instance-dtype. For scalar values this should simply be cls.dtype, for structural types
            this should be a dtype that describes the structure of value.
        :return: Expression of a sql-literal for the value
        """
        raise NotImplementedError()

    @classmethod
    @abstractmethod
    def dtype_to_expression(cls, dialect: Dialect, source_dtype: str, expression: Expression) -> Expression:
        """
        INTERNAL: Give the sql expression to convert the given expression, of the given source dtype to the
        dtype of this Series.

        :param dialect: Database dialect
        :param source_dtype: dtype of the expression parameter
        :param expression: expression to cast
        :return: a new expression that casts the given expression to the dialect's db type for the dtype of
        this class
        """
        raise NotImplementedError()

    @property
    def engine(self) -> Engine:
        """
        INTERNAL: Get the engine
        """
        return self._engine

    @property
    def base_node(self) -> BachSqlModel:
        """
        Get this Series' base_node
        """
        return self._base_node

    @property
    def index(self) -> Dict[str, 'Series']:
        """
        Get this Series' index dictionary {name: Series}
        """
        return copy(self._index)

    @property
    def name(self) -> str:
        """
        Get this Series' name
        """
        return self._name

    @property
    def group_by(self) -> Optional['GroupBy']:
        """
        Get this Series' group_by, if any.
        """
        return copy(self._group_by)

    @property
    def order_by(self) -> List[SortColumn]:
        """
        Get the series expressions for sorting this Series.
        """
        return copy(self._order_by)

    @property
    def expression(self) -> Expression:
        """ INTERNAL: Get the expression"""
        return self._expression

    @property
    def instance_dtype(self) -> StructuredDtype:
        """
        Get the instance_dtype. For basic scalar types this should be the same value as self.dtype. For
        structured types (e.g. SeriesDict) this should indicate what the structure of the data is. See the
        class docstring of structured types for more information on the structure.
        """
        return deepcopy(self._instance_dtype)

    @property
    def is_materialized(self) -> bool:
        """
        Return true if this Series is in a materialized state, i.e. all information about the
        Series's values is encoded in self.base_node.

        :returns: True if this Series is in a materialized state, False otherwise
        """
        return self.to_frame().is_materialized

    @classmethod
    def get_class_instance(
        cls: Type[SeriesSubType],
        engine: Engine,
        base_node: BachSqlModel,
        index: Dict[str, 'Series'],
        name: str,
        expression: Expression,
        group_by: Optional['GroupBy'],
        order_by: Optional[List[SortColumn]],
        instance_dtype: StructuredDtype,
        **kwargs
    ) -> SeriesSubType:
        """ INTERNAL: Create an instance of this class. """
        return cls(
            engine=engine,
            base_node=base_node,
            index=index,
            name=name,
            expression=expression,
            group_by=group_by,
            order_by=order_by,
            instance_dtype=instance_dtype,
            **kwargs
        )

    @classmethod
    def get_db_dtype(cls, dialect: Dialect) -> Optional[str]:
        """
        Give the database type used to store values of this Series, for the given database dialect.

        :raises DatabaseNotSupportedException: If the Series subclass doesn't support the database dialect.
        :return: Database type as string, or None if this Series database type is a structural type whose
            exact type depends on the data of the subtypes (e.g. SeriesList will return None on BigQuery,
            as it can handle all ARRAY<*> subtypes)

        .. note::
            Multiple Series types might return the same db_dtype. For example on BigQuery
            :class:`SeriesUuid`, :class:`SeriesJson`, and :class:`SeriesString` will all return 'STRING'.
            As we use the STRING database type to store all of those value types.
        """
        db_dialect = DBDialect.from_dialect(dialect)
        if db_dialect not in cls.supported_db_dtype:
            message_override = f'{cls.__name__} is not supported for database dialect {dialect.name}'
            raise DatabaseNotSupportedException(dialect, message_override=message_override)
        return cls.supported_db_dtype[db_dialect]

    @classmethod
    def value_to_literal(
            cls,
            dialect: Dialect,
            value: Optional[Any],
            dtype: StructuredDtype
    ) -> Expression:
        """
        INTERNAL: Give the literal for the given value.

        This is similar to :meth:`Series.value_to_expression()`, but does not call
        :meth:`Series.supported_literal_to_expression()` on the result. In most cases you'd want to use
        :meth:`Series.value_to_expression()`.

        This function handles three generic cases:
        1. If value is None a simple 'NULL' expression is returned.
        2. If value is not in supported_value_types raises an error.
        3. if dtype is a simple dtype and does not match cls.dtype, raises an error.
        """
        if value is None:
            return Expression.raw('NULL')
        if not isinstance(value, cls.supported_value_types):
            raise TypeError(f'value should be one of {cls.supported_value_types}'
                            f', actual type: {type(value)}')
        if isinstance(dtype, Dtype) and dtype != cls.dtype:
            raise ValueError(f'Dtype "{dtype}" does not match class dtype: {cls.dtype}')

        return cls.supported_value_to_literal(dialect=dialect, value=value, dtype=dtype)

    @classmethod
    def value_to_expression(
            cls,
            dialect: Dialect,
            value: Optional[Any],
            dtype: StructuredDtype
    ) -> ConstValueExpression:
        """
        INTERNAL: Give the expression for the given value.

        Wrapper around the methods :meth:`Series.supported_value_to_literal()` and
        :meth:`Series.supported_literal_to_expression()`, which are implemented in sub-classes.
        This function handles some generic cases that are not handled in the subclasses. Additionally the
        result is wrapped in a ConstValueExpression.

        See :meth:`Series.value_to_literal()` on information on what cases are handled in the wrappers.

        :param dialect: Database dialect
        :param value: value to convert to an expression
        :param dtype: instance-dtype. For scalar values this should simply be cls.dtype, for structural types
            this should be a dtype that describes the structure of value.
        :raises TypeError: if value is not an instance of cls.supported_value_types, and not None
        """
        literal = cls.value_to_literal(dialect=dialect, value=value, dtype=dtype)
        const_expression = cls.supported_literal_to_expression(dialect=dialect, literal=literal)
        return ConstValueExpression(const_expression)

    @classmethod
    def from_value(cls: Type[SeriesSubType],
                   base: DataFrameOrSeries,
                   value: Any,
                   name: str = 'new_series',
                   dtype: Optional[StructuredDtype] = None) -> SeriesSubType:
        """
        Create an instance of this class, that represents a column with the given value.
        The given base Series/DataFrame will be used to set the engine, base_node, and index.

        :param base:    The DataFrame or Series that the internal parameters are taken from
        :param value:   The value that this constant Series will have
        :param name:    The name that it will be known by (only for representation)
        :param dtype:   Optional dtype for structural types. Will default to cls.dtype
        """
        if dtype is None:
            dtype = cls.dtype
        expression = cls.value_to_expression(dialect=base.engine.dialect, value=value, dtype=dtype)
        result = cls.get_class_instance(
            engine=base.engine,
            base_node=base.base_node,
            index=base.index,
            name=name,
            expression=expression,
            group_by=None,
            order_by=[],
            instance_dtype=dtype
        )
        return result

    @classmethod
    def assert_engine_dialect_supported(cls, dialect_engine: Union[Dialect, Engine]) -> None:
        """
        INTERNAL: check that the given dialect/engine is in cls.supported_db_dtype.
        :raises DatabaseNotSupportedException: if dialect/engine is not supported.
        """
        if isinstance(dialect_engine, Engine):
            db_dialect = DBDialect.from_engine(dialect_engine)
        else:
            db_dialect = DBDialect.from_dialect(dialect_engine)
        if db_dialect not in cls.supported_db_dtype:
            message_override = f'{cls.__name__} is not supported for database dialect {dialect_engine.name}'
            raise DatabaseNotSupportedException(dialect_engine, message_override=message_override)

    def copy(self: SeriesSubType) -> SeriesSubType:
        """
        Return a copy of this Series.

        As this series only represents data in the backing SQL store, and does not contain any data,
        this is a metadata copy only, no actual data is duplicated and changes to the underlying data
        will represented in both copy and original.
        Changes to index, sorting, grouping etc. on the copy will not affect the original.

        If you want to create a snapshot of the data, have a look at :py:meth:`bach.DataFrame.get_sample()`

        :returns: a copy of the series
        """
        return self.copy_override()

    def copy_override(
        self: SeriesSubType,
        *,
        engine: Optional[Engine] = None,
        base_node: Optional[BachSqlModel] = None,
        index: Optional[Dict[str, 'Series']] = None,
        name: Optional[str] = None,
        expression: Optional['Expression'] = None,
        group_by: Optional[Union['GroupBy', NotSet]] = not_set,
        instance_dtype: Optional[StructuredDtype] = None,
        order_by: Optional[Union[List[SortColumn]]] = None,
        **kwargs
    ) -> SeriesSubType:
        """
        INTERNAL: Copy this instance into a new one, with the given overrides
        """
        return self.__class__(
            engine=self._engine if engine is None else engine,
            base_node=self._base_node if base_node is None else base_node,
            index=self._index if index is None else index,
            name=self._name if name is None else name,
            expression=self._expression if expression is None else expression,
            group_by=self._group_by if group_by is not_set else group_by,
            instance_dtype=self.instance_dtype if instance_dtype is None else instance_dtype,
            order_by=self.order_by if order_by is None else order_by,
            **kwargs
        )

    def copy_override_dtype(
        self,
        dtype: Optional[str],
        *,
        instance_dtype: Optional[StructuredDtype] = None
    ) -> 'Series':
        """
        INTERNAL: create an instance of the Series subtype with the given dtype, and copy
        all values from self into that instance.
        """
        klass: Type['Series'] = get_series_type_from_dtype(self.dtype if dtype is None else dtype)
        return self.copy_override_type(klass, instance_dtype=instance_dtype)

    def copy_override_type(
        self,
        series_type: Type[SeriesSubType],
        *,
        instance_dtype: Optional[StructuredDtype] = None,
        **kwargs
    ) -> SeriesSubType:
        """
        INTERNAL: create an instance of the given Series subtype, copy all values from self.
        """
        instance_dtype = series_type.dtype if instance_dtype is None else instance_dtype
        return series_type(
            engine=self._engine,
            base_node=self._base_node,
            index=self._index,
            name=self._name,
            expression=self._expression,
            group_by=self._group_by,
            instance_dtype=instance_dtype,
            order_by=self.order_by,
            **kwargs,
        )

    def to_pandas_info(self) -> Optional['ToPandasInfo']:
        """
        INTERNAL: Optional information on how to map query-results to pandas types.
        Subclasses can override this function as needed. By default, this returns None.

        ToPandasInfo defines both the pandas-dtype of the data, and an optional function to apply to query
        results. If defined for a given DBDialect, we use this information in :meth:`DataFrame.to_pandas()`,
        by setting the dtype and applying the function to columns of the resulting pandas DataFrame.

        Example usage: UUIDs in BigQuery are represented as strings, we convert these strings to UUID
        objects in to_pandas().
        """
        return None

    def unstack(
        self,
        level: Union[int, str] = -1,
        fill_value: Optional[Union[int, float, str, UUID]] = None,
        aggregation: str = 'max',
    ) -> 'DataFrame':
        """
        Pivot a level of the index labels.

        Returns a(n unsorted) DataFrame with the values of the unstacked index as columns. In case of
        duplicate index values that are unstacked, `aggregation` is used to aggregate the values.

        Series' index should be of at least two levels to unstack.

        :param level: selects the level of the index that is unstacked.
        :param fill_value: replace missing values resulting from unstacking. Should be of same type as the
            series that is unstacked.
        :param aggregation: method of aggregation, in case of duplicate index values. Supports all aggregation
            methods that :py:meth:`aggregate` supports.

        :returns: DataFrame

        .. note::
            This function queries the database.
        """
        result = self.to_frame().unstack(level, fill_value, aggregation)
        return result.rename(columns={col: col.replace(f'__{self.name}', '') for col in result.data_columns})

    def get_column_expression(self, table_alias: Optional[str] = None) -> Expression:
        """ INTERNAL: Get the column expression for this Series """
        expression = self.expression.resolve_column_references(self.engine.dialect, table_alias)
        dialect = self.engine.dialect
        return Expression.construct_expr_as_sql_name(dialect=dialect, expr=expression, name=self.name)

    def _get_supported(
        self,
        operation_name: str,
        supported_dtypes: Tuple[str, ...],
        other: 'Series'
    ) -> Tuple['Series', 'Series']:
        """
        Check whether `other` is supported for this operation, and if not, possibly do something
        about it by using subquery / materialization / aligning base nodes using a merge.

        :returns: the (modified) series and (modified) other.
        """
        if not (other.expression.is_constant or other.expression.is_independent_subquery):
            # we should maybe create a subquery
            if self.base_node != other.base_node or self.group_by != other.group_by:
                if other.expression.is_single_value:
                    other = self.as_independent_subquery(other)
                else:
                    return self.__set_item_with_merge(other)

        if other.dtype.lower() not in supported_dtypes:
            raise TypeError(f'{operation_name} not supported between {self.dtype} and {other.dtype}.')
        return self, other

    def __set_item_with_merge(self, other: 'Series') -> Tuple['Series', 'Series']:
        """
        Aligns caller series and other series base nodes by using a merge based on their indexes.
        If caller's base node makes reference to the other's base node, caller's node should be
        updated in order to include other's column reference.

        :returns: the (modified) series and (modified) other.

        .. note::
            If both caller and other series have the same name, (modified) other will be renamed as:
            `f"{other.name}__other"`.

            If other series has the same name as any one of caller's index series,
            (modified) other will be renamed as:
            `f"{other.name}__data_column"`.
        """
        if not self.index or not other.index:
            raise ValueError('both series must have at least one index level')

        if any(
            caller_idx.dtype != other_idx.dtype
            for caller_idx, other_idx in zip(self.index.values(), other.index.values())
        ):
            raise ValueError('dtypes of indexes to be merged should be the same')

        from bach.merge import MergeSqlModel, revert_merge

        update_column_references = (
            isinstance(self.base_node, MergeSqlModel)
            and other.base_node in self.base_node.references.values()
        )
        if not update_column_references:
            left = self.to_frame()
            right = other.to_frame()
        else:
            # other's base node is already referenced on the caller's base node
            # revert the merge from previous __set_item_with_merge and include other
            # this way we can reference all needed columns for the operation
            left, right = revert_merge(self.to_frame())
            if left.base_node == other.base_node:
                left[other.name] = other.copy_override(index=left.index)
            else:
                right[other.name] = other.copy_override(index=right.index)

        # rename conflicted right data columns with left index names, and align left <> right indexes
        right = right.materialize() if right.group_by else right
        right = right.rename(
            columns={col: f'{col}__data_column' for col in right.data_columns if col in self.index}
        )
        # TODO: replace this with right.rename(index={...})
        aligned_right_indexes = [
            right_idx.copy_override(name=left_idx.name)
            for left_idx, right_idx in zip(left.index.values(), right.index.values())
        ]
        right = right.set_index(aligned_right_indexes, drop=True)

        df = left.merge(right, on=list(right.index.keys()), how='outer', suffixes=('', '__other'))

        mod_other_name = other.name
        if (
            (other.base_node == right.base_node or not update_column_references)
            and set(df.all_series) & {f'{other.name}__other', f'{other.name}__data_column'}
        ):
            post_fix = '__other' if other.name not in self.index else '__data_column'
            mod_other_name = f'{other.name}{post_fix}'

        if not update_column_references:
            caller_series = df.all_series[self.name]
            other_series = df.all_series[mod_other_name]
            return caller_series, other_series

        caller_index = {
            idx_name: idx.copy_override(base_node=df.base_node)
            for idx_name, idx in self.index.items()
        }
        if (
            other.base_node == left.base_node
            and not set(self.base_node.series_names) >= {other.name, f'{other.name}__other'}
            and f'{other.name}__other' in df.all_series
        ):
            # column was referenced before from right node
            # check if other.name has conflict with other referenced columns
            # example: left.a + right.b - left.b
            # first expression = a + b
            # incorrect second expression = a + b - b
            # correct second expression = a + b__other - b
            caller_expr = self.expression.replace_column_references(other.name, f'{other.name}__other')
            caller_series = self.copy_override(
                base_node=df.base_node,
                expression=caller_expr,
                index=caller_index,
            )
        else:
            # just update base node
            caller_series = self.copy_override(
                base_node=df.base_node, index=caller_index,
            )
        other_series = df.all_series[mod_other_name]
        return caller_series, other_series

    def to_pandas(self, limit: Union[int, slice] = None) -> pandas.Series:
        """
        Get the data from this series as a pandas.Series
        :param limit: The limit to apply, either as a max amount of rows or a slice.
        """
        return self.to_frame().to_pandas(limit=limit)[self.name]

    def head(self, n: int = 5) -> pandas.Series:
        """
        Get the first n rows from this Series as a pandas.Series.
        :param n: The amount of rows to return.

        .. note::
            This function queries the database.
        """
        return self.to_pandas(limit=n)

    @property
    def value(self) -> Any:
        """
        Retrieve the actual single value of this series. If it's not sure that there is only one value,
        a ValueError is raised. In that case use Series.values[0] to retrieve the value.

        .. note::
            This function queries the database.
        """
        if not self.expression.is_single_value:
            raise ValueError('value accessor only supported for single value expressions. '
                             'Use .values instead')
        return self.to_numpy()[0]

    @property
    def array(self) -> pandas.core.arrays.ExtensionArray:
        """
        .array property accessor akin pandas.Series.array

        .. note::
            This function queries the database.
        """
        return self.to_pandas().array

    def to_numpy(self) -> numpy.ndarray:
        """
        Return a Numpy representation of the Series akin :py:attr:`pandas.Series.to_numpy`

        :returns: Returns the values of the Series as numpy.ndarray.

        .. note::
            This function queries the database.
        """
        return self.to_pandas().to_numpy()

    def materialize(
            self,
            node_name: str = 'manual_materialize',
            limit: Optional[Union[int, slice]] = None,
            distinct: bool = False,
            materialization: Union[Materialization, str] = Materialization.CTE
    ) -> 'Series':
        """
        Create a copy of this Series with as base_node the current Series's state.

        This effectively adds a node to the underlying SqlModel graph. Generally adding nodes increases
        the size of the generated SQL query. But this can be useful if the current Series contains
        expressions that you want to evaluate before further expressions are build on top of them. This might
        make sense for very large expressions, or for non-deterministic expressions (e.g. see
        :py:meth:`SeriesUuid.random`). Additionally, materializing as a temporary table can
        improve performance in some instances.

        Note this function does NOT query the database or materializes any data in the database. It merely
        changes the underlying SqlModel graph, which gets executed by data transfer functions (e.g.
        :meth:`to_pandas()`)

        :param node_name: The name of the node that's going to be created
        :param limit: The limit (slice, int) to apply.
        :param distinct: Apply distinct statement if ``distinct=True``
        :param materialization: Set the materialization of the SqlModel in the graph. Only
            Materialization.CTE / 'cte' and Materialization.TEMP_TABLE / 'temp_table' are supported.
        :returns: Series with the current Series's state as base_node

        .. note::
            Calling materialize() resets the order of the series. Call :py:meth:`sort_values()` again on
            the result if order is important.

            Argument inplace should be always False.
        """
        result = self.to_frame().materialize(node_name=node_name, limit=limit, distinct=distinct,
                                             inplace=False, materialization=materialization)
        return result.all_series[self.name]

    def reset_index(
        self,
        level: Optional[Union[str, Sequence[str]]] = None,
        drop: bool = False,
    ) -> DataFrameOrSeries:
        """
        Drops the current index.

        :param level: Removes given levels from index. Removes all levels by default
        :param drop: if False, the dropped index is added to the data columns of the DataFrame. If True it
            is removed.
        :returns: Series or DataFrame with the index dropped.
        """

        result = self.to_frame().reset_index(level, drop)

        if drop:
            return result.all_series[self.name]

        return result

    def sort_values(self: SeriesSubType, *, ascending: bool = True) -> SeriesSubType:
        """
        Sort this Series by its values.
        Returns a new instance and does not actually modify the instance it is called on.

        :param ascending: Whether to sort ascending (True) or descending (False)
        """
        return self.sort_by_series(by=[self.copy()], ascending=ascending)

    def sort_by_series(
        self: SeriesSubType, by: List['Series'], *, ascending: Union[bool, List[bool]] = True,
    ) -> SeriesSubType:
        """
        Sort this Series by other Series that have the same base node as this Series.
        Returns a new instance and does not actually modify the instance it is called on.

        :param by:  list of Series to sort by.
        :param ascending: Whether to sort ascending (True) or descending (False)
        """
        if any(series.base_node != self.base_node for series in by):
            raise ValueError('All series provided as keys must have the same base_node as caller.')

        if isinstance(ascending, bool):
            ascending = [ascending] * len(by)
        if len(by) != len(ascending):
            raise ValueError(f'Length of ascending ({len(ascending)}) != length of by ({len(by)})')

        order_by = [
            SortColumn(expression=series.expression, asc=asc)
            for series, asc in zip(by, ascending)
        ]
        return self.copy_override(order_by=order_by)

    def sort_index(self: SeriesSubType, *, ascending: Union[List[bool], bool] = True) -> SeriesSubType:
        """
        Sort this Series by its index.
        Returns a new instance and does not modify the instance it is called on.

        :param ascending: either a bool indicating whether to sort ascending or descending, or a list of
            bools indicating ascending/descending for each of the index levels/columns.

        """
        if isinstance(ascending, list):
            if len(ascending) != len(self.index):
                raise ValueError(f'Length of ascending ({len(ascending)}) should match '
                                 f'index levels ({len(self.index)}).')
            ascending_list = ascending
        else:
            ascending_list = [ascending] * len(self.index)
        if not all(isinstance(asc, bool) for asc in ascending_list):
            raise ValueError('Parameter ascending should be a bool or a list of bools')

        return self.sort_by_series(
            by=list(self.index.values()), ascending=ascending_list,
        )

    def view_sql(self) -> str:
        return self.to_frame().view_sql()

    def to_frame(self) -> DataFrame:
        """
        Create a DataFrame with the index and data from this Series.

        The DataFrame returned has the grouping and sorting also set like this Series had.
        """
        from bach.savepoints import Savepoints
        return DataFrame(
            engine=self._engine,
            base_node=self._base_node,
            index=self._index,
            series={self._name: self},
            group_by=self._group_by,
            order_by=self.order_by,
            savepoints=Savepoints(),
            variables={}
        )

    @staticmethod
    def as_independent_subquery(series: 'Series', operation: str = None, dtype: str = None) -> 'Series':
        """
        INTERNAL: Get a series representing an independent subquery, created by materializing the series
        given and crafting a subquery expression from it, possibly adding the given operation.

        .. note::
            This will maintain Expression.is_single_value status
        """
        # This will give us a dataframe that contains our series as a materialized column in the base_node
        if series.expression.has_multi_level_expressions:
            raise NotImplementedError(
                'Series with multiple level expressions cannot be used as independent subquery.'
            )

        if series.expression.is_independent_subquery:
            expr = series.expression
        else:
            df = series.to_frame()
            if df.group_by:
                df = series.to_frame().materialize('independent_subquery_w_groupby')
            expr = IndependentSubqueryExpression.construct('(SELECT {} FROM {})',
                                                           df[series.name].get_column_expression(),
                                                           Expression.model_reference(df.base_node))

        if operation:
            expr = IndependentSubqueryExpression.construct(f'{operation} {{}}', expr)

        if series.expression.is_single_value and not expr.is_single_value:
            # The expression is lost when materializing
            expr = SingleValueExpression(expr)

        s = series\
            .copy_override_dtype(dtype=dtype)\
            .copy_override(expression=expr, index={}, group_by=None)
        return s

    def exists(self) -> 'SeriesBoolean':
        """
        Boolean operation that returns True if there are one or more values in this Series
        """
        s = Series.as_independent_subquery(self, 'exists', dtype='bool')
        return cast('SeriesBoolean', s.copy_override(expression=SingleValueExpression(s.expression)))

    def any_value(self) -> 'Series':
        """
        For every row in this Series, do multiple evaluations where _any_ sub-evaluation should be True

        Example: a > b.any() evaluates to True is a > b for any value of b.
        """
        return Series.as_independent_subquery(self, 'any')

    def all_values(self) -> 'Series':
        """
        For every row in this Series, do multiple evaluations where _all_ sub-evaluations should be True

        Example: a > b.all() evaluates to True is a > b for all values of b.
        """
        return Series.as_independent_subquery(self, 'all')

    def isin(self, other: 'Series') -> 'SeriesBoolean':
        """
        Evaluate for every row in this series whether the value is contained in other

        Example: a.isin(b) evaluates to True for a specific row if a > b for all values of b.
        """
        in_expr = Expression.construct('{} {}', self, Series.as_independent_subquery(other, 'in'))
        from bach import SeriesBoolean
        return self.copy_override_type(SeriesBoolean).copy_override(expression=in_expr)

    def astype(self, dtype: Union[str, Type]) -> 'Series':
        """
        Convert this Series to another type.

        A Series will be returned with the correct type set, if the conversion is available. An appropriate
        Exception will be raised if impossible to convert.
        :param dtype: dtype or a dtype alias
        """
        if dtype == self.dtype or dtype in self.dtype_aliases:
            return self
        series_type = get_series_type_from_dtype(dtype)
        expression = series_type.dtype_to_expression(
            dialect=self.engine.dialect,
            source_dtype=self.dtype,
            expression=self.expression
        )
        new_dtype = series_type.dtype
        return self.copy_override_dtype(dtype=new_dtype).copy_override(expression=expression)

    def equals(self, other: Any, recursion: Optional[str] = None) -> bool:
        """
        INTERNAL: Checks whether other is the same as self. This implements the check that would normally be
        implemented in __eq__, but we already use that method for other purposes.
        This strictly checks that other is the same type as self. If other is a subclass this will return
        False.
        """
        if not isinstance(other, self.__class__) or not isinstance(self, other.__class__):
            return False
        return (
                dict_name_series_equals(self.index, other.index) and
                self.engine == other.engine and
                self.base_node == other.base_node and
                self.name == other.name and
                self.expression == other.expression and
                # avoid loops here.
                (recursion == 'GroupBy' or self.group_by == other.group_by) and
                self.order_by == other.order_by and
                self.instance_dtype == other.instance_dtype
        )

    def __getitem__(self: SeriesSubType, key: Union[Any, slice]) -> SeriesSubType:
        """
        Get a single value from the series. This is not returning the value,
        use the .value accessor for that instead.

        :note: When slicing, the caller is responsible for the order of the sliced Series as data returned
            can be ordered non-deterministically.
        """
        frame = self.to_frame()
        if isinstance(key, slice):
            if self.expression.is_single_value:
                raise ValueError('Slicing on single value expressions is not supported.')
            return cast(SeriesSubType, frame[key][self.name])

        if len(self.index) == 0:
            raise Exception('Not supported on Series without index. '
                            'Use .values[index] instead.')
        if len(self.index) > 1:
            raise NotImplementedError('Index only implemented for simple indexes. '
                                      'Use .values[index] instead')

        # Apply Boolean selection on index == key, help mypy a bit
        frame = cast(DataFrame, frame[list(frame.index.values())[0] == key])
        # limit to 1 row, will make all series SingleValueExpression, and get that series.
        return cast(SeriesSubType, frame[:1][self.name])

    def isnull(self) -> 'SeriesBoolean':
        """
        Evaluate for every row in this series whether the value is missing or NULL.

        .. note::
            Only NULL values in the Series in the underlying sql table will return True. numpy.nan is not
            checked for.

        See Also
        --------
        notnull
        """
        expression_str = f'{{}} is null'
        expression = NonAtomicExpression.construct(
            expression_str,
            self
        )
        from bach import SeriesBoolean
        return self.copy_override_type(SeriesBoolean).copy_override(expression=expression)

    def notnull(self) -> 'SeriesBoolean':
        """
        Evaluate for every row in this series whether the value is not missing or NULL.

        .. note::
          Only NULL values in the Series in the underlying sql table will return True. numpy.nan is not
          checked for.

        See Also
        --------
        isnull
        """
        expression_str = f'{{}} is not null'
        expression = NonAtomicExpression.construct(
            expression_str,
            self
        )
        from bach import SeriesBoolean
        return self.copy_override_type(SeriesBoolean).copy_override(expression=expression)

    def fillna(self: SeriesSubType, other: AllSupportedLiteralTypes) -> SeriesSubType:
        """
        Fill any NULL value with the given constant or other compatible Series

        In case a Series is given, the value from the same row is used to fill.

        :param other: The value to replace the NULL values with. Should be a supported
            type by the series, or a TypeError is raised. Can also be another Series

        .. note::
            Pandas replaces numpy.nan values, we can only replace NULL.

        .. note::
            You can replace None with None, have fun, forever!
        """
        return cast(
            SeriesSubType,
            self._binary_operation(
                other=other,
                operation='fillna',
                fmt_str='COALESCE({}, {})',
                other_dtypes=tuple([self.dtype]),
            )
        )

    def _binary_operation(
        self,
        other: Union[AllSupportedLiteralTypes, 'Series'],
        operation: str,
        fmt_str: str,
        other_dtypes: Tuple[str, ...] = (),
        dtype: Optional[Union[str, Mapping[str, Optional[str]]]] = None,
        strict_other_dtypes: Tuple[str, ...] = ()
    ) -> 'Series':
        """
        The standard way to perform a binary operation

        :param self: SeriesSubType: the left hand side expression (lhs) in the operation
        :param other: The right hand side expression (rhs) in the operation
        :param operation: A user-readable representation of the operation
        :param fmt_str: An Expression.construct format string, accepting lhs and rhs as the only parameters,
            in that order.
        :param other_dtypes: The acceptable dtypes for the rhs expression. There will be
            an explicit cast/astype to lhs; we accept the type as rhs for this operation. If the DB
            does not know what to do with the types in the operation, explicit type conversions can be done
            using the `strict_other_dtypes` parameter.
        :param dtype: The new dtype for the Series that results from this operation. Leave None for same
            as lhs, pass a string with the new explicit dtype, or pass a dict that maps rhs.dtype to the
            resulting dtype. If the dict does not contain the rhs.dtype, None is assumed, using the lhs
            dtype.
        :param strict_other_dtypes: list of dtypes that are accepted directly into the rhs, all other ones
            (from `other_dtypes`) will be cast to lhs.dtype before the operation. Defaults to
            `other_dtypes` if none given.
        """
        if len(other_dtypes) == 0:
            raise NotImplementedError(f'binary operation {operation} not supported '
                                      f'for {self.__class__} and {other.__class__}')

        if len(strict_other_dtypes) == 0:
            strict_other_dtypes = other_dtypes

        other = value_to_series(base=self, value=other)
        self_modified, other = self._get_supported(operation, other_dtypes, other)

        if other.dtype not in strict_other_dtypes:
            other = other.astype(self_modified.dtype)

        expression = NonAtomicExpression.construct(fmt_str, self_modified, other)

        new_dtype: Optional[str]
        if dtype is None or isinstance(dtype, str):
            new_dtype = dtype
        else:  # dtype is Mapping[str, Optional[str]]
            if other.dtype not in dtype:
                new_dtype = None
            else:
                new_dtype = dtype[other.dtype]

        return self_modified.copy_override_dtype(dtype=new_dtype).copy_override(expression=expression)

    def _arithmetic_operation(
        self,
        other: Union[AllSupportedLiteralTypes, 'Series'],
        operation: str,
        fmt_str: str,
        other_dtypes: Tuple[str, ...] = (),
        dtype: Optional[Union[str, Mapping[str, Optional[str]]]] = None
    ) -> 'Series':
        """
        implement this in a subclass to have boilerplate support for all arithmetic functions
        defined below, but also call this method from specific arithmetic operation implementations
        without implementing it to get nice error messages in yield.

        :see: _binary_operation() for parameters
        """
        if len(other_dtypes) == 0:
            raise TypeError(f'arithmetic operation {operation} not supported for '
                            f'{self.__class__} and {other.__class__}')
        return self._binary_operation(other, operation, fmt_str, other_dtypes, dtype)

    def __add__(self, other: Union[AllSupportedLiteralTypes, 'Series']) -> 'Series':
        return self._arithmetic_operation(other, 'add', '{} + {}')

    def __sub__(self, other: Union[AllSupportedLiteralTypes, 'Series']) -> 'Series':
        return self._arithmetic_operation(other, 'sub', '{} - {}')

    def __truediv__(self, other: Union[AllSupportedLiteralTypes, 'Series']) -> 'Series':
        """ This case is not generically okay. subclasses should check that"""
        return self._arithmetic_operation(other, 'div', '{} / {}')

    def __floordiv__(self, other: Union[AllSupportedLiteralTypes, 'Series']) -> 'Series':
        result = self._arithmetic_operation(other, 'floordiv', 'floor({} / {})', dtype='int64')
        if is_athena(self.engine):
            # need to explicitly cast result from floor function, as it is still type double
            from bach.series import SeriesInt64
            result = result.copy_override(
                expression=SeriesInt64.dtype_to_expression(
                    self.engine.dialect, source_dtype='float64', expression=result.expression,
                )
            )
        return result

    def __mul__(self, other: Union[AllSupportedLiteralTypes, 'Series']) -> 'Series':
        return self._arithmetic_operation(other, 'mul', '{} * {}')

    def __mod__(self, other: Union[AllSupportedLiteralTypes, 'Series']) -> 'Series':
        # PG is picky in data types, so we solve it like this.
        # dividend - floor(dividend / divisor) * divisor';
        return self - self // other * other

    def __pow__(
        self,
        other: 'Series',
        modulo: Optional[Union[AllSupportedLiteralTypes, 'Series']] = None,
    ) -> 'Series':
        if modulo is not None:
            return (self.__pow__(other, None)).__mod__(modulo)
        return self._arithmetic_operation(other, 'pow', 'POWER({}, {})')

    def __lshift__(self, other: Union[AllSupportedLiteralTypes, 'Series']) -> 'Series':
        raise NotImplementedError()

    def __rshift__(self, other: Union[AllSupportedLiteralTypes, 'Series']) -> 'Series':
        raise NotImplementedError()

    # Boolean operations
    def __invert__(self) -> 'Series':
        raise NotImplementedError()

    def __and__(self, other) -> 'Series':
        raise NotImplementedError()

    def __xor__(self, other) -> 'Series':
        raise NotImplementedError()

    def __or__(self, other) -> 'Series':
        raise NotImplementedError()

    # Comparator operations
    def _comparator_operation(
        self,
        other: Union['Series', AllSupportedLiteralTypes],
        comparator: str,
        other_dtypes: Tuple[str, ...] = (),
        strict_other_dtypes: Tuple[str, ...] = (),
    ) -> 'SeriesBoolean':
        if len(other_dtypes) == 0:
            raise TypeError(f'comparator {comparator} not supported for '
                            f'{self.__class__} and {other.__class__}')
        return cast('SeriesBoolean', self._binary_operation(
            other=other, operation=f"comparator '{comparator}'",
            fmt_str=f'{{}} {comparator} {{}}',
            other_dtypes=other_dtypes, dtype='bool', strict_other_dtypes=strict_other_dtypes
        ))

    def __ne__(self, other: Union['Series', AllSupportedLiteralTypes]) -> 'SeriesBoolean':   # type: ignore
        return self._comparator_operation(other, "<>")

    def __eq__(self, other: Union['Series', AllSupportedLiteralTypes]) -> 'SeriesBoolean':   # type: ignore
        return self._comparator_operation(other, "=")

    def __lt__(self, other: Union['Series', AllSupportedLiteralTypes]) -> 'SeriesBoolean':
        return self._comparator_operation(other, "<")

    def __le__(self, other: Union['Series', AllSupportedLiteralTypes]) -> 'SeriesBoolean':
        return self._comparator_operation(other, "<=")

    def __ge__(self, other: Union['Series', AllSupportedLiteralTypes]) -> 'SeriesBoolean':
        return self._comparator_operation(other, ">=")

    def __gt__(self, other: Union['Series', AllSupportedLiteralTypes]) -> 'SeriesBoolean':
        return self._comparator_operation(other, ">")

    def apply_func(self, func: ColumnFunction, *args, **kwargs) -> List['Series']:
        """
        Apply the given functions to this Series.
        If multiple are given, a list of multiple new series will be returned.

        :param func: the function to look for on all series, either as a str, or callable,
                    or a list of such
        :param args: Positional arguments to pass through to the aggregation function
        :param kwargs: Keyword arguments to pass through to the aggregation function

        .. warning::
            You should probably not use this method directly.
        """
        if self.expression.has_multi_level_expressions:
            raise NotImplementedError('cannot apply functions to a series with multiple levels.')

        if isinstance(func, str) or callable(func):
            func = [func]
        if not isinstance(func, list):
            raise TypeError(f'Unsupported type for func: {type(func)}')
        if len(func) == 0:
            raise Exception('Nothing to do.')

        series = {}
        for fn in func:
            if isinstance(fn, str):
                series_name = f'{self.name}_{fn}'
                fn = cast(Callable, getattr(self, fn))
            elif callable(fn):
                series_name = f'{self._name}_{fn.__name__}'
            else:
                raise ValueError("func {fn} is not callable")

            # If the method is bound yet (__self__ set), we need to use the unbound function
            # to make sure call the method on the right series
            if hasattr(fn, '__self__'):
                fn = cast(Callable, fn.__func__)  # type: ignore[attr-defined]

            fn_applied_series = fn(self, *args, **kwargs)
            if series_name in series:
                raise ValueError(f'duplicate series target name {series_name}')
            series[series_name] = fn_applied_series.copy_override(name=series_name)

        return list(series.values())

    def aggregate(self,
                  func: ColumnFunction,
                  group_by: 'GroupBy' = None,
                  *args, **kwargs) -> DataFrameOrSeries:
        """
        Alias for :py:meth:`agg()`.
        """
        return self.agg(func, group_by, *args, **kwargs)

    def agg(self,
            func: ColumnFunction,
            group_by: 'GroupBy' = None,
            *args, **kwargs) -> DataFrameOrSeries:
        """
        Apply one or more aggregation functions to this Series.

        :param func: the aggregation function to look for on all series.
            See GroupBy.agg() for supported arguments
        :param group_by: the group_by to use, or aggregation over full base_node if None
        :param args: Positional arguments to pass through to the aggregation function
        :param kwargs: Keyword arguments to pass through to the aggregation function
        :return: Aggregated Series, or DataFrame if multiple series are returned
        """
        if group_by is None:
            from bach.partitioning import GroupBy
            group_by = GroupBy([])

        series = self.apply_func(func, group_by, *args, **kwargs)
        if len(series) == 1:
            return series[0]

        from bach.savepoints import Savepoints
        return DataFrame(engine=self.engine,
                         base_node=self.base_node,
                         index=group_by.index,
                         series={s.name: s for s in series},
                         group_by=group_by,
                         order_by=[],
                         savepoints=Savepoints())

    def _check_unwrap_groupby(
        self,
        wrapped: Optional[WrappedPartition],
        isin: Optional[Tuple[Type['GroupBy'], ...]] = None,
        notin: Optional[Tuple[Type['GroupBy'], ...]] = None,
    ) -> 'GroupBy':
        """
        1. If `wrapped` is a GroupBy, or if it contains one, use that.
        2. If it's None, check whether this Series has a group_by set and use that.
        3. If that still yields nothing, create a GroupBy([]) and use that.

        After that, perform some checks:
        - Make sure that the used GroupBy instance is of a type in the set `isin`, defaulting
          to make sure it's a GroupBy if `isin` is None
        - Make sure that it's instance type is not in `notin`

        Exceptions will be raised when check don't pass
        :returns: The potentially unwrapped GroupBy
        """
        from bach.partitioning import GroupBy
        isin = (GroupBy, ) if isin is None else isin
        notin = () if notin is None else notin

        if wrapped is None:
            if self._group_by:
                group_by = self._group_by
            else:
                # create an aggregation over the entire input
                group_by = GroupBy([])
        else:
            if isinstance(wrapped, DataFrame):
                unwrapped = wrapped.group_by
                if unwrapped is None:
                    unwrapped = GroupBy([])
            else:
                unwrapped = wrapped

            if self._group_by and self._group_by != unwrapped:
                raise ValueError("Series group_by not the same as given partition; I'm confused.")
            group_by = unwrapped

        if not isinstance(group_by, isin):
            raise ValueError(f'group_by {type(group_by)} not in {isin}')
        if isinstance(group_by, notin):
            raise ValueError(f'group_by {type(group_by)} not supported')
        return group_by

    def _derived_agg_func(
        self,
        partition: Optional[WrappedPartition],
        expression: Union[str, Expression],
        dtype: Optional[str] = None,
        skipna: bool = True,
        min_count: Optional[int] = None,
    ) -> 'Series':
        """
        Create a derived Series that aggregates underlying Series through the given expression.
        If no partition to aggregate on is given, and the Series does not have one set,
        it will create one that aggregates the entire series without any partitions.
        This allows for calls like:
          someseries.sum()

        Skipna will also be checked here as to make the callers life as simple as possible.
        :param partition: The Aggregator containing the GroupBy, or just the GroupBy
            to execute the expression within.
        :param expression: str or Expression of the aggregation function.
        :param dtype: Will be used for derived series if not None.
        :param skipna: skipna parameter for support check.
        :returns: The correctly typed derived Series, with either the current index in case of
            a Window function, or the GroupBy otherwise.
        """
        from bach.partitioning import Window

        if not skipna:
            raise NotImplementedError('Not skipping n/a is not supported')

        if self.expression.has_windowed_aggregate_function:
            raise ValueError(f'Cannot call an aggregation function on already windowed column '
                             f'`{self.name}` Try calling materialize() on the DataFrame'
                             f' this Series belongs to first.')

        if self.expression.has_aggregate_function:
            raise ValueError(f'Cannot call an aggregation function on already aggregated column '
                             f'`{self.name}` Try calling materialize() on the DataFrame'
                             f' this Series belongs to first.')

        if self.expression.has_multi_level_expressions:
            raise ValueError('Cannot call an aggregation function on a series containing multiple levels.')

        if isinstance(expression, str):
            expression = AggregateFunctionExpression.construct(f'{expression}({{}})', self)

        partition = self._check_unwrap_groupby(partition)

        if min_count is not None and min_count > 0:
            if isinstance(partition, Window):
                if partition.min_values != min_count:
                    raise NotImplementedError(
                        f'min_count conflicting with min_values in Window'
                        f'{min_count} != {partition.min_values}'
                    )
            else:
                expression = Expression.construct(
                    f'CASE WHEN {{}} >= {min_count} THEN {{}} ELSE NULL END',
                    self.count(partition, skipna=skipna), expression
                )
        derived_dtype = self.dtype if dtype is None else dtype

        if not isinstance(partition, Window):
            if self._group_by and self._group_by != partition:
                raise ValueError('passed partition does not match series partition. I\'m confused')

            # if the passed expression was not a str, make sure it's tagged correctly
            # we can't check the outer expression, because min_values logic above could have already wrapped
            # it.
            if not expression.has_aggregate_function:
                raise ValueError('Passed expression should contain an aggregation function')

            if partition.index == {}:
                # we're creating an aggregation on everything, this will yield one value
                expression = SingleValueExpression(expression)

            return self\
                .copy_override_dtype(dtype=derived_dtype)\
                .copy_override(
                    index=partition.index,
                    group_by=partition,
                    expression=expression,
                    order_by=[],
                )
        else:
            # The window expression already contains the full partition and sorting, no need
            # to keep that with this series, the expression can be used without any of those.
            return self\
                .copy_override_dtype(dtype=derived_dtype)\
                .copy_override(
                    group_by=None,
                    expression=partition.get_window_expression(expression),
                )

    def count(self, partition: WrappedPartition = None, skipna: bool = True) -> 'SeriesInt64':
        """
        Returns the amount of rows in each partition or for all values if none is given.

        :param partition: The partition or window to apply
        :param skipna: only ``skipna=True`` supported. This means NULL values are ignored.
        :returns: a new Series with the aggregation applied
        """
        # count is not constant because it depends on the number of rows in the selection.
        # See the comment in Expression.AggregationFunctionExpression
        return cast(
            'SeriesInt64', self._derived_agg_func(partition, 'count', 'int64', skipna=skipna)
        )

    def max(self: SeriesSubType, partition: WrappedPartition = None, skipna: bool = True) -> SeriesSubType:
        """
        Returns the maximum value in each partition or for all values if none is given.

        :param partition: The partition or window to apply
        :param skipna: only ``skipna=True`` supported. This means NULL values are ignored.
        :returns: a new Series with the aggregation applied
        """
        result = self._derived_agg_func(partition, 'max', skipna=skipna)
        return cast(SeriesSubType, result)

    def median(self: SeriesSubType, partition: WrappedPartition = None, skipna: bool = True) -> SeriesSubType:
        """
        Returns the median in each partition or for all values if none is given.

        :param partition: The partition or window to apply
        :param skipna: only ``skipna=True`` supported. This means NULL values are ignored.
        :returns: a new Series with the aggregation applied
        """
        result = self._derived_agg_func(
            partition=partition,
            expression=AggregateFunctionExpression.construct(
                f'percentile_disc(0.5) WITHIN GROUP (ORDER BY {{}})', self),
            skipna=skipna
        )
        return cast(SeriesSubType, result)

    def min(self: SeriesSubType, partition: WrappedPartition = None, skipna: bool = True) -> SeriesSubType:
        """
        Returns the minimum value in each partition or for all values if none is given.

        :param partition: The partition or window to apply
        :param skipna: only ``skipna=True`` supported. This means NULL values are ignored.
        :returns: a new Series with the aggregation applied
        """
        result = self._derived_agg_func(partition, 'min', skipna=skipna)
        return cast(SeriesSubType, result)

    def mode(self: SeriesSubType, partition: WrappedPartition = None, skipna: bool = True) -> SeriesSubType:
        """
        Returns the mode in each partition or for all values if none is given.

        :param partition: The partition or window to apply
        :param skipna: only ``skipna=True`` supported. This means NULL values are ignored.
        :returns: a new Series with the aggregation applied

        .. warning::
            The result of this function might be non-deterministic if there are multiple values with
            the same frequency.

        .. note::
            BigQuery has no support for aggregation function ``MODE``, therefore ``APPROX_TOP_COUNT``
            approximate aggregate function is used instead. Which means that an approximate result will
            be produced instead of exact results.

            For more information:
            https://cloud.google.com/bigquery/docs/reference/standard-sql/approximate_aggregate_functions#approx_top_count
        """
        if is_postgres(self.engine):
            agg_expr = f'mode() within group (order by {{}})'
        elif is_athena(self.engine):
<<<<<<< HEAD
=======
            # PrestoDB currently does not support mode or any approximation to it
            # Therefore we should calculate manually by building a map with the occurrences
            # per value (histogram) and get the key with the highest value
>>>>>>> 6f35afdc
            agg_expr = f"""
                reduce(
                    map_entries(histogram({{}})),
                    CAST(ROW(NULL, 0) AS ROW(field0 {self.get_db_dtype(self.engine.dialect)}, field1 BIGINT)),
                    (prev, curr) -> IF(prev.field0 IS NULL, curr, IF(prev.field1 < curr.field1, curr, prev)),
                    val -> val
                ).field0
            """

        elif is_bigquery(self.engine):
            # BigQuery has no aggregate function for mode, therefore we use
            # APPROX_TOP_COUNT which return an approximation of the exact result
            # https://cloud.google.com/bigquery/docs/reference/standard-sql/approximate_aggregate_functions
            agg_expr = f'approx_top_count({{}}, 1)[offset(0)].value'

        else:
            raise DatabaseNotSupportedException(self.engine)

        result = self._derived_agg_func(
            partition=partition,
            expression=AggregateFunctionExpression.construct(agg_expr, self),
            skipna=skipna
        )
        return cast(SeriesSubType, result)

    def nunique(self, partition: WrappedPartition = None, skipna: bool = True) -> 'SeriesInt64':
        """
        Returns the amount of unique values in each partition or for all values if none is given.

        :param partition: The partition or window to apply
        :param skipna: only ``skipna=True`` supported. This means NULL values are ignored.
        :returns: a new Series with the aggregation applied
        """
        from bach.partitioning import Window
        partition = self._check_unwrap_groupby(partition, notin=(Window, ))
        result = self._derived_agg_func(
            partition=partition, dtype='int64',
            expression=AggregateFunctionExpression.construct('count(distinct {})', self),
            skipna=skipna)

        return cast('SeriesInt64', result)

    def unique(self: SeriesSubType, partition: WrappedPartition = None, skipna: bool = True) -> SeriesSubType:
        """
        Return all unique values in this Series.

        :param partition: The partition or window to apply.
        :param skipna: If true, all NULL values are ignored.
        :returns: a new Series with the aggregation applied
        """
        if partition:
            raise ValueError('Can not use group_by in combination with unique(). Materialize() first.')

        df = self.to_frame().reset_index(drop=True)

        if skipna:
            df = df.dropna()
        df = df.materialize(distinct=True)

        df[f'{self.name}_unique'] = df[self.name]
        df = df.set_index(self.name)

        return cast(SeriesSubType, df[f'{self.name}_unique'])

    # Window functions applicable for all types of data, but only with a window
    # TODO more specific docs
    # TODO make group_by optional, but for that we need to use current series sorting
    def _check_window(
        self, agg_function: 'WindowFunction', window: Optional[WrappedWindow],
    ) -> 'Window':
        """
        Validate that the given partition or the stored group_by is a true Window or raise an exception
        """
        from bach.partitioning import Window
        checked_window = cast(Window, self._check_unwrap_groupby(window, isin=(Window, )))

        if not checked_window.order_by:
            raise ValueError(
                (
                    f'Window must be sorted when applying {agg_function.value}, '
                    'otherwise results might be non-deterministic or an exception will be raised '
                    'depending on the engine been used. '
                    'Please create a new instance by calling any of the following:\n'
                    '`DataFrame.sort_values(by=...).window()`, `DataFrame.sort_index().window()` '
                    'or `Window(order_by=[], ...)` and try again.'
                )
            )

        if not agg_function.supports_window_frame_clause(dialect=self.engine.dialect):
            # remove boundaries if the functions does not support window frame clause
            return checked_window.set_frame_clause(start_boundary=None, end_boundary=None)

        return checked_window

    def window_row_number(self, window: Optional[WrappedWindow] = None) -> 'SeriesInt64':
        """
        Returns the number of the current row within its window, counting from 1.
        """
        from bach.partitioning import WindowFunction
        window = self._check_window(WindowFunction.ROW_NUMBER, window)

        return cast(
            'SeriesInt64',
            self._derived_agg_func(window, Expression.construct('row_number()'), 'int64')
        )

    def window_rank(self, window: Optional[WrappedWindow] = None) -> 'Series':
        """
        Returns the rank of the current row, with gaps; that is, the row_number of the first row
        in its peer group.
        """
        from bach.partitioning import WindowFunction
        window = self._check_window(WindowFunction.RANK, window)

        return cast(
            'SeriesInt64',
            self._derived_agg_func(window, Expression.construct('rank()'), 'int64')
        )

    def window_dense_rank(self, window: Optional[WrappedWindow] = None) -> 'SeriesInt64':
        """
        Returns the rank of the current row, without gaps; this function effectively counts peer
        groups.
        """
        from bach.partitioning import WindowFunction
        window = self._check_window(WindowFunction.DENSE_RANK, window)

        return cast(
            'SeriesInt64',
            self._derived_agg_func(window, Expression.construct('dense_rank()'), 'int64')
        )

    def window_percent_rank(self, window: Optional[WrappedWindow] = None) -> 'SeriesFloat64':
        """
        Returns the relative rank of the current row, that is
        (rank - 1) / (total partition rows - 1).
        The value thus ranges from 0 to 1 inclusive.
        """
        from bach.partitioning import WindowFunction
        window = self._check_window(WindowFunction.PERCENT_RANK, window)

        return cast(
            'SeriesFloat64',
            self._derived_agg_func(window, Expression.construct('percent_rank()'), "double precision"),
        )

    def window_cume_dist(self, window: Optional[WrappedWindow] = None) -> 'SeriesFloat64':
        """
        Returns the cumulative distribution, that is
        (number of partition rows preceding or peers with current row) / (total partition rows).
        The value thus ranges from 1/N to 1.
        """
        from bach.partitioning import WindowFunction
        window = self._check_window(WindowFunction.CUME_DIST, window)

        return cast(
            'SeriesFloat64',
            self._derived_agg_func(window, Expression.construct('cume_dist()'), "double precision"),
        )

    def window_ntile(self, num_buckets: int = 1, window: Optional[WrappedWindow] = None) -> 'SeriesInt64':
        """
        Returns an integer ranging from 1 to the argument value,
        dividing the partition as equally as possible.
        """
        from bach.partitioning import WindowFunction
        window = self._check_window(WindowFunction.NTILE, window)

        return cast(
            'SeriesInt64',
            self._derived_agg_func(window, Expression.construct(f'ntile({num_buckets})'), "int64"),
        )

    def window_lag(
        self: SeriesSubType, offset: int = 1, default: Any = None, window: Optional[WrappedWindow] = None,
    ) -> SeriesSubType:
        """
        Returns value evaluated at the row that is offset rows before the current row within the window

        If there is no such row, instead returns default (which must be of the same type as value).
        Both offset and default are evaluated with respect to the current row.
        :param offset: The amount of rows to look back, default 1
        :param default: The value to return if no value is available, can be a constant value or Series.
        Defaults to None
        """
        from bach.partitioning import WindowFunction
        # TODO Lag, lead etc. could check whether the window is setup correctly to include that value
        window = self._check_window(WindowFunction.LAG, window)
        default_expr = self.value_to_expression(dialect=self.engine.dialect, value=default, dtype=self.dtype)
        result = self._derived_agg_func(
            window,
            Expression.construct(f'lag({{}}, {offset}, {{}})', self, default_expr),
            self.dtype
        )
        return cast(SeriesSubType, result)

    def window_lead(
        self: SeriesSubType,
        offset: int = 1,
        default: Optional[Any] = None,
        window: Optional[WrappedWindow] = None,
    ) -> SeriesSubType:
        """
        Returns value evaluated at the row that is offset rows after the current row within the window.

        If there is no such row, instead returns default (which must be of the same type as value).
        Both offset and default are evaluated with respect to the current row.
        :param offset: The amount of rows to look forward, default 1
        :param default: The value to return if no value is available, can be a constant value or Series.
        Defaults to None
        """
        from bach.partitioning import WindowFunction
        window = self._check_window(WindowFunction.LEAD, window)
        default_expr = self.value_to_expression(dialect=self.engine.dialect, value=default, dtype=self.dtype)
        result = self._derived_agg_func(
            window,
            Expression.construct(f'lead({{}}, {offset}, {{}})', self, default_expr),
            self.dtype
        )
        return cast(SeriesSubType, result)

    def window_first_value(self: SeriesSubType, window: Optional[WrappedWindow] = None) -> SeriesSubType:
        """
        Returns value evaluated at the row that is the first row of the window frame.
        """
        from bach.partitioning import WindowFunction
        window = self._check_window(WindowFunction.FIRST_VALUE, window)
        result = self._derived_agg_func(
            window,
            Expression.construct('first_value({})', self),
            self.dtype
        )
        return cast(SeriesSubType, result)

    def window_last_value(self: SeriesSubType, window: Optional[WrappedWindow] = None) -> SeriesSubType:
        """
        Returns value evaluated at the row that is the last row of the window frame.
        """
        from bach.partitioning import WindowFunction
        window = self._check_window(WindowFunction.LAST_VALUE, window)
        result = self._derived_agg_func(window, Expression.construct('last_value({})', self), self.dtype)

        return cast(SeriesSubType, result)

    def window_nth_value(
        self: SeriesSubType, n: int, window: Optional[WrappedWindow] = None,
    ) -> SeriesSubType:
        """
        Returns value evaluated at the row that is the n'th row of the window frame.
        (counting from 1); returns NULL if there is no such row.
        """
        from bach.partitioning import WindowFunction
        window = self._check_window(WindowFunction.NTH_VALUE, window)
        result = self._derived_agg_func(
            window,
            Expression.construct(f'nth_value({{}}, {n})', self),
            self.dtype
        )
        return cast(SeriesSubType, result)

    def append(
        self,
        other: Union['Series', List['Series']],
        ignore_index: bool = False,
    ) -> 'Series':
        """
        Append rows of other series to the caller series.

        :param other: objects to be added
        :param ignore_index: if true, drops indexes of all objects to be appended

        :return: a new series with all rows from appended other or self if other is empty.
        """
        from bach.operations.concat import SeriesConcatOperation
        if not other:
            return self

        other_series = other if isinstance(other, list) else [other]
        concatenated_series = SeriesConcatOperation(
            objects=[self] + other_series,
            ignore_index=ignore_index,
        )()
        return concatenated_series

    def describe(
        self,
        percentiles: Optional[Sequence[float]] = None,
        datetime_is_numeric: bool = False,
    ) -> 'Series':
        """
        Returns descriptive statistics, it will vary based on what is provided

        :param percentiles: list of percentiles to be calculated. Values must be between 0 and 1.
        :param datetime_is_numeric: not supported
        :returns: a new Series with the descriptive statistics
        """
        from bach.operations.describe import SeriesDescribeOperation
        return SeriesDescribeOperation(
            obj=self, datetime_is_numeric=datetime_is_numeric, percentiles=percentiles,
        )()

    def drop_duplicates(self: SeriesSubType, keep: Union[str, bool] = 'first') -> SeriesSubType:
        """
        Return a series with duplicated rows removed.

        :param keep: Supported values: "first", "last" and False. Determines which duplicates to keep:

            * `first`: drop all occurrences except the first one
            * `last`:  drop all occurrences except the last one
            * False: drops all duplicates

            If no value is provided, first occurrences will be kept by default.

        :return: a new series with dropped duplicates
        """
        df = self.to_frame().drop_duplicates(keep=keep)
        df = df.materialize()

        result = df.all_series[self.name]
        return cast(SeriesSubType, result)

    def dropna(self: SeriesSubType) -> SeriesSubType:
        """
        Removes rows with missing values.

        :return: a new series with dropped rows.
        """
        df = self.to_frame().dropna()
        assert isinstance(df, DataFrame)
        return cast(SeriesSubType, df.all_series[self.name])

    def value_counts(
        self,
        normalize: bool = False,
        sort: bool = True,
        ascending: bool = False,
        bins: Optional[int] = None,
        method: str = 'pandas',
    ) -> 'Series':
        """
        Returns a series containing counts per unique value

        :param normalize: returns proportions instead of frequencies
        :param sort: sorts result by frequencies
        :param ascending: sorts values in ascending order if true.
        :param bins: works only with numeric series, groups values into the request amount of bins
            and counts values based on each range.
        :param method: Method to use for calculating bin ranges.
            Supported values:

                - "pandas" (default): Performs bound adjustments based on Pandas implementation.

                - "bach": No bound adjustments are performed. Instead, first interval includes both
                  lower and upper bounds.

        :return: a series containing all counts per unique row.
        """
        from bach.series.series_numeric import SeriesAbstractNumeric
        if bins and not isinstance(self, SeriesAbstractNumeric):
            raise ValueError('Cannot calculate bins for non numeric series.')

        if not bins:
            return self.to_frame().value_counts(normalize=normalize, sort=sort, ascending=ascending)

        from bach.operations.cut import CutOperation, CutMethod
        if not any(method == valid_method.value for valid_method in CutMethod):
            raise ValueError(f'"{method}" is not a valid method.')

        assert isinstance(self, SeriesAbstractNumeric)
        bins_series = CutOperation(series=self, bins=bins, include_empty_bins=True, method=method)()

        bins_df = bins_series.to_frame()
        bins_w_values_df = bins_df[bins_series.index[self.name].notnull()]
        empty_bins_df = bins_df[bins_series.index[self.name].isnull()]

        # count only the bins that actually have value in the series
        # sort is not needed since final result is sorted after appending empty bins
        value_counts_result = bins_w_values_df.value_counts(normalize=normalize, sort=False)

        assert isinstance(empty_bins_df, DataFrame)
        empty_bins_df['value_counts'] = 0
        empty_bins_df = empty_bins_df.set_index(CutOperation.RANGE_SERIES_NAME)

        # append empty bins with count 0, final result must show those ranges
        result = value_counts_result.append(empty_bins_df.all_series['value_counts'])
        result = result.copy_override(name='value_counts')
        if sort:
            return result.sort_values(ascending=ascending)

        return result


def value_to_series(base: DataFrameOrSeries,
                    value: Union[AllSupportedLiteralTypes, Series],
                    name: str = None) -> Series:
    """
    INTERNAL: Take a value and return a Series representing a column with that value.

    If value is already a Series it is returned unchanged unless it has no base_node set, in case
    it's a subquery. We create a copy and hook it to our base node in that case, so we can work with it.
    If value is a constant then the right Series subclass is found for that type and instantiated
    with the constant value.
    :param base: Base series or DataFrame. In case a new Series object is created and returned, it will
        share its engine, index, and base_node with this one. Only applies if value is not a Series
    :param value: value for which to create a Series, or a Series
    :param name: optional name for the series object. Only applies if value is not a Series
    :return:
    """
    if isinstance(value, Series):
        return value
    name = '__const__' if name is None else name
    series_type = value_to_series_type(value)
    return series_type.from_value(base=base, value=value, name=name)


def variable_series(
    base: DataFrameOrSeries,
    value: Union[AllSupportedLiteralTypes, Series],
    name: str
) -> Series:
    """
    INTERNAL: Return a series with the same dtype as the value, but with a VariableToken instead of the
    value's literal in the series.expression.
    :param base: Base series or DataFrame. The new Series object will share its engine, index, and
        base_node with this one.
    :param value: constant value, used to determine the dtype of the series and the VariableToken in the
        series's expression.
    :param name: name of the variable
    """
    if isinstance(value, Series):
        return value
    series_type = value_to_series_type(value)
    variable_placeholder = Expression.variable(dtype=series_type.dtype, name=name)
    variable_expression = series_type.supported_literal_to_expression(
        dialect=base.engine.dialect,
        literal=variable_placeholder
    )
    result = series_type.get_class_instance(
        engine=base.engine,
        base_node=base.base_node,
        index=base.index,
        name='__variable__',
        expression=ConstValueExpression(variable_expression),
        group_by=None,
        order_by=[],
        instance_dtype=series_type.dtype  # TODO: make work for structural types too
    )
    return result<|MERGE_RESOLUTION|>--- conflicted
+++ resolved
@@ -1612,12 +1612,9 @@
         if is_postgres(self.engine):
             agg_expr = f'mode() within group (order by {{}})'
         elif is_athena(self.engine):
-<<<<<<< HEAD
-=======
             # PrestoDB currently does not support mode or any approximation to it
             # Therefore we should calculate manually by building a map with the occurrences
             # per value (histogram) and get the key with the highest value
->>>>>>> 6f35afdc
             agg_expr = f"""
                 reduce(
                     map_entries(histogram({{}})),
