"""
Copyright 2021 Objectiv B.V.
"""
import datetime
import warnings
from abc import ABC
from enum import Enum
from typing import Union, cast, List, Tuple, Optional, Any

import numpy
import pandas
from sqlalchemy.engine import Dialect

from bach import DataFrame
from bach.series import Series, SeriesString, SeriesBoolean, SeriesFloat64, SeriesInt64
from bach.expression import Expression, join_expressions, StringValueToken
from bach.series.series import WrappedPartition, ToPandasInfo, value_to_series
from bach.series.utils.datetime_formats import parse_c_standard_code_to_postgres_code, \
    parse_c_code_to_bigquery_code
from bach.types import DtypeOrAlias, StructuredDtype
from sql_models.constants import DBDialect
from sql_models.util import is_postgres, is_bigquery, DatabaseNotSupportedException, is_athena


class DatePart(str, Enum):
    DAY = 'days'
    HOUR = 'hours'
    MINUTE = 'minutes'
    SECOND = 'seconds'
    MILLISECOND = 'milliseconds'
    MICROSECOND = 'microseconds'


# conversions for date parts to seconds
# when adjusting intervals, 30-day time periods are represented as months
# BigQuery seems to follow Postgres threshold
# https://www.postgresql.org/docs/current/functions-datetime.html#:~:text=justify_days%20(%20interval%20)%20%E2%86%92%20interval,mon%205%20days
# For example 395 days is equal to 1 year, 1 month and 5 days.
_TOTAL_SECONDS_PER_DATE_PART = {
    DatePart.DAY:  24 * 60 * 60,
    DatePart.HOUR: 60 * 60,
    DatePart.MINUTE: 60,
    DatePart.SECOND: 1,
    DatePart.MILLISECOND: 1e-3,
    DatePart.MICROSECOND: 1e-6,
}

AllSupportedDateTimeTypes = Union[
    datetime.datetime,
    numpy.datetime64,
    datetime.date,
    str,
    None,
    datetime.timedelta,
    numpy.timedelta64,
]


class DateTimeOperation:
    def __init__(self, series: 'SeriesAbstractDateTime'):
        self._series = series

    def sql_format(self, format_str: str) -> SeriesString:
        """
        Allow formatting of this Series (to a string type).

        :param format_str: The format to apply to the date/time column.
            Currently, this uses Postgres' data format string syntax:
            https://www.postgresql.org/docs/14/functions-formatting.html

        .. warning::
            This method is deprecated, we recommend using :meth:`SeriesAbstractDateTime.dt.strftime` instead.

        .. code-block:: python

            df['year'] = df.some_date_series.dt.sql_format('YYYY')  # return year
            df['date'] = df.some_date_series.dt.sql_format('YYYYMMDD')  # return date

        :returns: a SeriesString containing the formatted date.
        """
        warnings.warn(
            'Call to deprecated method, we recommend to use SeriesAbstractDateTime.dt.strftime instead',
            category=DeprecationWarning,
        )

        expression = Expression.construct('to_char({}, {})',
                                          self._series, Expression.string_value(format_str))
        str_series = self._series.copy_override_type(SeriesString).copy_override(expression=expression)
        return str_series

    def strftime(self, format_str: str) -> SeriesString:
        """
        Allow formatting of this Series (to a string type).

        :param format_str: The format to apply to the date/time column.
            This uses  1989 C standard format codes:
            https://docs.python.org/3/library/datetime.html#strftime-and-strptime-format-codes

        .. code-block:: python

            df['year'] = df.some_date_series.dt.sql_format('%Y')  # return year
            df['date'] = df.some_date_series.dt.sql_format('%Y%m%d')  # return date

        :returns: a SeriesString containing the formatted date.
        """
        engine = self._series.engine

        if is_postgres(engine):
            parsed_format_str = parse_c_standard_code_to_postgres_code(format_str)
            expression = Expression.construct(
                'to_char({}, {})', self._series, Expression.string_value(parsed_format_str),
            )
        elif is_bigquery(engine):
            # BQ uses C Standard Codes
            # https://cloud.google.com/bigquery/docs/reference/standard-sql/format-elements#format_elements_date_time
            parsed_format_str = parse_c_code_to_bigquery_code(format_str)
            expression = Expression.construct(
                'format_date({}, {})',
                Expression.string_value(parsed_format_str),
                self._series,
            )
        else:
            raise DatabaseNotSupportedException(engine)

        str_series = self._series.copy_override_type(SeriesString).copy_override(expression=expression)
        return str_series

    def date_trunc(self, date_part: str) -> Series:
        """
        Truncates date value based on a specified date part.
        The value is always rounded to the beginning of date_part.

        This operation can be applied only on SeriesDate or SeriesTimestamp.

        :param date_part: Allowed values are 'second', 'minute',
            'hour', 'day', 'week', 'month', 'quarter', and 'year'.

        .. code-block:: python

            # return the date corresponding to the Monday of that week
            df['week'] = df.some_date_or_timestamp_series.dt.date_trunc('week')
            # return the first day of the quarter
            df['quarter'] = df.some_date_or_timestamp_series.dt.date_trunc('quarter')

        :returns: the truncated timestamp value with a granularity of date_part.

        """

        available_formats = ['second', 'minute', 'hour', 'day', 'week',
                             'month', 'quarter', 'year']
        if date_part not in available_formats:
            raise ValueError(f'{date_part} format is not available.')

        if not (isinstance(self._series, SeriesDate) or
                isinstance(self._series, SeriesTimestamp)):
            raise ValueError(f'{type(self._series)} type is not supported.')

        engine = self._series.engine

        # Truncating Postgres date type will include timezone in final value
        # therefore we should cast it into TIMESTAMP WITHOUT TIMEZONE
        _td_series = self._series.astype(SeriesTimestamp.dtype)
        if is_postgres(engine):
            expression = Expression.construct(
                'date_trunc({}, {})',
                Expression.string_value(date_part),
                _td_series,
            )
        elif is_bigquery(engine):
            if date_part == 'week':
                date_part = 'week(monday)'
            expression = Expression.construct(
                'timestamp_trunc({}, {})',
                _td_series,
                Expression.raw(date_part),
            )
        else:
            raise DatabaseNotSupportedException(engine)

        return _td_series.copy_override(expression=expression)


class TimedeltaOperation(DateTimeOperation):
    def _get_conversion_df(self) -> 'DataFrame':
        """
        generates a dataframe containing the amounts of seconds a supported date part has.
        """
        from bach import DataFrame
        conversion_df = pandas.DataFrame(
            data=[
                {
                    self._format_converted_series_name(dp): ts
                    for dp, ts in _TOTAL_SECONDS_PER_DATE_PART.items()
                },
            ]
        )
        convert_df = DataFrame.from_pandas(df=conversion_df, engine=self._series.engine, convert_objects=True)
        return convert_df.reset_index(drop=True)

    @staticmethod
    def _format_converted_series_name(date_part: DatePart) -> str:
        return f'_SECONDS_IN_{date_part.name}'

    @property
    def components(self) -> DataFrame:
        """
        :returns: a DataFrame containing all date parts from the timedelta.
        """
        df = self.total_seconds.to_frame()
        df = df.merge(self._get_conversion_df(), how='cross')

        # justifies total seconds into the units of each date component
        # after adjustment, it converts it back into seconds
        for date_part in DatePart:
            converted_series_name = self._format_converted_series_name(DatePart(date_part))
            df[f'ts_{date_part}'] = df['total_seconds'] // df[converted_series_name]
            df[f'ts_{date_part}'] *= df[converted_series_name]

        # materialize to avoid complex subquery
        df = df.materialize(node_name='justified_date_components')

        components_series_names = []
        prev_ts = ''

        # extract actual date component from justified seconds
        # by getting the difference between current and previous components
        # this helps on normalizing negative time deltas and have only negative values
        # in days.
        for date_part in DatePart:
            converted_series_name = self._format_converted_series_name(DatePart(date_part))

            component_name = f'{date_part}'
            current_ts = f'ts_{date_part}'

            if not prev_ts:
                df[component_name] = df[current_ts] / df[converted_series_name]
            else:
                df[component_name] = (df[current_ts] - df[prev_ts]) / df[converted_series_name]

            df[component_name] = cast(SeriesFloat64, df[component_name]).round(decimals=0)

            components_series_names.append(component_name)
            prev_ts = current_ts

        return df[components_series_names].astype('int64')

    @property
    def days(self) -> SeriesInt64:
        """
        converts total seconds into days and returns only the integral part of the result
        """
        day_series = self.total_seconds // _TOTAL_SECONDS_PER_DATE_PART[DatePart.DAY]

        day_series = day_series.astype('int64')
        return (
            day_series
            .copy_override_type(SeriesInt64)
            .copy_override(name='days')
        )

    @property
    def seconds(self) -> SeriesInt64:
        """
        removes days from total seconds (self.total_seconds % _SECONDS_IN_DAY)
        and returns only the integral part of the result
        """
        seconds_series = (self.total_seconds % _TOTAL_SECONDS_PER_DATE_PART[DatePart.DAY]) // 1

        seconds_series = seconds_series.astype('int64')
        return (
            seconds_series
            .copy_override_type(SeriesInt64)
            .copy_override(name='seconds')
        )

    @property
    def microseconds(self) -> SeriesInt64:
        """
        considers only the fractional part of the total seconds and converts it into microseconds
        """
        microseconds_series = (
            (self.total_seconds % 1) / _TOTAL_SECONDS_PER_DATE_PART[DatePart.MICROSECOND]
        )

        microseconds_series = microseconds_series.astype('int64')
        return (
            microseconds_series
            .copy_override_type(SeriesInt64)
            .copy_override(name='microseconds')
        )

    @property
    def total_seconds(self) -> SeriesFloat64:
        """
        returns the total amount of seconds in the interval
        """

        if not is_bigquery(self._series.engine):
            # extract(epoch from source) returns the total number of seconds in the interval
            expression = Expression.construct(f'extract(epoch from {{}})', self._series)
        else:
            # bq cannot extract epoch from interval
            expression = Expression.construct(
                (
                    f"UNIX_MICROS(CAST('1970-01-01' AS TIMESTAMP) + {{}}) "
                    f"* {_TOTAL_SECONDS_PER_DATE_PART[DatePart.MICROSECOND]}"
                ),
                self._series,
            )

        return (
            self._series
            .copy_override_type(SeriesFloat64)
            .copy_override(name='total_seconds', expression=expression)
        )


class SeriesAbstractDateTime(Series, ABC):
    """
    A Series that represents the generic date/time type and its specific operations. Selected arithmetic
    operations are accepted using the usual operators.

    **Date/Time Operations**

    On any of the subtypes, you can access date operations through the `dt` accessor.
    """

    # list of formats used for parsing string literals to date object supported by Series
    _VALID_DATE_TIME_FORMATS = [
        '%Y-%m-%d %H:%M:%S.%f', '%Y-%m-%d %H:%M:%S', '%Y-%m-%d %H:%M', '%Y-%m-%d'
    ]

    # format used for all literals when casting them to this Series
    _FINAL_DATE_TIME_FORMAT = ''

    @property
    def dt(self) -> DateTimeOperation:
        """
        Get access to date operations.

        .. autoclass:: bach.series.series_datetime.DateTimeOperation
            :members:

        """
        return DateTimeOperation(self)

    @classmethod
    def dtype_to_expression(cls, dialect: Dialect, source_dtype: str, expression: Expression) -> Expression:
        if source_dtype == cls.dtype:
            return expression

        if source_dtype not in cls.supported_source_dtypes:
            raise ValueError(f'cannot convert {source_dtype} to {cls.dtype}')

        if expression.is_constant and source_dtype == 'string':
            return cls._constant_expression_to_dtype_expression(dialect, expression)

        return Expression.construct(f'cast({{}} as {cls.get_db_dtype(dialect)})', expression)

    def _comparator_operation(self, other, comparator,
                              other_dtypes=('timestamp', 'date', 'time', 'string')) -> 'SeriesBoolean':
        return super()._comparator_operation(other, comparator, other_dtypes)

    @classmethod
    def _cast_to_date_if_dtype_date(cls, series: 'Series') -> 'Series':
        # PG returns timestamp in all cases were we expect date
        # Make sure we cast properly, and round similar to python datetime: add 12 hours and cast to date
        if series.dtype == 'date':
            td_12_hours = datetime.timedelta(seconds=3600 * 12)
            series_12_hours = SeriesTimedelta.from_value(base=series, value=td_12_hours, name='tmp')
            expr_12_hours = series_12_hours.expression

            return series.copy_override(
                expression=Expression.construct("cast({} + {} as date)", series, expr_12_hours)
            )
        else:
            return series

    @classmethod
    def _get_date_format_for_literal_value(cls, value: str) -> str:
        """
        Returns the correct date format for a string literal. If value has a non-supported format,
        an exception will be raised.
        """
        for str_format in cls._VALID_DATE_TIME_FORMATS:
            try:
                datetime.datetime.strptime(value, str_format)
            except ValueError:
                continue
            else:
                return str_format

        raise ValueError(
            f'Not a valid string literal: {value} for {cls.dtype} dtype.'
            f'Supported formats: {cls._VALID_DATE_TIME_FORMATS}'
        )

    @classmethod
    def _constant_expression_to_dtype_expression(cls, dialect, expression) -> Expression:
        """
        Parses constant expression to respective dtype expression. Child classes must be
        in charge of validating if string literals have the expected date format.
        """
        # check if string literal has correct format
        literal_expr_tokens = []
        for token in expression.data:
            if not isinstance(token, StringValueToken):
                literal_expr_tokens.append(token)
                continue

            val = token.value if token.value != 'NULL' else None
            val_to_lit_expr = cls.supported_value_to_literal(dialect, val, cls.dtype)
            literal_expr_tokens.append(val_to_lit_expr)
        return cls.supported_literal_to_expression(dialect, Expression(literal_expr_tokens))

    @classmethod
    def supported_value_to_literal(
        cls,
        dialect: Dialect,
        value: AllSupportedDateTimeTypes,
        dtype: StructuredDtype
    ) -> Expression:
        if value is None:
            return Expression.raw('NULL')

        dt_value: Union[datetime.datetime, datetime.date, datetime.time, None] = None

        if isinstance(value, str):
            # get the right date format of the string
            str_format = cls._get_date_format_for_literal_value(value)
            dt_value = datetime.datetime.strptime(value, str_format)

        if isinstance(value, numpy.datetime64):
            if numpy.isnat(value):
                return Expression.raw('NULL')
            # Weird trick: count number of microseconds in datetime, but only works on timedelta, so convert
            # to a timedelta first, by subtracting 0 (epoch = 1970-01-01 00:00:00)
            # Rounding can be unpredictable because of limited precision, so always truncate excess precision
            microseconds = int((value - numpy.datetime64('1970', 'us')) // numpy.timedelta64(1, 'us'))
            dt_value = datetime.datetime.utcfromtimestamp(microseconds / 1_000_000)

        if isinstance(value, (datetime.datetime, datetime.date, datetime.time)):
            dt_value = value

        if not dt_value or not isinstance(value, cls.supported_value_types):
            raise ValueError(f'Not a valid {cls.dtype} literal: {value}')

        str_value = dt_value.strftime(cls._FINAL_DATE_TIME_FORMAT)
        return Expression.string_value(str_value)


def dt_strip_timezone(value: Optional[datetime.datetime]) -> Optional[datetime.datetime]:
    if value is None:
        return None
    return value.replace(tzinfo=None)


class SeriesTimestamp(SeriesAbstractDateTime):
    """
    A Series that represents the timestamp/datetime type and its specific operations.

    Timestamps are assumed to be in UTC, or without a timezone, both cases are treated the same.
    These timestamps have a microsecond precision at best, in contrast to numpy's datetime64 which supports
    up to attoseconds precision.

    **Database support and types**

    * Postgres: utilizes the 'timestamp without time zone' database type.
    * BigQuery: utilizes the 'TIMESTAMP' database type.
    """
    dtype = 'timestamp'
    dtype_aliases = ('datetime64', 'datetime64[ns]', numpy.datetime64)
    supported_db_dtype = {
        DBDialect.POSTGRES: 'timestamp without time zone',
        DBDialect.BIGQUERY: 'TIMESTAMP',
        DBDialect.ATHENA: 'timestamp',
    }
    supported_value_types = (datetime.datetime, numpy.datetime64, datetime.date, str)
<<<<<<< HEAD
    supported_dtypes_to_cast = ('string', 'date', )
=======

    supported_source_dtypes = ('string', 'date',)
>>>>>>> e6144807
    _FINAL_DATE_TIME_FORMAT = '%Y-%m-%d %H:%M:%S.%f'

    @classmethod
    def supported_literal_to_expression(cls, dialect: Dialect, literal: Expression) -> Expression:
        if not is_athena(dialect):
            return super().supported_literal_to_expression(dialect, literal)

        # Athena will raise exceptions if literal has incorrect timestamp format
        return Expression.construct("date_parse({}, '%Y-%m-%d %H:%i:%S.%f')", literal)

    def to_pandas_info(self) -> Optional['ToPandasInfo']:
        if is_postgres(self.engine) or is_athena(self.engine):
            return ToPandasInfo('datetime64[ns]', None)

        if is_bigquery(self.engine):
            return ToPandasInfo('datetime64[ns, UTC]', dt_strip_timezone)
        return None

    def __add__(self, other) -> 'Series':
        return self._arithmetic_operation(other, 'add', '({}) + ({})', other_dtypes=tuple(['timedelta']))

    def __sub__(self, other) -> 'Series':
        type_mapping = {
            'timedelta': 'timestamp',
            'timestamp': 'timedelta'
        }
        return self._arithmetic_operation(other, 'sub', '({}) - ({})',
                                          other_dtypes=tuple(type_mapping.keys()),
                                          dtype=type_mapping)

    def _comparator_operation(
        self, other, comparator, other_dtypes=('timestamp', 'date', 'time', 'string')
    ) -> 'SeriesBoolean':
        from bach import SeriesBoolean
        other = value_to_series(base=self, value=other)
        self_modified, other = self._get_supported(f"comparator '{comparator}'", other_dtypes, other)
        other = other.astype(self.dtype)
        expression = Expression.construct(f'({{}}) {comparator} ({{}})', self_modified, other)
        return self_modified.copy_override_type(SeriesBoolean).copy_override(expression=expression)


class SeriesDate(SeriesAbstractDateTime):
    """
    A Series that represents the date type and its specific operations

    **Database support and types**

    * Postgres: utilizes the 'date' database type.
    * BigQuery: utilizes the 'DATE' database type.
    """
    dtype = 'date'
    dtype_aliases: Tuple[DtypeOrAlias, ...] = tuple()
    supported_db_dtype = {
        DBDialect.POSTGRES: 'date',
        DBDialect.BIGQUERY: 'DATE',
    }
    supported_value_types = (datetime.datetime, numpy.datetime64, datetime.date, str)

    supported_source_dtypes = ('string', 'timestamp',)
    _FINAL_DATE_TIME_FORMAT = '%Y-%m-%d'

    def __add__(self, other) -> 'Series':
        type_mapping = {
            'timedelta': 'date'  # PG returns timestamp, needs explicit cast to date
        }
        return self._cast_to_date_if_dtype_date(
            self._arithmetic_operation(other, 'add', '({}) + ({})',
                                       other_dtypes=tuple(type_mapping.keys()),
                                       dtype=type_mapping)
        )

    def __sub__(self, other) -> 'Series':
        type_mapping = {
            'date': 'timedelta',
            'timedelta': 'date',  # PG returns timestamp, needs explicit cast to date
        }
        if other.dtype == 'date':
            # PG does unexpected things when doing date - date. Work around that.
            fmt_str = 'cast(cast({} as timestamp) - ({}) as interval)'
        else:
            fmt_str = '({}) - ({})'

        return self._cast_to_date_if_dtype_date(
            self._arithmetic_operation(other, 'sub', fmt_str,
                                       other_dtypes=tuple(type_mapping.keys()),
                                       dtype=type_mapping)
        )


class SeriesTime(SeriesAbstractDateTime):
    """
    A Series that represents the date time and its specific operations


    **Database support and types**

    * Postgres: utilizes the 'time without time zone' database type.
    * BigQuery: utilizes the 'TIME' database type.
    """
    dtype = 'time'
    dtype_aliases: Tuple[DtypeOrAlias, ...] = tuple()
    supported_db_dtype = {
        DBDialect.POSTGRES: 'time without time zone',
        DBDialect.BIGQUERY: 'TIME',
    }
    supported_value_types = (datetime.datetime, numpy.datetime64, datetime.time, str)
    supported_source_dtypes = ('string', 'timestamp, ')

    _VALID_DATE_TIME_FORMATS = SeriesAbstractDateTime._VALID_DATE_TIME_FORMATS + ['%H:%M:%S', '%H:%M:%S.%f']
    _FINAL_DATE_TIME_FORMAT = '%H:%M:%S.%f'

    # python supports no arithmetic on Time


class SeriesTimedelta(SeriesAbstractDateTime):
    """
    A Series that represents the timedelta type and its specific operations

    **Database support and types**

    * Postgres: utilizes the 'interval' database type.
    * BigQuery: support coming soon
    """

    dtype = 'timedelta'
    dtype_aliases = ('interval',)
    supported_db_dtype = {
        DBDialect.POSTGRES: 'interval',
        DBDialect.BIGQUERY: 'INTERVAL',
    }
    supported_value_types = (datetime.timedelta, numpy.timedelta64, str)
    supported_source_dtypes = ('string',)

    @classmethod
    def supported_value_to_literal(
        cls,
        dialect: Dialect,
        value: AllSupportedDateTimeTypes,
        dtype: StructuredDtype
    ) -> Expression:
        if value is None:
            return Expression.construct('NULL')

        if isinstance(value, cls.supported_value_types):
            # pandas.Timedelta checks already that the string has the correct format
            # round it up to microseconds precision in order to avoid problems with BigQuery
            # pandas by default uses nanoseconds precision
            value_td = pandas.Timedelta(value).round(freq='us')

            if value_td is pandas.NaT:
                return Expression.construct('NULL')

            # interval values in iso format are allowed in SQL (both BQ and PG)
            # https://www.postgresql.org/docs/8.4/datatype-datetime.html#:~:text=interval%20values%20can%20also%20be%20written%20as%20iso%208601%20time%20intervals%2C
            return Expression.string_value(value_td.isoformat())

        raise ValueError(f'Not a valid {cls.dtype} literal: {value}')

    def to_pandas_info(self) -> Optional[ToPandasInfo]:
        if is_bigquery(self.engine):
            return ToPandasInfo(dtype='object', function=self._parse_interval_bigquery)
        return None

    def _parse_interval_bigquery(self, value: Optional[Any]) -> Optional[pandas.Timedelta]:
        if value is None:
            return None

        # BigQuery returns a MonthDayNano object
        # we need to normalize months to days (1 month == 30 day period)
        return pandas.Timedelta(
            days=value.days + value.months * 30,
            nanoseconds=value.nanoseconds,
        )

    def _comparator_operation(self, other, comparator,
                              other_dtypes=('timedelta', 'string')) -> SeriesBoolean:
        return super()._comparator_operation(other, comparator, other_dtypes)

    def __add__(self, other) -> 'Series':
        type_mapping = {
            'date': 'date',  # PG makes this a timestamp
            'timedelta': 'timedelta',
            'timestamp': 'timestamp'
        }
        return self._cast_to_date_if_dtype_date(
            self._arithmetic_operation(other, 'add', '({}) + ({})',
                                       other_dtypes=tuple(type_mapping.keys()),
                                       dtype=type_mapping))

    def __sub__(self, other) -> 'Series':
        type_mapping = {
            'timedelta': 'timedelta',
        }
        return self._arithmetic_operation(other, 'sub', '({}) - ({})',
                                          other_dtypes=tuple(type_mapping.keys()),
                                          dtype=type_mapping)

    def __mul__(self, other) -> 'Series':
        return self._arithmetic_operation(other, 'mul', '({}) * ({})', other_dtypes=('int64', 'float64'))

    def __truediv__(self, other) -> 'Series':
        return self._arithmetic_operation(other, 'div', '({}) / ({})', other_dtypes=('int64', 'float64'))

    @property
    def dt(self) -> TimedeltaOperation:
        """
        Get access to date operations.

        .. autoclass:: bach.series.series_datetime.TimedeltaOperation
            :members:

        """
        return TimedeltaOperation(self)

    def sum(self, partition: WrappedPartition = None,
            skipna: bool = True, min_count: int = None) -> 'SeriesTimedelta':
        """
        :meta private:
        """
        result = self._derived_agg_func(
            partition=partition,
            expression='sum',
            skipna=skipna,
            min_count=min_count
        )
        return result.copy_override_type(SeriesTimedelta)

    def mean(self, partition: WrappedPartition = None, skipna: bool = True) -> 'SeriesTimedelta':
        """
        :meta private:
        """
        result = self._derived_agg_func(
            partition=partition,
            expression='avg',
            skipna=skipna
        )
        result = result.copy_override_type(SeriesTimedelta)

        if is_bigquery(self.engine):
            result = result._remove_nano_precision_bigquery()

        return result

    def _remove_nano_precision_bigquery(self) -> 'SeriesTimedelta':
        """
        Helper function that removes nano-precision from intervals.
        """
        series = self.copy()
        # https://cloud.google.com/bigquery/docs/reference/standard-sql/data-types#interval_type
        _BQ_INTERVAL_FORMAT = '%d-%d %d %d:%d:%d.%06.0f'
        _BQ_SUPPORTED_INTERVAL_PARTS = [
            'YEAR', 'MONTH', 'DAY', 'HOUR', 'MINUTE', 'SECOND'
        ]

        # aggregating intervals by average might generate a result with
        # nano-precision, which is not supported by BigQuery TimeStamps
        # therefore we need to make sure we always generate values up to
        # microseconds precision
        # https://cloud.google.com/bigquery/docs/reference/standard-sql/data-types#timestamp_type
        all_extracted_parts_expr = [
            Expression.construct(f'EXTRACT({date_part} FROM {{}})', series)
            for date_part in _BQ_SUPPORTED_INTERVAL_PARTS
        ]
        # convert nanoseconds to microseconds
        all_extracted_parts_expr.append(
            Expression.construct(f'EXTRACT(NANOSECOND FROM {{}}) / 1000', series)
        )
        format_arguments_expr = join_expressions(all_extracted_parts_expr)

        # All parts will create a string with following format
        # '%d-%d %d %d:%d:%d.%06.0f'
        # where the first 6 digits are date parts from YEAR to SECOND
        # Format specifier %06.0f will format fractional part of seconds with maximum width of 6 digits
        # for example:
        # nanoseconds = 1142857, converting them into microseconds is 1142.857
        # when applying string formatting, the value will be rounded into 1143 (.0 precision)
        # and will be left padded by 2 leading zeros: 001143 (0 flag and 6 minimum width)
        # for more information:
        # https://cloud.google.com/bigquery/docs/reference/standard-sql/string_functions#format_string
        format_expr = Expression.construct(
            f'format({{}}, {{}})',
            Expression.string_value(_BQ_INTERVAL_FORMAT),
            format_arguments_expr,
        )
        return series.copy_override(
            expression=self.dtype_to_expression(
                self.engine, source_dtype='string', expression=format_expr,
            )
        )

    def quantile(
        self, partition: WrappedPartition = None, q: Union[float, List[float]] = 0.5,
    ) -> 'SeriesTimedelta':
        """
        When q is a float or len(q) == 1, the resultant series index will remain
        In case multiple quantiles are calculated, the resultant series index will have all calculated
        quantiles as index values.
        """
        from bach.quantile import calculate_quantiles

        if not is_bigquery(self.engine):
            return (
                calculate_quantiles(series=self.copy(), partition=partition, q=q)
                .copy_override_type(SeriesTimedelta)
            )

        result = calculate_quantiles(series=self.dt.total_seconds, partition=partition, q=q)

        # result must be a timedelta
        return self._convert_total_seconds_to_timedelta(result.copy_override_type(SeriesFloat64))

    def mode(self, partition: WrappedPartition = None, skipna: bool = True) -> 'SeriesTimedelta':
        if not is_bigquery(self.engine):
            return super().mode(partition, skipna)

        # APPROX_TOP_COUNT does not support INTERVALS. So, we should calculate the mode based
        # on the total seconds
        total_seconds_mode = self.dt.total_seconds.mode(partition, skipna)
        return self._convert_total_seconds_to_timedelta(total_seconds_mode)

    def _convert_total_seconds_to_timedelta(
        self, total_seconds_series: 'SeriesFloat64',
    ) -> 'SeriesTimedelta':
        """
        helper function for converting series representing total seconds (epoch) to timedelta series.

        returns a SeriesTimedelta
        """

        # convert total seconds into microseconds
        # since TIMESTAMP_SECONDS accepts only integers, therefore
        # microseconds will be lost due to rounding
        total_microseconds_series = (
            total_seconds_series / _TOTAL_SECONDS_PER_DATE_PART[DatePart.MICROSECOND]
        )
        result = total_microseconds_series.copy_override(
            expression=Expression.construct(
                f"TIMESTAMP_MICROS({{}}) - CAST('1970-01-01' AS TIMESTAMP)",
                total_microseconds_series.astype('int64'),
            ),
            name=self.name,
        )
        return result.copy_override_type(SeriesTimedelta)<|MERGE_RESOLUTION|>--- conflicted
+++ resolved
@@ -476,12 +476,8 @@
         DBDialect.ATHENA: 'timestamp',
     }
     supported_value_types = (datetime.datetime, numpy.datetime64, datetime.date, str)
-<<<<<<< HEAD
-    supported_dtypes_to_cast = ('string', 'date', )
-=======
 
     supported_source_dtypes = ('string', 'date',)
->>>>>>> e6144807
     _FINAL_DATE_TIME_FORMAT = '%Y-%m-%d %H:%M:%S.%f'
 
     @classmethod
