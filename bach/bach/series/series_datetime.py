"""
Copyright 2021 Objectiv B.V.
"""
import datetime
import warnings
from abc import ABC
from enum import Enum
from typing import Union, cast, List, Tuple, Optional, Any

import numpy
import pandas
from sqlalchemy.engine import Dialect

from bach import DataFrame
from bach.series import Series, SeriesString, SeriesBoolean, SeriesFloat64, SeriesInt64
from bach.expression import Expression
from bach.series.series import WrappedPartition, ToPandasInfo
<<<<<<< HEAD
from bach.series.utils.datetime_formats import parse_date_format_str
=======
from bach.series.utils.datetime_formats import parse_c_standard_code_to_postgres_code
>>>>>>> ceda9758
from bach.types import DtypeOrAlias, StructuredDtype
from sql_models.constants import DBDialect
from sql_models.util import is_postgres, is_bigquery, DatabaseNotSupportedException


class DatePart(str, Enum):
    DAY = 'days'
    HOUR = 'hours'
    MINUTE = 'minutes'
    SECOND = 'seconds'
    MILLISECOND = 'milliseconds'
    MICROSECOND = 'microseconds'


# conversions for date parts to seconds
# when adjusting intervals, 30-day time periods are represented as months
# BigQuery seems to follow Postgres threshold
# https://www.postgresql.org/docs/current/functions-datetime.html#:~:text=justify_days%20(%20interval%20)%20%E2%86%92%20interval,mon%205%20days
# For example 395 days is equal to 1 year, 1 month and 5 days.
_TOTAL_SECONDS_PER_DATE_PART = {
    DatePart.DAY:  24 * 60 * 60,
    DatePart.HOUR: 60 * 60,
    DatePart.MINUTE: 60,
    DatePart.SECOND: 1,
    DatePart.MILLISECOND: 1e-3,
    DatePart.MICROSECOND: 1e-6,
}


class DateTimeOperation:
    def __init__(self, series: 'SeriesAbstractDateTime'):
        self._series = series

    def sql_format(self, format_str: str, parse_format_str: bool = True) -> SeriesString:
        """
        Allow formatting of this Series (to a string type).

        :param format_str: The format to apply to the date/time column.
<<<<<<< HEAD
            Currently, this uses  1989 C standard format codes:
            https://docs.python.org/3/library/datetime.html#strftime-and-strptime-format-codes

        :param parse_format_str: If True, it will assume that format_str is in standard format and will
            parse each format code into its equivalent based on engine, otherwise the format passed will be
            used without any changes.
=======
            This uses  1989 C standard format codes:
            https://docs.python.org/3/library/datetime.html#strftime-and-strptime-format-codes

        .. warning::
           We recommend using :meth:`SeriesAbstractDateTime.dt.strftime` instead.
>>>>>>> ceda9758

        .. code-block:: python

            df['year'] = df.some_date_series.dt.sql_format('%Y')  # return year
            df['date'] = df.some_date_series.dt.sql_format('%Y%m%d')  # return date

        :returns: a SeriesString containing the formatted date.
        """
<<<<<<< HEAD
        engine = self._series.engine
        parsed_format_str = parse_date_format_str(engine, format_str) if parse_format_str else format_str
        string_value_expr = Expression.string_value(parsed_format_str)
        if is_postgres(engine):
            expression = Expression.construct('to_char({}, {})', self._series, string_value_expr)
        elif is_bigquery(engine):
            expression = Expression.construct('format_date({}, {})', string_value_expr, self._series)
=======
        warnings.warn(
            'Call to deprecated method, we recommend to use SeriesAbstractDateTime.dt.strftime instead',
            category=DeprecationWarning,
        )
        return self.strftime(format_str)

    def strftime(self, format_str: str) -> SeriesString:
        """
        Allow formatting of this Series (to a string type).

        :param format_str: The format to apply to the date/time column.
            This uses  1989 C standard format codes:
            https://docs.python.org/3/library/datetime.html#strftime-and-strptime-format-codes

        .. code-block:: python

            df['year'] = df.some_date_series.dt.sql_format('%Y')  # return year
            df['date'] = df.some_date_series.dt.sql_format('%Y%m%d')  # return date

        :returns: a SeriesString containing the formatted date.
        """
        engine = self._series.engine

        if is_postgres(engine):
            parsed_format_str = parse_c_standard_code_to_postgres_code(format_str)
            expression = Expression.construct(
                'to_char({}, {})', self._series, Expression.string_value(parsed_format_str),
            )
        elif is_bigquery(engine):
            # BQ uses C Standard Codes
            # https://cloud.google.com/bigquery/docs/reference/standard-sql/format-elements#format_elements_date_time
            expression = Expression.construct(
                'format_date({}, {})',
                Expression.string_value(format_str),
                self._series,
            )
>>>>>>> ceda9758
        else:
            raise DatabaseNotSupportedException(engine)

        str_series = self._series.copy_override_type(SeriesString).copy_override(expression=expression)
        return str_series


class TimedeltaOperation(DateTimeOperation):
    def _get_conversion_df(self) -> 'DataFrame':
        """
        generates a dataframe containing the amounts of seconds a supported date part has.
        """
        from bach import DataFrame
        conversion_df = pandas.DataFrame(
            data=[
                {
                    self._format_converted_series_name(dp): ts
                    for dp, ts in _TOTAL_SECONDS_PER_DATE_PART.items()
                },
            ]
        )
        convert_df = DataFrame.from_pandas(df=conversion_df, engine=self._series.engine, convert_objects=True)
        return convert_df.reset_index(drop=True)

    @staticmethod
    def _format_converted_series_name(date_part: DatePart) -> str:
        return f'_SECONDS_IN_{date_part.name}'

    @property
    def components(self) -> DataFrame:
        """
        :returns: a DataFrame containing all date parts from the timedelta.
        """
        df = self.total_seconds.to_frame()
        df = df.merge(self._get_conversion_df(), how='cross')

        # justifies total seconds into the units of each date component
        # after adjustment, it converts it back into seconds
        for date_part in DatePart:
            converted_series_name = self._format_converted_series_name(DatePart(date_part))
            df[f'ts_{date_part}'] = df['total_seconds'] // df[converted_series_name]
            df[f'ts_{date_part}'] *= df[converted_series_name]

        # materialize to avoid complex subquery
        df = df.materialize(node_name='justified_date_components')

        components_series_names = []
        prev_ts = ''

        # extract actual date component from justified seconds
        # by getting the difference between current and previous components
        # this helps on normalizing negative time deltas and have only negative values
        # in days.
        for date_part in DatePart:
            converted_series_name = self._format_converted_series_name(DatePart(date_part))

            component_name = f'{date_part}'
            current_ts = f'ts_{date_part}'

            if not prev_ts:
                df[component_name] = df[current_ts] / df[converted_series_name]
            else:
                df[component_name] = (df[current_ts] - df[prev_ts]) / df[converted_series_name]

            df[component_name] = cast(SeriesFloat64, df[component_name]).round(decimals=0)

            components_series_names.append(component_name)
            prev_ts = current_ts

        return df[components_series_names].astype('int64')

    @property
    def days(self) -> SeriesInt64:
        """
        converts total seconds into days and returns only the integral part of the result
        """
        day_series = self.total_seconds // _TOTAL_SECONDS_PER_DATE_PART[DatePart.DAY]

        day_series = day_series.astype('int64')
        return (
            day_series
            .copy_override_type(SeriesInt64)
            .copy_override(name='days')
        )

    @property
    def seconds(self) -> SeriesInt64:
        """
        removes days from total seconds (self.total_seconds % _SECONDS_IN_DAY)
        and returns only the integral part of the result
        """
        seconds_series = (self.total_seconds % _TOTAL_SECONDS_PER_DATE_PART[DatePart.DAY]) // 1

        seconds_series = seconds_series.astype('int64')
        return (
            seconds_series
            .copy_override_type(SeriesInt64)
            .copy_override(name='seconds')
        )

    @property
    def microseconds(self) -> SeriesInt64:
        """
        considers only the fractional part of the total seconds and converts it into microseconds
        """
        microseconds_series = (
            (self.total_seconds % 1) / _TOTAL_SECONDS_PER_DATE_PART[DatePart.MICROSECOND]
        )

        microseconds_series = microseconds_series.astype('int64')
        return (
            microseconds_series
            .copy_override_type(SeriesInt64)
            .copy_override(name='microseconds')
        )

    @property
    def total_seconds(self) -> SeriesFloat64:
        """
        returns the total amount of seconds in the interval
        """

        if not is_bigquery(self._series.engine):
            # extract(epoch from source) returns the total number of seconds in the interval
            expression = Expression.construct(f'extract(epoch from {{}})', self._series)
        else:
            # bq cannot extract epoch from interval
            expression = Expression.construct(
                (
                    f"UNIX_MICROS(CAST('1970-01-01' AS TIMESTAMP) + {{}}) "
                    f"* {_TOTAL_SECONDS_PER_DATE_PART[DatePart.MICROSECOND]}"
                ),
                self._series,
            )

        return (
            self._series
            .copy_override_type(SeriesFloat64)
            .copy_override(name='total_seconds', expression=expression)
        )


class SeriesAbstractDateTime(Series, ABC):
    """
    A Series that represents the generic date/time type and its specific operations. Selected arithmetic
    operations are accepted using the usual operators.

    **Date/Time Operations**

    On any of the subtypes, you can access date operations through the `dt` accessor.
    """
    @property
    def dt(self) -> DateTimeOperation:
        """
        Get access to date operations.

        .. autoclass:: bach.series.series_datetime.DateTimeOperation
            :members:

        """
        return DateTimeOperation(self)

    def _comparator_operation(self, other, comparator,
                              other_dtypes=('timestamp', 'date', 'time', 'string')) -> 'SeriesBoolean':
        return super()._comparator_operation(other, comparator, other_dtypes)

    @classmethod
    def _cast_to_date_if_dtype_date(cls, series: 'Series') -> 'Series':
        # PG returns timestamp in all cases were we expect date
        # Make sure we cast properly, and round similar to python datetime: add 12 hours and cast to date
        if series.dtype == 'date':
            td_12_hours = datetime.timedelta(seconds=3600 * 12)
            series_12_hours = SeriesTimedelta.from_value(base=series, value=td_12_hours, name='tmp')
            expr_12_hours = series_12_hours.expression

            return series.copy_override(
                expression=Expression.construct("cast({} + {} as date)", series, expr_12_hours)
            )
        else:
            return series


def dt_strip_timezone(value: Optional[datetime.datetime]) -> Optional[datetime.datetime]:
    if value is None:
        return None
    return value.replace(tzinfo=None)


class SeriesTimestamp(SeriesAbstractDateTime):
    """
    A Series that represents the timestamp/datetime type and its specific operations.

    Timestamps are assumed to be in UTC, or without a timezone, both cases are treated the same.
    These timestamps have a microsecond precision at best, in contrast to numpy's datetime64 which supports
    up to attoseconds precision.

    **Database support and types**

    * Postgres: utilizes the 'timestamp without time zone' database type.
    * BigQuery: utilizes the 'TIMESTAMP' database type.
    """
    dtype = 'timestamp'
    dtype_aliases = ('datetime64', 'datetime64[ns]', numpy.datetime64)
    supported_db_dtype = {
        DBDialect.POSTGRES: 'timestamp without time zone',
        DBDialect.BIGQUERY: 'TIMESTAMP',
    }
    supported_value_types = (datetime.datetime, numpy.datetime64, datetime.date, str)

    @classmethod
    def supported_literal_to_expression(cls, dialect: Dialect, literal: Expression) -> Expression:
        return Expression.construct(f'cast({{}} as {cls.get_db_dtype(dialect)})', literal)

    @classmethod
    def supported_value_to_literal(
        cls,
        dialect: Dialect,
        value: Union[datetime.datetime, numpy.datetime64, datetime.date, str, None],
        dtype: StructuredDtype
    ) -> Expression:
        if value is None:
            return Expression.raw('NULL')
        # if value is not a datetime or date, then convert it to datetime first
        dt_value: Union[datetime.datetime, datetime.date, None] = None
        if isinstance(value, str):
            formats = ['%Y-%m-%d %H:%M:%S.%f', '%Y-%m-%d %H:%M:%S', '%Y-%m-%d %H:%M', '%Y-%m-%d']
            for format in formats:
                try:
                    dt_value = datetime.datetime.strptime(value, format)
                    break
                except ValueError:
                    continue
            if dt_value is None:
                raise ValueError(f'Not a valid timestamp string literal: {value}.'
                                 f'Supported formats: {formats}')
        elif isinstance(value, numpy.datetime64):
            if numpy.isnat(value):
                return Expression.raw('NULL')
            # Weird trick: count number of microseconds in datetime, but only works on timedelta, so convert
            # to a timedelta first, by subtracting 0 (epoch = 1970-01-01 00:00:00)
            # Rounding can be unpredictable because of limited precision, so always truncate excess precision
            microseconds = int((value - numpy.datetime64('1970', 'us')) // numpy.timedelta64(1, 'us'))
            dt_value = datetime.datetime.utcfromtimestamp(microseconds / 1_000_000)
        elif isinstance(value, (datetime.datetime, datetime.date)):
            dt_value = value

        if dt_value is None:
            raise ValueError(f'Not a valid timestamp literal: {value}')

        str_value = dt_value.strftime('%Y-%m-%d %H:%M:%S.%f')
        return Expression.string_value(str_value)

    @classmethod
    def dtype_to_expression(cls, dialect: Dialect, source_dtype: str, expression: Expression) -> Expression:
        if source_dtype == 'timestamp':
            return expression
        else:
            if source_dtype not in ['string', 'date']:
                raise ValueError(f'cannot convert {source_dtype} to timestamp')
            return Expression.construct(f'cast({{}} as {cls.get_db_dtype(dialect)})', expression)

    def to_pandas_info(self) -> Optional['ToPandasInfo']:
        if is_postgres(self.engine):
            return ToPandasInfo('datetime64[ns]', None)
        if is_bigquery(self.engine):
            return ToPandasInfo('datetime64[ns, UTC]', dt_strip_timezone)
        return None

    def __add__(self, other) -> 'Series':
        return self._arithmetic_operation(other, 'add', '({}) + ({})', other_dtypes=tuple(['timedelta']))

    def __sub__(self, other) -> 'Series':
        type_mapping = {
            'timedelta': 'timestamp',
            'timestamp': 'timedelta'
        }
        return self._arithmetic_operation(other, 'sub', '({}) - ({})',
                                          other_dtypes=tuple(type_mapping.keys()),
                                          dtype=type_mapping)


class SeriesDate(SeriesAbstractDateTime):
    """
    A Series that represents the date type and its specific operations

    **Database support and types**

    * Postgres: utilizes the 'date' database type.
    * BigQuery: utilizes the 'DATE' database type.
    """
    dtype = 'date'
    dtype_aliases: Tuple[DtypeOrAlias, ...] = tuple()
    supported_db_dtype = {
        DBDialect.POSTGRES: 'date',
        DBDialect.BIGQUERY: 'DATE'
    }
    supported_value_types = (datetime.datetime, datetime.date, str)

    @classmethod
    def supported_literal_to_expression(cls, dialect: Dialect, literal: Expression) -> Expression:
        return Expression.construct(f'cast({{}} as date)', literal)

    @classmethod
    def supported_value_to_literal(
        cls,
        dialect: Dialect,
        value: Union[str, datetime.date],
        dtype: StructuredDtype
    ) -> Expression:
        if isinstance(value, datetime.date):
            value = str(value)
        # TODO: check here already that the string has the correct format
        return Expression.string_value(value)

    @classmethod
    def dtype_to_expression(cls, dialect: Dialect, source_dtype: str, expression: Expression) -> Expression:
        if source_dtype == 'date':
            return expression
        else:
            if source_dtype not in ['string', 'timestamp']:
                raise ValueError(f'cannot convert {source_dtype} to date')
            return Expression.construct(f'cast({{}} as {cls.get_db_dtype(dialect)})', expression)

    def __add__(self, other) -> 'Series':
        type_mapping = {
            'timedelta': 'date'  # PG returns timestamp, needs explicit cast to date
        }
        return self._cast_to_date_if_dtype_date(
            self._arithmetic_operation(other, 'add', '({}) + ({})',
                                       other_dtypes=tuple(type_mapping.keys()),
                                       dtype=type_mapping)
        )

    def __sub__(self, other) -> 'Series':
        type_mapping = {
            'date': 'timedelta',
            'timedelta': 'date',  # PG returns timestamp, needs explicit cast to date
        }
        if other.dtype == 'date':
            # PG does unexpected things when doing date - date. Work around that.
            fmt_str = 'cast(cast({} as timestamp) - ({}) as interval)'
        else:
            fmt_str = '({}) - ({})'

        return self._cast_to_date_if_dtype_date(
            self._arithmetic_operation(other, 'sub', fmt_str,
                                       other_dtypes=tuple(type_mapping.keys()),
                                       dtype=type_mapping)
        )


class SeriesTime(SeriesAbstractDateTime):
    """
    A Series that represents the date time and its specific operations


    **Database support and types**

    * Postgres: utilizes the 'time without time zone' database type.
    * BigQuery: utilizes the 'TIME' database type.
    """
    dtype = 'time'
    dtype_aliases: Tuple[DtypeOrAlias, ...] = tuple()
    supported_db_dtype = {
        DBDialect.POSTGRES: 'time without time zone',
        DBDialect.BIGQUERY: 'TIME',
    }
    supported_value_types = (datetime.time, str)

    @classmethod
    def supported_literal_to_expression(cls, dialect: Dialect, literal: Expression) -> Expression:
        return Expression.construct(f'cast({{}} as {cls.get_db_dtype(dialect)})', literal)

    @classmethod
    def supported_value_to_literal(
        cls,
        dialect: Dialect,
        value: Union[str, datetime.time],
        dtype: StructuredDtype
    ) -> Expression:
        value = str(value)
        # TODO: check here already that the string has the correct format
        return Expression.string_value(value)

    @classmethod
    def dtype_to_expression(cls, dialect: Dialect, source_dtype: str, expression: Expression) -> Expression:
        if source_dtype == 'time':
            return expression
        else:
            if source_dtype not in ['string', 'timestamp']:
                raise ValueError(f'cannot convert {source_dtype} to time')
            return Expression.construct(f'cast({{}} as {cls.get_db_dtype(dialect)})', expression)

    # python supports no arithmetic on Time


class SeriesTimedelta(SeriesAbstractDateTime):
    """
    A Series that represents the timedelta type and its specific operations

    **Database support and types**

    * Postgres: utilizes the 'interval' database type.
    * BigQuery: support coming soon
    """

    dtype = 'timedelta'
    dtype_aliases = ('interval',)
    supported_db_dtype = {
        DBDialect.POSTGRES: 'interval',
        DBDialect.BIGQUERY: 'INTERVAL',
    }
    supported_value_types = (datetime.timedelta, numpy.timedelta64, str)

    @classmethod
    def supported_literal_to_expression(cls, dialect: Dialect, literal: Expression) -> Expression:
        return Expression.construct(f'cast({{}} as {cls.get_db_dtype(dialect)})', literal)

    @classmethod
    def supported_value_to_literal(
        cls,
        dialect: Dialect,
        value: Union[str, numpy.timedelta64, datetime.timedelta],
        dtype: StructuredDtype
    ) -> Expression:
        # pandas.Timedelta checks already that the string has the correct format
        value_td = pandas.Timedelta(value)

        if value_td is pandas.NaT:
            return Expression.construct('NULL')

        # interval values in iso format are allowed in SQL (both BQ and PG)
        # https://www.postgresql.org/docs/8.4/datatype-datetime.html#:~:text=interval%20values%20can%20also%20be%20written%20as%20iso%208601%20time%20intervals%2C
        return Expression.string_value(value_td.isoformat())

    def to_pandas_info(self) -> Optional[ToPandasInfo]:
        if is_bigquery(self.engine):
            return ToPandasInfo(dtype='object', function=self._parse_interval_bigquery)
        return None

    def _parse_interval_bigquery(self, value: Optional[Any]) -> Optional[pandas.Timedelta]:
        if value is None:
            return None

        # BigQuery returns a MonthDayNano object
        # we need to normalize months to days (1 month == 30 day period)
        return pandas.Timedelta(
            days=value.days + value.months * 30,
            nanoseconds=value.nanoseconds,
        )

    @classmethod
    def dtype_to_expression(cls, dialect: Dialect, source_dtype: str, expression: Expression) -> Expression:
        if source_dtype == 'timedelta':
            return expression
        else:
            if not source_dtype == 'string':
                raise ValueError(f'cannot convert {source_dtype} to timedelta')
            return Expression.construct(f'cast({{}} as {cls.get_db_dtype(dialect)})', expression)

    def _comparator_operation(self, other, comparator,
                              other_dtypes=('timedelta', 'string')) -> SeriesBoolean:
        return super()._comparator_operation(other, comparator, other_dtypes)

    def __add__(self, other) -> 'Series':
        type_mapping = {
            'date': 'date',  # PG makes this a timestamp
            'timedelta': 'timedelta',
            'timestamp': 'timestamp'
        }
        return self._cast_to_date_if_dtype_date(
            self._arithmetic_operation(other, 'add', '({}) + ({})',
                                       other_dtypes=tuple(type_mapping.keys()),
                                       dtype=type_mapping))

    def __sub__(self, other) -> 'Series':
        type_mapping = {
            'timedelta': 'timedelta',
        }
        return self._arithmetic_operation(other, 'sub', '({}) - ({})',
                                          other_dtypes=tuple(type_mapping.keys()),
                                          dtype=type_mapping)

    def __mul__(self, other) -> 'Series':
        return self._arithmetic_operation(other, 'mul', '({}) * ({})', other_dtypes=('int64', 'float64'))

    def __truediv__(self, other) -> 'Series':
        return self._arithmetic_operation(other, 'div', '({}) / ({})', other_dtypes=('int64', 'float64'))

    @property
    def dt(self) -> TimedeltaOperation:
        """
        Get access to date operations.

        .. autoclass:: bach.series.series_datetime.TimedeltaOperation
            :members:

        """
        return TimedeltaOperation(self)

    def sum(self, partition: WrappedPartition = None,
            skipna: bool = True, min_count: int = None) -> 'SeriesTimedelta':
        """
        :meta private:
        """
        result = self._derived_agg_func(
            partition=partition,
            expression='sum',
            skipna=skipna,
            min_count=min_count
        )
        return cast('SeriesTimedelta', result)

    def mean(self, partition: WrappedPartition = None, skipna: bool = True) -> 'SeriesTimedelta':
        """
        :meta private:
        """
        result = self._derived_agg_func(
            partition=partition,
            expression='avg',
            skipna=skipna
        )
        return cast('SeriesTimedelta', result)

    def quantile(
        self, partition: WrappedPartition = None, q: Union[float, List[float]] = 0.5,
    ) -> 'SeriesTimedelta':
        """
        When q is a float or len(q) == 1, the resultant series index will remain
        In case multiple quantiles are calculated, the resultant series index will have all calculated
        quantiles as index values.
        """
        from bach.quantile import calculate_quantiles

        if not is_bigquery(self.engine):
            return (
                calculate_quantiles(series=self.copy(), partition=partition, q=q)
                .copy_override_type(SeriesTimedelta)
            )

        # calculate quantiles based on total microseconds
        # using total seconds might lose precision,
        # since TIMESTAMP_SECONDS accepts only integers, therefore
        # microseconds will be lost due to rounding
        total_microseconds_series = (
            self.dt.total_seconds / _TOTAL_SECONDS_PER_DATE_PART[DatePart.MICROSECOND]
        )
        total_microseconds_series = total_microseconds_series.copy_override_type(SeriesFloat64)
        result = calculate_quantiles(series=total_microseconds_series, partition=partition, q=q)

        # result must be a timedelta
        result = result.copy_override(
            expression=Expression.construct(
                f"TIMESTAMP_MICROS({{}}) - CAST('1970-01-01' AS TIMESTAMP)",
                result.astype('int64'),
            ),
            name=self.name,
        )
        return result.copy_override_type(SeriesTimedelta)<|MERGE_RESOLUTION|>--- conflicted
+++ resolved
@@ -15,11 +15,7 @@
 from bach.series import Series, SeriesString, SeriesBoolean, SeriesFloat64, SeriesInt64
 from bach.expression import Expression
 from bach.series.series import WrappedPartition, ToPandasInfo
-<<<<<<< HEAD
-from bach.series.utils.datetime_formats import parse_date_format_str
-=======
 from bach.series.utils.datetime_formats import parse_c_standard_code_to_postgres_code
->>>>>>> ceda9758
 from bach.types import DtypeOrAlias, StructuredDtype
 from sql_models.constants import DBDialect
 from sql_models.util import is_postgres, is_bigquery, DatabaseNotSupportedException
@@ -53,25 +49,16 @@
     def __init__(self, series: 'SeriesAbstractDateTime'):
         self._series = series
 
-    def sql_format(self, format_str: str, parse_format_str: bool = True) -> SeriesString:
+    def sql_format(self, format_str: str) -> SeriesString:
         """
         Allow formatting of this Series (to a string type).
 
         :param format_str: The format to apply to the date/time column.
-<<<<<<< HEAD
-            Currently, this uses  1989 C standard format codes:
-            https://docs.python.org/3/library/datetime.html#strftime-and-strptime-format-codes
-
-        :param parse_format_str: If True, it will assume that format_str is in standard format and will
-            parse each format code into its equivalent based on engine, otherwise the format passed will be
-            used without any changes.
-=======
             This uses  1989 C standard format codes:
             https://docs.python.org/3/library/datetime.html#strftime-and-strptime-format-codes
 
         .. warning::
            We recommend using :meth:`SeriesAbstractDateTime.dt.strftime` instead.
->>>>>>> ceda9758
 
         .. code-block:: python
 
@@ -80,15 +67,6 @@
 
         :returns: a SeriesString containing the formatted date.
         """
-<<<<<<< HEAD
-        engine = self._series.engine
-        parsed_format_str = parse_date_format_str(engine, format_str) if parse_format_str else format_str
-        string_value_expr = Expression.string_value(parsed_format_str)
-        if is_postgres(engine):
-            expression = Expression.construct('to_char({}, {})', self._series, string_value_expr)
-        elif is_bigquery(engine):
-            expression = Expression.construct('format_date({}, {})', string_value_expr, self._series)
-=======
         warnings.warn(
             'Call to deprecated method, we recommend to use SeriesAbstractDateTime.dt.strftime instead',
             category=DeprecationWarning,
@@ -125,7 +103,6 @@
                 Expression.string_value(format_str),
                 self._series,
             )
->>>>>>> ceda9758
         else:
             raise DatabaseNotSupportedException(engine)
 
