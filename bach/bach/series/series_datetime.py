--- conflicted
+++ resolved
@@ -3,7 +3,7 @@
 """
 import datetime
 import warnings
-from abc import ABC, abstractmethod
+from abc import ABC
 from enum import Enum
 from typing import Union, cast, List, Tuple, Optional, Any
 
@@ -14,11 +14,7 @@
 from bach import DataFrame
 from bach.series import Series, SeriesString, SeriesBoolean, SeriesFloat64, SeriesInt64
 from bach.expression import Expression, join_expressions, StringValueToken
-<<<<<<< HEAD
 from bach.series.series import WrappedPartition, ToPandasInfo, value_to_series
-=======
-from bach.series.series import WrappedPartition, ToPandasInfo
->>>>>>> dfdce815
 from bach.series.utils.datetime_formats import parse_c_standard_code_to_postgres_code, \
     parse_c_code_to_bigquery_code
 from bach.types import DtypeOrAlias, StructuredDtype
@@ -477,46 +473,8 @@
         DBDialect.ATHENA: 'timestamp',
     }
     supported_value_types = (datetime.datetime, numpy.datetime64, datetime.date, str)
-
-<<<<<<< HEAD
-    @classmethod
-    def supported_value_to_literal(
-        cls,
-        dialect: Dialect,
-        value: Union[datetime.datetime, numpy.datetime64, datetime.date, str, None],
-        dtype: StructuredDtype
-    ) -> Expression:
-        if value is None:
-            return Expression.raw('NULL')
-        # if value is not a datetime or date, then convert it to datetime first
-        dt_value: Union[datetime.datetime, datetime.date, None] = None
-        if isinstance(value, str):
-            formats = ['%Y-%m-%d %H:%M:%S.%f', '%Y-%m-%d %H:%M:%S', '%Y-%m-%d %H:%M', '%Y-%m-%d']
-            for format in formats:
-                try:
-                    dt_value = datetime.datetime.strptime(value, format)
-                    break
-                except ValueError:
-                    continue
-            if dt_value is None:
-                raise ValueError(f'Not a valid timestamp string literal: {value}.'
-                                 f'Supported formats: {formats}')
-        elif isinstance(value, numpy.datetime64):
-            if numpy.isnat(value):
-                return Expression.raw('NULL')
-            # Weird trick: count number of microseconds in datetime, but only works on timedelta, so convert
-            # to a timedelta first, by subtracting 0 (epoch = 1970-01-01 00:00:00)
-            # Rounding can be unpredictable because of limited precision, so always truncate excess precision
-            microseconds = int((value - numpy.datetime64('1970', 'us')) // numpy.timedelta64(1, 'us'))
-            dt_value = datetime.datetime.utcfromtimestamp(microseconds / 1_000_000)
-        elif isinstance(value, (datetime.datetime, datetime.date)):
-            dt_value = value
-
-        if dt_value is None:
-            raise ValueError(f'Not a valid timestamp literal: {value}')
-
-        str_value = dt_value.strftime('%Y-%m-%d %H:%M:%S.%f')
-        return Expression.string_value(str_value)
+    supported_dtypes_to_cast = ('string', 'date', )
+    _FINAL_DATE_TIME_FORMAT = '%Y-%m-%d %H:%M:%S.%f'
 
     @classmethod
     def supported_literal_to_expression(cls, dialect: Dialect, literal: Expression) -> Expression:
@@ -525,33 +483,6 @@
 
         # Athena will raise exceptions if literal has incorrect timestamp format
         return Expression.construct("date_parse({}, '%Y-%m-%d %H:%i:%S.%f')", literal)
-
-    @classmethod
-    def dtype_to_expression(cls, dialect: Dialect, source_dtype: str, expression: Expression) -> Expression:
-        if source_dtype == 'timestamp':
-            return expression
-
-        if source_dtype not in ['string', 'date']:
-            raise ValueError(f'cannot convert {source_dtype} to timestamp')
-
-        if not expression.is_constant or source_dtype != 'string':
-            return Expression.construct(f'cast({{}} as {cls.get_db_dtype(dialect)})', expression)
-=======
-    supported_dtypes_to_cast = ('string', 'date', )
-    _FINAL_DATE_TIME_FORMAT = '%Y-%m-%d %H:%M:%S.%f'
->>>>>>> dfdce815
-
-        # check if value literal has correct format
-        literal_expr_tokens = []
-        for token in expression.data:
-            if not isinstance(token, StringValueToken):
-                literal_expr_tokens.append(token)
-                continue
-
-            val = token.value if token.value != 'NULL' else None
-            val_to_lit_expr = cls.supported_value_to_literal(dialect, val, cls.dtype)
-            literal_expr_tokens.append(val_to_lit_expr)
-        return cls.supported_literal_to_expression(dialect, Expression(literal_expr_tokens))
 
     def to_pandas_info(self) -> Optional['ToPandasInfo']:
         if is_postgres(self.engine) or is_athena(self.engine):
@@ -597,7 +528,7 @@
     dtype_aliases: Tuple[DtypeOrAlias, ...] = tuple()
     supported_db_dtype = {
         DBDialect.POSTGRES: 'date',
-        DBDialect.BIGQUERY: 'DATE'
+        DBDialect.BIGQUERY: 'DATE',
     }
     supported_value_types = (datetime.datetime, numpy.datetime64, datetime.date, str)
 
