--- conflicted
+++ resolved
@@ -16,11 +16,7 @@
 from bach.series.series import WrappedPartition, ToPandasInfo
 from bach.series.utils.datetime_formats import parse_c_standard_code_to_postgres_code, \
     parse_c_code_to_bigquery_code, parse_c_code_to_athena_code, warn_non_supported_format_codes
-<<<<<<< HEAD
-from bach.types import DtypeOrAlias, StructuredDtype, value_to_series_type
-=======
 from bach.types import DtypeOrAlias, StructuredDtype, value_to_series_type, get_series_type_from_dtype
->>>>>>> a2426962
 from sql_models.constants import DBDialect
 from sql_models.util import is_postgres, is_bigquery, DatabaseNotSupportedException, is_athena
 
@@ -377,11 +373,7 @@
         return Expression.construct(f'cast({{}} as {cls.get_db_dtype(dialect)})', expression)
 
     def astype(self, dtype: Union[str, Type]) -> Series:
-<<<<<<< HEAD
-        if dtype != SeriesString.dtype and dtype != str:
-=======
         if get_series_type_from_dtype(dtype) is not SeriesString:
->>>>>>> a2426962
             return super().astype(dtype=dtype)
 
         return self.dt.strftime(self._FINAL_DATE_TIME_FORMAT)
@@ -796,11 +788,7 @@
         return super().get_db_dtype(dialect)
 
     def astype(self, dtype: Union[str, Type]) -> Series:
-<<<<<<< HEAD
-        if dtype != SeriesString.dtype and dtype != str:
-=======
         if get_series_type_from_dtype(dtype) is not SeriesString:
->>>>>>> a2426962
             return super().astype(dtype=dtype)
 
         days_series = (self.dt.total_seconds // _TOTAL_SECONDS_PER_DATE_PART[DatePart.DAY]).astype('int64')
