--- conflicted
+++ resolved
@@ -235,20 +235,11 @@
             return Expression.construct(f'cast({{}} as {cls.get_db_dtype(dialect)})', expression)
 
     def to_pandas_info(self) -> Optional['ToPandasInfo']:
-<<<<<<< HEAD
-        info = {
-            DBDialect.POSTGRES: ToPandasInfo('datetime64[ns]', None),
-            DBDialect.BIGQUERY: ToPandasInfo('datetime64[ns, UTC]', dt_strip_timezone)
-        }
-        db_dialect = DBDialect.from_engine(self.engine)
-        return info.get(db_dialect)
-=======
         if is_postgres(self.engine):
             return ToPandasInfo('datetime64[ns]', None)
         if is_bigquery(self.engine):
             return ToPandasInfo('datetime64[ns, UTC]', dt_strip_timezone)
         return None
->>>>>>> b37c7872
 
     def __add__(self, other) -> 'Series':
         return self._arithmetic_operation(other, 'add', '({}) + ({})', other_dtypes=tuple(['timedelta']))
