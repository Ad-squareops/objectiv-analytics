"""
Copyright 2021 Objectiv B.V.
"""
import datetime
import warnings
from abc import ABC
from enum import Enum
from typing import Union, cast, List, Tuple, Optional, Any

import numpy
import pandas
from sqlalchemy.engine import Dialect

from bach import DataFrame
from bach.series import Series, SeriesString, SeriesBoolean, SeriesFloat64, SeriesInt64
from bach.expression import Expression, join_expressions, StringValueToken
from bach.series.series import WrappedPartition, ToPandasInfo, value_to_series
from bach.series.utils.datetime_formats import parse_c_standard_code_to_postgres_code, \
    parse_c_code_to_bigquery_code
from bach.types import DtypeOrAlias, StructuredDtype
from sql_models.constants import DBDialect
from sql_models.util import is_postgres, is_bigquery, DatabaseNotSupportedException, is_athena


class DatePart(str, Enum):
    DAY = 'days'
    HOUR = 'hours'
    MINUTE = 'minutes'
    SECOND = 'seconds'
    MILLISECOND = 'milliseconds'
    MICROSECOND = 'microseconds'


# conversions for date parts to seconds
# when adjusting intervals, 30-day time periods are represented as months
# BigQuery seems to follow Postgres threshold
# https://www.postgresql.org/docs/current/functions-datetime.html#:~:text=justify_days%20(%20interval%20)%20%E2%86%92%20interval,mon%205%20days
# For example 395 days is equal to 1 year, 1 month and 5 days.
_TOTAL_SECONDS_PER_DATE_PART = {
    DatePart.DAY:  24 * 60 * 60,
    DatePart.HOUR: 60 * 60,
    DatePart.MINUTE: 60,
    DatePart.SECOND: 1,
    DatePart.MILLISECOND: 1e-3,
    DatePart.MICROSECOND: 1e-6,
}

AllSupportedDateTimeTypes = Union[
    datetime.datetime,
    numpy.datetime64,
    datetime.date,
    str,
    None,
    datetime.timedelta,
    numpy.timedelta64,
]


class DateTimeOperation:
    def __init__(self, series: 'SeriesAbstractDateTime'):
        self._series = series

    def sql_format(self, format_str: str) -> SeriesString:
        """
        Allow formatting of this Series (to a string type).

        :param format_str: The format to apply to the date/time column.
            Currently, this uses Postgres' data format string syntax:
            https://www.postgresql.org/docs/14/functions-formatting.html

        .. warning::
            This method is deprecated, we recommend using :meth:`SeriesAbstractDateTime.dt.strftime` instead.

        .. code-block:: python

            df['year'] = df.some_date_series.dt.sql_format('YYYY')  # return year
            df['date'] = df.some_date_series.dt.sql_format('YYYYMMDD')  # return date

        :returns: a SeriesString containing the formatted date.
        """
        warnings.warn(
            'Call to deprecated method, we recommend to use SeriesAbstractDateTime.dt.strftime instead',
            category=DeprecationWarning,
        )

        expression = Expression.construct('to_char({}, {})',
                                          self._series, Expression.string_value(format_str))
        str_series = self._series.copy_override_type(SeriesString).copy_override(expression=expression)
        return str_series

    def strftime(self, format_str: str) -> SeriesString:
        """
        Allow formatting of this Series (to a string type).

        :param format_str: The format to apply to the date/time column.
            This uses  1989 C standard format codes:
            https://docs.python.org/3/library/datetime.html#strftime-and-strptime-format-codes

        .. code-block:: python

            df['year'] = df.some_date_series.dt.sql_format('%Y')  # return year
            df['date'] = df.some_date_series.dt.sql_format('%Y%m%d')  # return date

        :returns: a SeriesString containing the formatted date.
        """
        engine = self._series.engine

        if is_postgres(engine):
            parsed_format_str = parse_c_standard_code_to_postgres_code(format_str)
            expression = Expression.construct(
                'to_char({}, {})', self._series, Expression.string_value(parsed_format_str),
            )
        elif is_bigquery(engine):
            # BQ uses C Standard Codes
            # https://cloud.google.com/bigquery/docs/reference/standard-sql/format-elements#format_elements_date_time
            parsed_format_str = parse_c_code_to_bigquery_code(format_str)
            expression = Expression.construct(
                'format_date({}, {})',
                Expression.string_value(parsed_format_str),
                self._series,
            )
        else:
            raise DatabaseNotSupportedException(engine)

        str_series = self._series.copy_override_type(SeriesString).copy_override(expression=expression)
        return str_series

    def date_trunc(self, date_part: str) -> Series:
        """
        Truncates date value based on a specified date part.
        The value is always rounded to the beginning of date_part.

        This operation can be applied only on SeriesDate or SeriesTimestamp.

        :param date_part: Allowed values are 'second', 'minute',
            'hour', 'day', 'week', 'month', 'quarter', and 'year'.

        .. code-block:: python

            # return the date corresponding to the Monday of that week
            df['week'] = df.some_date_or_timestamp_series.dt.date_trunc('week')
            # return the first day of the quarter
            df['quarter'] = df.some_date_or_timestamp_series.dt.date_trunc('quarter')

        :returns: the truncated timestamp value with a granularity of date_part.

        """

        available_formats = ['second', 'minute', 'hour', 'day', 'week',
                             'month', 'quarter', 'year']
        if date_part not in available_formats:
            raise ValueError(f'{date_part} format is not available.')

        if not (isinstance(self._series, SeriesDate) or
                isinstance(self._series, SeriesTimestamp)):
            raise ValueError(f'{type(self._series)} type is not supported.')

        engine = self._series.engine

        # Truncating Postgres date type will include timezone in final value
        # therefore we should cast it into TIMESTAMP WITHOUT TIMEZONE
        _td_series = self._series.astype(SeriesTimestamp.dtype)
        if is_postgres(engine) or is_athena(engine):
            expression = Expression.construct(
                'date_trunc({}, {})',
                Expression.string_value(date_part),
                _td_series,
            )
        elif is_bigquery(engine):
            if date_part == 'week':
                date_part = 'week(monday)'
            expression = Expression.construct(
                'timestamp_trunc({}, {})',
                _td_series,
                Expression.raw(date_part),
            )
        else:
            raise DatabaseNotSupportedException(engine)

        return _td_series.copy_override(expression=expression)


class TimedeltaOperation(DateTimeOperation):
    def _get_conversion_df(self) -> 'DataFrame':
        """
        generates a dataframe containing the amounts of seconds a supported date part has.
        """
        from bach import DataFrame
        conversion_df = pandas.DataFrame(
            data=[
                {
                    self._format_converted_series_name(dp): ts
                    for dp, ts in _TOTAL_SECONDS_PER_DATE_PART.items()
                },
            ]
        )
        convert_df = DataFrame.from_pandas(df=conversion_df, engine=self._series.engine, convert_objects=True)
        return convert_df.reset_index(drop=True)

    @staticmethod
    def _format_converted_series_name(date_part: DatePart) -> str:
        return f'_SECONDS_IN_{date_part.name}'

    @property
    def components(self) -> DataFrame:
        """
        :returns: a DataFrame containing all date parts from the timedelta.
        """
        df = self.total_seconds.to_frame()
        df = df.merge(self._get_conversion_df(), how='cross')

        # justifies total seconds into the units of each date component
        # after adjustment, it converts it back into seconds
        for date_part in DatePart:
            converted_series_name = self._format_converted_series_name(DatePart(date_part))
            df[f'ts_{date_part}'] = df['total_seconds'] // df[converted_series_name]
            df[f'ts_{date_part}'] *= df[converted_series_name]

        # materialize to avoid complex subquery
        df = df.materialize(node_name='justified_date_components')

        components_series_names = []
        prev_ts = ''

        # extract actual date component from justified seconds
        # by getting the difference between current and previous components
        # this helps on normalizing negative time deltas and have only negative values
        # in days.
        for date_part in DatePart:
            converted_series_name = self._format_converted_series_name(DatePart(date_part))

            component_name = f'{date_part}'
            current_ts = f'ts_{date_part}'

            if not prev_ts:
                df[component_name] = df[current_ts] / df[converted_series_name]
            else:
                df[component_name] = (df[current_ts] - df[prev_ts]) / df[converted_series_name]

            df[component_name] = cast(SeriesFloat64, df[component_name]).round(decimals=0)

            components_series_names.append(component_name)
            prev_ts = current_ts

        return df[components_series_names].astype('int64')

    @property
    def days(self) -> SeriesInt64:
        """
        converts total seconds into days and returns only the integral part of the result
        """
        day_series = self.total_seconds // _TOTAL_SECONDS_PER_DATE_PART[DatePart.DAY]

        day_series = day_series.astype('int64')
        return (
            day_series
            .copy_override_type(SeriesInt64)
            .copy_override(name='days')
        )

    @property
    def seconds(self) -> SeriesInt64:
        """
        removes days from total seconds (self.total_seconds % _SECONDS_IN_DAY)
        and returns only the integral part of the result
        """
        seconds_series = (self.total_seconds % _TOTAL_SECONDS_PER_DATE_PART[DatePart.DAY]) // 1

        seconds_series = seconds_series.astype('int64')
        return (
            seconds_series
            .copy_override_type(SeriesInt64)
            .copy_override(name='seconds')
        )

    @property
    def microseconds(self) -> SeriesInt64:
        """
        considers only the fractional part of the total seconds and converts it into microseconds
        """
        microseconds_series = (
            (self.total_seconds % 1) / _TOTAL_SECONDS_PER_DATE_PART[DatePart.MICROSECOND]
        )

        microseconds_series = microseconds_series.astype('int64')
        return (
            microseconds_series
            .copy_override_type(SeriesInt64)
            .copy_override(name='microseconds')
        )

    @property
    def total_seconds(self) -> SeriesFloat64:
        """
        returns the total amount of seconds in the interval
        """

        if not is_bigquery(self._series.engine):
            # extract(epoch from source) returns the total number of seconds in the interval
            expression = Expression.construct(f'extract(epoch from {{}})', self._series)
        else:
            # bq cannot extract epoch from interval
            expression = Expression.construct(
                (
                    f"UNIX_MICROS(CAST('1970-01-01' AS TIMESTAMP) + {{}}) "
                    f"* {_TOTAL_SECONDS_PER_DATE_PART[DatePart.MICROSECOND]}"
                ),
                self._series,
            )

        return (
            self._series
            .copy_override_type(SeriesFloat64)
            .copy_override(name='total_seconds', expression=expression)
        )


class SeriesAbstractDateTime(Series, ABC):
    """
    A Series that represents the generic date/time type and its specific operations. Selected arithmetic
    operations are accepted using the usual operators.

    **Date/Time Operations**

    On any of the subtypes, you can access date operations through the `dt` accessor.
    """

    # list of formats used for parsing string literals to date object supported by Series
    _VALID_DATE_TIME_FORMATS = [
        '%Y-%m-%d %H:%M:%S.%f', '%Y-%m-%d %H:%M:%S', '%Y-%m-%d %H:%M', '%Y-%m-%d'
    ]

    # format used for all literals when casting them to this Series
    _FINAL_DATE_TIME_FORMAT = ''

    @property
    def dt(self) -> DateTimeOperation:
        """
        Get access to date operations.

        .. autoclass:: bach.series.series_datetime.DateTimeOperation
            :members:

        """
        return DateTimeOperation(self)

    @classmethod
    def dtype_to_expression(cls, dialect: Dialect, source_dtype: str, expression: Expression) -> Expression:
        if source_dtype == cls.dtype:
            return expression

        if source_dtype not in cls.supported_source_dtypes:
            raise ValueError(f'cannot convert {source_dtype} to {cls.dtype}')

        if expression.is_constant and source_dtype == 'string':
            return cls._constant_expression_to_dtype_expression(dialect, expression)

        return Expression.construct(f'cast({{}} as {cls.get_db_dtype(dialect)})', expression)

<<<<<<< HEAD
    def _comparator_operation(
        self, other, comparator, other_dtypes=('timestamp', 'date', 'time', 'string')
    ) -> 'SeriesBoolean':
        from bach import SeriesBoolean
        other = value_to_series(base=self, value=other)
        self_modified, other = self._get_supported(f"comparator '{comparator}'", other_dtypes, other)
        other = other.astype(self.dtype)
        expression = Expression.construct(f'({{}}) {comparator} ({{}})', self_modified, other)
        return self_modified.copy_override_type(SeriesBoolean).copy_override(expression=expression)
=======
    def _comparator_operation(self, other, comparator,
                              other_dtypes=('timestamp', 'date', 'time', 'string'),
                              strict_other_dtypes=tuple()) -> 'SeriesBoolean':
        return super()._comparator_operation(other, comparator, other_dtypes, strict_other_dtypes)
>>>>>>> 5d20773b

    @classmethod
    def _cast_to_date_if_dtype_date(cls, series: 'Series') -> 'Series':
        # PG returns timestamp in all cases were we expect date
        # Make sure we cast properly, and round similar to python datetime: add 12 hours and cast to date
        if series.dtype == 'date':
            td_12_hours = datetime.timedelta(seconds=3600 * 12)
            series_12_hours = SeriesTimedelta.from_value(base=series, value=td_12_hours, name='tmp')
            expr_12_hours = series_12_hours.expression

            return series.copy_override(
                expression=Expression.construct("cast({} + {} as date)", series, expr_12_hours)
            )
        else:
            return series

    @classmethod
    def _get_date_format_for_literal_value(cls, value: str) -> str:
        """
        Returns the correct date format for a string literal. If value has a non-supported format,
        an exception will be raised.
        """
        for str_format in cls._VALID_DATE_TIME_FORMATS:
            try:
                datetime.datetime.strptime(value, str_format)
            except ValueError:
                continue
            else:
                return str_format

        raise ValueError(
            f'Not a valid string literal: {value} for {cls.dtype} dtype.'
            f'Supported formats: {cls._VALID_DATE_TIME_FORMATS}'
        )

    @classmethod
    def _constant_expression_to_dtype_expression(cls, dialect, expression) -> Expression:
        """
        Parses constant expression to respective dtype expression. Child classes must be
        in charge of validating if string literals have the expected date format.
        """
        # check if string literal has correct format
        literal_expr_tokens = []
        for token in expression.data:
            if not isinstance(token, StringValueToken):
                literal_expr_tokens.append(token)
                continue

            val = token.value if token.value != 'NULL' else None
            val_to_lit_expr = cls.supported_value_to_literal(dialect, val, cls.dtype)
            literal_expr_tokens.append(val_to_lit_expr)
        return cls.supported_literal_to_expression(dialect, Expression(literal_expr_tokens))

    @classmethod
    def supported_value_to_literal(
        cls,
        dialect: Dialect,
        value: AllSupportedDateTimeTypes,
        dtype: StructuredDtype
    ) -> Expression:
        if value is None:
            return Expression.raw('NULL')

        dt_value: Union[datetime.datetime, datetime.date, datetime.time, None] = None

        if isinstance(value, str):
            # get the right date format of the string
            str_format = cls._get_date_format_for_literal_value(value)
            dt_value = datetime.datetime.strptime(value, str_format)

        if isinstance(value, numpy.datetime64):
            if numpy.isnat(value):
                return Expression.raw('NULL')
            # Weird trick: count number of microseconds in datetime, but only works on timedelta, so convert
            # to a timedelta first, by subtracting 0 (epoch = 1970-01-01 00:00:00)
            # Rounding can be unpredictable because of limited precision, so always truncate excess precision
            microseconds = int((value - numpy.datetime64('1970', 'us')) // numpy.timedelta64(1, 'us'))
            dt_value = datetime.datetime.utcfromtimestamp(microseconds / 1_000_000)

        if isinstance(value, (datetime.datetime, datetime.date, datetime.time)):
            dt_value = value

        if not dt_value or not isinstance(value, cls.supported_value_types):
            raise ValueError(f'Not a valid {cls.dtype} literal: {value}')

        str_value = dt_value.strftime(cls._FINAL_DATE_TIME_FORMAT)
        return Expression.string_value(str_value)


def dt_strip_timezone(value: Optional[datetime.datetime]) -> Optional[datetime.datetime]:
    if value is None:
        return None
    return value.replace(tzinfo=None)


class SeriesTimestamp(SeriesAbstractDateTime):
    """
    A Series that represents the timestamp/datetime type and its specific operations.

    Timestamps are assumed to be in UTC, or without a timezone, both cases are treated the same.
    These timestamps have a microsecond precision at best, in contrast to numpy's datetime64 which supports
    up to attoseconds precision.

    **Database support and types**

    * Postgres: utilizes the 'timestamp without time zone' database type.
    * BigQuery: utilizes the 'TIMESTAMP' database type.
    """
    dtype = 'timestamp'
    dtype_aliases = ('datetime64', 'datetime64[ns]', numpy.datetime64)
    supported_db_dtype = {
        DBDialect.POSTGRES: 'timestamp without time zone',
        DBDialect.BIGQUERY: 'TIMESTAMP',
        DBDialect.ATHENA: 'timestamp',
    }
    supported_value_types = (datetime.datetime, numpy.datetime64, datetime.date, str)

    supported_source_dtypes = ('string', 'date',)
    _FINAL_DATE_TIME_FORMAT = '%Y-%m-%d %H:%M:%S.%f'

    @classmethod
    def supported_literal_to_expression(cls, dialect: Dialect, literal: Expression) -> Expression:
        if not is_athena(dialect):
            return super().supported_literal_to_expression(dialect, literal)

        # Athena will raise exceptions if literal has incorrect timestamp format
        return Expression.construct("date_parse({}, '%Y-%m-%d %H:%i:%S.%f')", literal)

    def to_pandas_info(self) -> Optional['ToPandasInfo']:
        if is_postgres(self.engine) or is_athena(self.engine):
            return ToPandasInfo('datetime64[ns]', None)

        if is_bigquery(self.engine):
            return ToPandasInfo('datetime64[ns, UTC]', dt_strip_timezone)
        return None

    def __add__(self, other) -> 'Series':
        return self._arithmetic_operation(other, 'add', '({}) + ({})', other_dtypes=tuple(['timedelta']))

    def __sub__(self, other) -> 'Series':
        type_mapping = {
            'timedelta': 'timestamp',
            'timestamp': 'timedelta'
        }
        return self._arithmetic_operation(other, 'sub', '({}) - ({})',
                                          other_dtypes=tuple(type_mapping.keys()),
                                          dtype=type_mapping)

<<<<<<< HEAD
=======
    def _comparator_operation(
        self, other, comparator, other_dtypes=('timestamp', 'date', 'time', 'string'),
        strict_other_dtypes=tuple()
    ) -> 'SeriesBoolean':
        # only comparison between timestamp and timestamp, force cast via strict_other_dtypes
        return Series._comparator_operation(self, other, comparator, other_dtypes,
                                            strict_other_dtypes=tuple('timestamp'))

>>>>>>> 5d20773b

class SeriesDate(SeriesAbstractDateTime):
    """
    A Series that represents the date type and its specific operations

    **Database support and types**

    * Postgres: utilizes the 'date' database type.
    * BigQuery: utilizes the 'DATE' database type.
    """
    dtype = 'date'
    dtype_aliases: Tuple[DtypeOrAlias, ...] = tuple()
    supported_db_dtype = {
        DBDialect.POSTGRES: 'date',
        DBDialect.BIGQUERY: 'DATE',
        DBDialect.ATHENA: 'date',
    }
    supported_value_types = (datetime.datetime, numpy.datetime64, datetime.date, str)

    supported_source_dtypes = ('string', 'timestamp',)
    _FINAL_DATE_TIME_FORMAT = '%Y-%m-%d'

    def __add__(self, other) -> 'Series':
        type_mapping = {
            'timedelta': 'date'  # PG returns timestamp, needs explicit cast to date
        }
        return self._cast_to_date_if_dtype_date(
            self._arithmetic_operation(other, 'add', '({}) + ({})',
                                       other_dtypes=tuple(type_mapping.keys()),
                                       dtype=type_mapping)
        )

    def __sub__(self, other) -> 'Series':
        type_mapping = {
            'date': 'timedelta',
            'timedelta': 'date',  # PG returns timestamp, needs explicit cast to date
        }
        if other.dtype == 'date':
            # PG does unexpected things when doing date - date. Work around that.
            fmt_str = 'cast(cast({} as timestamp) - ({}) as interval)'
        else:
            fmt_str = '({}) - ({})'

        return self._cast_to_date_if_dtype_date(
            self._arithmetic_operation(other, 'sub', fmt_str,
                                       other_dtypes=tuple(type_mapping.keys()),
                                       dtype=type_mapping)
        )


class SeriesTime(SeriesAbstractDateTime):
    """
    A Series that represents the date time and its specific operations


    **Database support and types**

    * Postgres: utilizes the 'time without time zone' database type.
    * BigQuery: utilizes the 'TIME' database type.
    """
    dtype = 'time'
    dtype_aliases: Tuple[DtypeOrAlias, ...] = tuple()
    supported_db_dtype = {
        DBDialect.POSTGRES: 'time without time zone',
        DBDialect.BIGQUERY: 'TIME',
    }
    supported_value_types = (datetime.datetime, numpy.datetime64, datetime.time, str)
    supported_source_dtypes = ('string', 'timestamp, ')

    _VALID_DATE_TIME_FORMATS = SeriesAbstractDateTime._VALID_DATE_TIME_FORMATS + ['%H:%M:%S', '%H:%M:%S.%f']
    _FINAL_DATE_TIME_FORMAT = '%H:%M:%S.%f'

    # python supports no arithmetic on Time


class SeriesTimedelta(SeriesAbstractDateTime):
    """
    A Series that represents the timedelta type and its specific operations

    **Database support and types**

    * Postgres: utilizes the 'interval' database type.
    * BigQuery: support coming soon
    """

    dtype = 'timedelta'
    dtype_aliases = ('interval',)
    supported_db_dtype = {
        DBDialect.POSTGRES: 'interval',
        DBDialect.BIGQUERY: 'INTERVAL',
    }
    supported_value_types = (datetime.timedelta, numpy.timedelta64, str)
    supported_source_dtypes = ('string',)

    @classmethod
    def supported_value_to_literal(
        cls,
        dialect: Dialect,
        value: AllSupportedDateTimeTypes,
        dtype: StructuredDtype
    ) -> Expression:
        if value is None:
            return Expression.construct('NULL')

        if isinstance(value, cls.supported_value_types):
            # pandas.Timedelta checks already that the string has the correct format
            # round it up to microseconds precision in order to avoid problems with BigQuery
            # pandas by default uses nanoseconds precision
            value_td = pandas.Timedelta(value).round(freq='us')

            if value_td is pandas.NaT:
                return Expression.construct('NULL')

            # interval values in iso format are allowed in SQL (both BQ and PG)
            # https://www.postgresql.org/docs/8.4/datatype-datetime.html#:~:text=interval%20values%20can%20also%20be%20written%20as%20iso%208601%20time%20intervals%2C
            return Expression.string_value(value_td.isoformat())

        raise ValueError(f'Not a valid {cls.dtype} literal: {value}')

    def to_pandas_info(self) -> Optional[ToPandasInfo]:
        if is_bigquery(self.engine):
            return ToPandasInfo(dtype='object', function=self._parse_interval_bigquery)
        return None

    def _parse_interval_bigquery(self, value: Optional[Any]) -> Optional[pandas.Timedelta]:
        if value is None:
            return None

        # BigQuery returns a MonthDayNano object
        # we need to normalize months to days (1 month == 30 day period)
        return pandas.Timedelta(
            days=value.days + value.months * 30,
            nanoseconds=value.nanoseconds,
        )

    def _comparator_operation(self, other, comparator,
                              other_dtypes=('timedelta', 'string'),
                              strict_other_dtypes=tuple()) -> SeriesBoolean:
        return super()._comparator_operation(other, comparator, other_dtypes, strict_other_dtypes)

    def __add__(self, other) -> 'Series':
        type_mapping = {
            'date': 'date',  # PG makes this a timestamp
            'timedelta': 'timedelta',
            'timestamp': 'timestamp'
        }
        return self._cast_to_date_if_dtype_date(
            self._arithmetic_operation(other, 'add', '({}) + ({})',
                                       other_dtypes=tuple(type_mapping.keys()),
                                       dtype=type_mapping))

    def __sub__(self, other) -> 'Series':
        type_mapping = {
            'timedelta': 'timedelta',
        }
        return self._arithmetic_operation(other, 'sub', '({}) - ({})',
                                          other_dtypes=tuple(type_mapping.keys()),
                                          dtype=type_mapping)

    def __mul__(self, other) -> 'Series':
        return self._arithmetic_operation(other, 'mul', '({}) * ({})', other_dtypes=('int64', 'float64'))

    def __truediv__(self, other) -> 'Series':
        return self._arithmetic_operation(other, 'div', '({}) / ({})', other_dtypes=('int64', 'float64'))

    @property
    def dt(self) -> TimedeltaOperation:
        """
        Get access to date operations.

        .. autoclass:: bach.series.series_datetime.TimedeltaOperation
            :members:

        """
        return TimedeltaOperation(self)

    def sum(self, partition: WrappedPartition = None,
            skipna: bool = True, min_count: int = None) -> 'SeriesTimedelta':
        """
        :meta private:
        """
        result = self._derived_agg_func(
            partition=partition,
            expression='sum',
            skipna=skipna,
            min_count=min_count
        )
        return result.copy_override_type(SeriesTimedelta)

    def mean(self, partition: WrappedPartition = None, skipna: bool = True) -> 'SeriesTimedelta':
        """
        :meta private:
        """
        result = self._derived_agg_func(
            partition=partition,
            expression='avg',
            skipna=skipna
        )
        result = result.copy_override_type(SeriesTimedelta)

        if is_bigquery(self.engine):
            result = result._remove_nano_precision_bigquery()

        return result

    def _remove_nano_precision_bigquery(self) -> 'SeriesTimedelta':
        """
        Helper function that removes nano-precision from intervals.
        """
        series = self.copy()
        # https://cloud.google.com/bigquery/docs/reference/standard-sql/data-types#interval_type
        _BQ_INTERVAL_FORMAT = '%d-%d %d %d:%d:%d.%06.0f'
        _BQ_SUPPORTED_INTERVAL_PARTS = [
            'YEAR', 'MONTH', 'DAY', 'HOUR', 'MINUTE', 'SECOND'
        ]

        # aggregating intervals by average might generate a result with
        # nano-precision, which is not supported by BigQuery TimeStamps
        # therefore we need to make sure we always generate values up to
        # microseconds precision
        # https://cloud.google.com/bigquery/docs/reference/standard-sql/data-types#timestamp_type
        all_extracted_parts_expr = [
            Expression.construct(f'EXTRACT({date_part} FROM {{}})', series)
            for date_part in _BQ_SUPPORTED_INTERVAL_PARTS
        ]
        # convert nanoseconds to microseconds
        all_extracted_parts_expr.append(
            Expression.construct(f'EXTRACT(NANOSECOND FROM {{}}) / 1000', series)
        )
        format_arguments_expr = join_expressions(all_extracted_parts_expr)

        # All parts will create a string with following format
        # '%d-%d %d %d:%d:%d.%06.0f'
        # where the first 6 digits are date parts from YEAR to SECOND
        # Format specifier %06.0f will format fractional part of seconds with maximum width of 6 digits
        # for example:
        # nanoseconds = 1142857, converting them into microseconds is 1142.857
        # when applying string formatting, the value will be rounded into 1143 (.0 precision)
        # and will be left padded by 2 leading zeros: 001143 (0 flag and 6 minimum width)
        # for more information:
        # https://cloud.google.com/bigquery/docs/reference/standard-sql/string_functions#format_string
        format_expr = Expression.construct(
            f'format({{}}, {{}})',
            Expression.string_value(_BQ_INTERVAL_FORMAT),
            format_arguments_expr,
        )
        return series.copy_override(
            expression=self.dtype_to_expression(
                self.engine, source_dtype='string', expression=format_expr,
            )
        )

    def quantile(
        self, partition: WrappedPartition = None, q: Union[float, List[float]] = 0.5,
    ) -> 'SeriesTimedelta':
        """
        When q is a float or len(q) == 1, the resultant series index will remain
        In case multiple quantiles are calculated, the resultant series index will have all calculated
        quantiles as index values.
        """
        from bach.quantile import calculate_quantiles

        if not is_bigquery(self.engine):
            return (
                calculate_quantiles(series=self.copy(), partition=partition, q=q)
                .copy_override_type(SeriesTimedelta)
            )

        result = calculate_quantiles(series=self.dt.total_seconds, partition=partition, q=q)

        # result must be a timedelta
        return self._convert_total_seconds_to_timedelta(result.copy_override_type(SeriesFloat64))

    def mode(self, partition: WrappedPartition = None, skipna: bool = True) -> 'SeriesTimedelta':
        if not is_bigquery(self.engine):
            return super().mode(partition, skipna)

        # APPROX_TOP_COUNT does not support INTERVALS. So, we should calculate the mode based
        # on the total seconds
        total_seconds_mode = self.dt.total_seconds.mode(partition, skipna)
        return self._convert_total_seconds_to_timedelta(total_seconds_mode)

    def _convert_total_seconds_to_timedelta(
        self, total_seconds_series: 'SeriesFloat64',
    ) -> 'SeriesTimedelta':
        """
        helper function for converting series representing total seconds (epoch) to timedelta series.

        returns a SeriesTimedelta
        """

        # convert total seconds into microseconds
        # since TIMESTAMP_SECONDS accepts only integers, therefore
        # microseconds will be lost due to rounding
        total_microseconds_series = (
            total_seconds_series / _TOTAL_SECONDS_PER_DATE_PART[DatePart.MICROSECOND]
        )
        result = total_microseconds_series.copy_override(
            expression=Expression.construct(
                f"TIMESTAMP_MICROS({{}}) - CAST('1970-01-01' AS TIMESTAMP)",
                total_microseconds_series.astype('int64'),
            ),
            name=self.name,
        )
        return result.copy_override_type(SeriesTimedelta)<|MERGE_RESOLUTION|>--- conflicted
+++ resolved
@@ -357,22 +357,12 @@
 
         return Expression.construct(f'cast({{}} as {cls.get_db_dtype(dialect)})', expression)
 
-<<<<<<< HEAD
-    def _comparator_operation(
-        self, other, comparator, other_dtypes=('timestamp', 'date', 'time', 'string')
-    ) -> 'SeriesBoolean':
-        from bach import SeriesBoolean
-        other = value_to_series(base=self, value=other)
-        self_modified, other = self._get_supported(f"comparator '{comparator}'", other_dtypes, other)
-        other = other.astype(self.dtype)
-        expression = Expression.construct(f'({{}}) {comparator} ({{}})', self_modified, other)
-        return self_modified.copy_override_type(SeriesBoolean).copy_override(expression=expression)
-=======
     def _comparator_operation(self, other, comparator,
                               other_dtypes=('timestamp', 'date', 'time', 'string'),
                               strict_other_dtypes=tuple()) -> 'SeriesBoolean':
-        return super()._comparator_operation(other, comparator, other_dtypes, strict_other_dtypes)
->>>>>>> 5d20773b
+        return super()._comparator_operation(
+            other, comparator, other_dtypes, strict_other_dtypes=tuple(self.dtype)
+        )
 
     @classmethod
     def _cast_to_date_if_dtype_date(cls, series: 'Series') -> 'Series':
@@ -521,17 +511,6 @@
                                           other_dtypes=tuple(type_mapping.keys()),
                                           dtype=type_mapping)
 
-<<<<<<< HEAD
-=======
-    def _comparator_operation(
-        self, other, comparator, other_dtypes=('timestamp', 'date', 'time', 'string'),
-        strict_other_dtypes=tuple()
-    ) -> 'SeriesBoolean':
-        # only comparison between timestamp and timestamp, force cast via strict_other_dtypes
-        return Series._comparator_operation(self, other, comparator, other_dtypes,
-                                            strict_other_dtypes=tuple('timestamp'))
-
->>>>>>> 5d20773b
 
 class SeriesDate(SeriesAbstractDateTime):
     """
