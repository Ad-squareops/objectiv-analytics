--- conflicted
+++ resolved
@@ -496,13 +496,8 @@
         if not isinstance(filtering_slice, dict):
             raise TypeError(f'key should be a dict, actual type: {type(filtering_slice)}')
 
-<<<<<<< HEAD
-        # this way we can reuse code from the accesor without duplicating.
-        # 'element' will filled by iterating over the json array in the query below.
-=======
         # this way we can reuse code from the accessor without duplicating.
         # 'element' will be filled by iterating over the json array in the query below.
->>>>>>> 09ca8a72
         element_json = self._series_object.copy_override(
             expression=Expression.construct('element'),
         )
@@ -513,12 +508,8 @@
         ]
         slicing_mask = reduce(operator.and_, all_filters)
         fmt = (
-<<<<<<< HEAD
-            f"(select {'min' if is_start else 'max'}(case when {{}} then pos end) "
-=======
             # end slicing is inclusive
             f"(select {'min' if is_start else '1 + max'}(case when {{}} then pos end) "
->>>>>>> 09ca8a72
             f"from unnest(JSON_QUERY_ARRAY({{}}, '$')) element with offset as pos)"
         )
         return Expression.construct(fmt, slicing_mask, self._series_object)
