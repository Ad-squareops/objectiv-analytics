--- conflicted
+++ resolved
@@ -870,11 +870,7 @@
         )
         key_to_extract = [
             Expression.construct(
-<<<<<<< HEAD
-                '({}, x[{}])',
-=======
                 '({}, __x[{}])',
->>>>>>> dfa85fc9
                 Expression.string_value(key),
                 Expression.string_value(key),
             )
@@ -891,11 +887,7 @@
 
         # extracts only the keys to match
         transform_array = Expression.construct(
-<<<<<<< HEAD
-            'transform({}, x-> cast(map_from_entries(array[{}]) as json))',
-=======
             'transform({}, __x -> cast(map_from_entries(array[{}]) as json))',
->>>>>>> dfa85fc9
             array_map_expr,
             join_expressions(key_to_extract),
         )
