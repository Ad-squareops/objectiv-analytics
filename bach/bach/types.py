"""
Copyright 2021 Objectiv B.V.

Functions for looking up the right classes to handle types and values, and for registering new custom
types.

To prevent cyclic imports, the functions in this file should not be used by dataframe.py before the file
is fully initialized (that is, only use within functions).
"""
from collections import defaultdict
from copy import copy
from typing import Type, Tuple, Any, TypeVar, List, TYPE_CHECKING, Dict, Union, Sequence, Mapping, Set
import datetime
from uuid import UUID

import numpy
import pandas

from sql_models.constants import DBDialect

if TYPE_CHECKING:
    from bach.series import Series


AllSupportedLiteralTypes = Union[
    int, numpy.int64,
    float, numpy.float64,
    bool,
    None,
    str,
    datetime.date, datetime.time, datetime.datetime, numpy.datetime64, datetime.timedelta, numpy.timedelta64,
    UUID,
    dict,
    list
]
"""
AllSupportedLiteralTypes are all the types for which a Series is registered to interpret the literal.
Of course when custom types are added, this definition will be incomplete, but as this is just for mypy
usage, that is fine.
"""


Dtype = str
StructuredDtype = Union[List[Any], Mapping[str, Any], tuple, Dtype]
# Real definition of StructuredDtype, but not supported by mypy:
# StructuredDtype = Union[List[StructuredDtype], Dict[str, StructuredDtype], str]
DtypeOrAlias = Union[Type, StructuredDtype]


def get_series_type_from_dtype(dtype: DtypeOrAlias) -> Type['Series']:
    """ Given a dtype, return the correct Series subclass. """
    return _registry.get_series_type_from_dtype(dtype)


def get_series_type_from_db_dtype(db_dialect: DBDialect, db_dtype: str) -> Type['Series']:
    """ Given a database datatype, return the correct Series subclass. """
    return _registry.get_series_type_from_db_dtype(db_dialect, db_dtype)


def get_dtype_from_db_dtype(db_dialect: DBDialect, db_dtype: str) -> StructuredDtype:
    """ Given a database datatype, return the dtype of the Series subclass for that datatype. """
    return _registry.get_dtype_from_db_dtype(db_dialect=db_dialect, db_dtype=db_dtype)


def value_to_dtype(value: Any) -> Dtype:
    """ Give the dtype, as a string of the given value. """
    return _registry.value_to_dtype(value)


def value_to_series_type(value: Any) -> Type['Series']:
    """ Return the Series subclass that can represent value as literal. """
    return get_series_type_from_dtype(dtype=value_to_dtype(value))


def get_all_db_dtype_to_series() -> Mapping[DBDialect, Mapping[Dtype, Type['Series']]]:
    """ Get all registered mappings from db_dtype to Series type"""
    return _registry.get_all_db_dtype_to_series()


def validate_instance_dtype(static_dtype: Dtype, instance_dtype: StructuredDtype):
    """
    Validate that:
    1) instance_dtype is a valid instance dtype for the given static_dtype.
    2) instance_dtype is well-formed.

    Example: `['int64', 'float64']` is not a well formed instance-dtype. a list should have only one item.
    Example: `['int64']` is not well formed instance-dtype, and a correct instance_dtype
                if static_dtype='array', but not when static_dtype='bool'

    :raises ValueError: if any check fails
    """
    # hardcoded for now, make more elegant in the future when we have a lot of DBs to support
    structural_type_mapping: Dict[Dtype, Type] = {
        'array': list,
        'tuple': tuple,
        'dict': dict
    }
    expected_type = structural_type_mapping.get(static_dtype)
    if expected_type is not None:
        if not isinstance(instance_dtype, expected_type):
            raise ValueError(f'Expected instance dtype of type "{expected_type}". '
                             f'instance_dtype type: {type(instance_dtype)}, '
                             f'instance_dtype: {instance_dtype}')
    else:
        if static_dtype != instance_dtype:
            raise ValueError(f'Expected instance dtype "{static_dtype}". '
                             f'instance_dtype: "{instance_dtype}"')

    return _registry.validate_is_dtype(instance_dtype)


def validate_dtype_value(
    static_dtype: Dtype,
    instance_dtype: StructuredDtype,
    value: Union['Series', AllSupportedLiteralTypes]
):
    """
    Check that static_dtype is a valid instance dtype for the given static_dtype, and that value is of the
    given instance-dtype.

    :param static_dtype: static dtype against which to validate the instance_dtype
    :param instance_dtype: instance dtype against which to validate value.
    :param value: Value to validate. Can either be a python value or a Series.
    :raises ValueError: if any checks fail
    """
    validate_instance_dtype(static_dtype=static_dtype, instance_dtype=instance_dtype)
    _validate_dtype_of_value(dtype=instance_dtype, value=value)


T = TypeVar('T', bound='Series')


def register_dtype(value_types: List[Type] = None, override_registered_types: bool = False):
    """
    Decorator to register a Series subclass as dtype series
    :value_types: List of Types for which values should be instantiated as the registered class
    :override_registerd_types: If False an Exception is raised if the class' dtype or db_dtype conflict
        with existing registerd types or if one of the value_types are already coupled. If True this new
        registration will override the existing one.
    """
    if value_types is None:
        value_types = []

    def wrapper(cls: Type[T]) -> Type[T]:
        # Mypy needs some help here
        assert value_types is not None
        _registry.register_dtype_series(cls, value_types, override_registered_types)
        return cls
    return wrapper


class TypeRegistry:
    def __init__(self):
        # Do the real initialisation in _real_init, which we'll defer until usage so we won't get
        # problems with cyclic imports.

        # dtype_series: Mapping of dtype and dtype-alias to a subclass of Series
        self.dtype_to_series: Dict[DtypeOrAlias, Type['Series']] = {}

        # db_dtype_to_series: Mapping per database dialect, of database types to a subclass of Series
        self.db_dtype_to_series: Dict[DBDialect, Dict[Dtype, Type['Series']]] = {}

        # value_type_to_series: Mapping of python types to matching Series types
        # note that some types could be in this dictionary multiple times. For a subtype its super types
        # might also be in the list. We resolve conflicts in arg_to_type by returning the latest matching
        # entry.
        # This is also the reason this is a list of typles instead of a dictionary: the order is important
        # and that is clearer with a list.
        self.value_type_to_series: List[Tuple[Type, Type['Series']]] = []

    def _real_init(self):
        """
        Load the default dtype, db_dtype, and value-type mappings for the standard set of Series types.

        The dtype_to_series mapping will be based on the dtype and dtype_aliases that the standard
            Series declare.
        The db_dtype_to_series mapping will be similarly based on the supported_db_dtype that the standard
            Series declare.
        The value_type_to_series is hardcoded here for the standard Series.
        """
        if self.dtype_to_series or self.db_dtype_to_series or self.value_type_to_series:
            # Only initialise once
            return

        # Import locally to prevent cyclic imports
        from bach.series import \
            SeriesBoolean, SeriesInt64, SeriesFloat64, SeriesString,\
            SeriesTimestamp, SeriesDate, SeriesTime, SeriesTimedelta,\
<<<<<<< HEAD
            SeriesUuid, SeriesJsonb, SeriesJson, SeriesArray, SeriesTuple, SeriesDict
=======
            SeriesUuid, SeriesJsonb, SeriesJson, SeriesNumericInterval
>>>>>>> d79ee013

        standard_types: List[Type[Series]] = [
            SeriesBoolean, SeriesInt64, SeriesFloat64, SeriesString,
            SeriesTimestamp, SeriesDate, SeriesTime, SeriesTimedelta,
<<<<<<< HEAD
            SeriesUuid, SeriesJsonb, SeriesJson, SeriesArray, SeriesTuple, SeriesDict
=======
            SeriesUuid, SeriesJsonb, SeriesJson, SeriesNumericInterval,
>>>>>>> d79ee013
        ]

        for klass in standard_types:
            self._register_dtype_klass(klass)
            self._register_db_dtype_klass(klass)

        # For the value_type_to_dtype list order can be important. The value_to_dtype() function starts at
        # end of this list and the first matching entry determines the return value.
        # A type might match multiple entries in the list, because it can be an instance of multiple (super)
        # classes. E.g. a `bool` is also an `int`
        # Therefore this list is hardcoded here, and not automatically derived from the base_types classes
        # When adding an item here, make sure to update AllSupportedLiteralTypes above
        self._register_value_klass(int, SeriesInt64)
        self._register_value_klass(numpy.int64, SeriesInt64)
        self._register_value_klass(float, SeriesFloat64)
        self._register_value_klass(numpy.float64, SeriesFloat64)
        self._register_value_klass(bool, SeriesBoolean)
        self._register_value_klass(type(None), SeriesString)  # NoneType ends up as a string for now
        self._register_value_klass(str, SeriesString)
        self._register_value_klass(pandas.Interval, SeriesNumericInterval)

        self._register_value_klass(datetime.date, SeriesDate)
        self._register_value_klass(datetime.time, SeriesTime)
        self._register_value_klass(datetime.datetime, SeriesTimestamp)
        self._register_value_klass(numpy.datetime64, SeriesTimestamp)
        self._register_value_klass(datetime.timedelta, SeriesTimedelta)
        self._register_value_klass(numpy.timedelta64, SeriesTimedelta)
        self._register_value_klass(UUID, SeriesUuid)
        self._register_value_klass(dict, SeriesJsonb)
        self._register_value_klass(list, SeriesJsonb)

    def _register_dtype_klass(self, klass: Type['Series'], override=False):
        klass_dtype: DtypeOrAlias = klass.dtype
        dtype_and_aliases: Sequence[DtypeOrAlias] = [klass_dtype] + list(klass.dtype_aliases)
        for dtype_alias in dtype_and_aliases:
            if dtype_alias in self.dtype_to_series and not override:
                raise Exception(f'Type {klass} claims dtype (or dtype alias) {dtype_alias}, which is '
                                f'already assigned to {self.dtype_to_series[dtype_alias]}')
            self.dtype_to_series[dtype_alias] = klass

    def _register_db_dtype_klass(self, klass: Type['Series'], override=False):
        for db_dialect, db_dtype in klass.supported_db_dtype.items():
            if db_dtype in self.db_dtype_to_series.get(db_dialect, {}) and not override:
                raise Exception(f'Type {klass} claims db_dtype {db_dtype} for {db_dialect.value}, which is '
                                f'already assigned to dtype {self.db_dtype_to_series[db_dialect][db_dtype]}')
            if db_dialect not in self.db_dtype_to_series:
                self.db_dtype_to_series[db_dialect] = {}
            self.db_dtype_to_series[db_dialect][db_dtype] = klass

    def _register_value_klass(self, value_type: Type, klass: Type['Series'], override=False):
        for vt, kt in self.value_type_to_series:
            if vt == value_type and kt != klass and not override:
                raise Exception(f'Cannot register {value_type} twice, already coupled to {klass}')
        if value_type not in klass.supported_value_types:
            raise ValueError(f'Cannot register {klass} for {value_type}. Type not supported.')
        type_tuple = value_type, klass
        self.value_type_to_series.append(type_tuple)

    def register_dtype_series(self,
                              series_type: Type['Series'],
                              value_types: List[Type],
                              override_registered_types: bool = False):
        """
        Add a Series sub-class to this registry.
        Will register the given series_type as the default type for its dtype and db_dtype
        """
        self._real_init()
        self._register_dtype_klass(series_type, override_registered_types)
        self._register_db_dtype_klass(series_type, override_registered_types)
        for value_type in value_types:
            self._register_value_klass(value_type, series_type, override_registered_types)

    def get_series_type_from_dtype(self, dtype: DtypeOrAlias) -> Type['Series']:
        """
        Given a dtype string or a dtype alias, will return the correct Series object to represent such data.
        """
        self._real_init()
        # list, dict, and tuples are hardcoded exceptions for now.
        # TODO: make this nicer, e.g. make sure that no class can register this as an alias
        #  maybe switch to all strings, e.g. `'list[int64]'` instead of `list['int64']` ?
        if isinstance(dtype, list):
            dtype = 'array'
        elif isinstance(dtype, tuple):
            dtype = 'tuple'
        elif isinstance(dtype, dict):
            dtype = 'dict'

        if dtype not in self.dtype_to_series:
            raise ValueError(f'Unknown dtype: {dtype}')
        return self.dtype_to_series[dtype]

    def get_dtype_from_db_dtype(self, db_dialect: DBDialect, db_dtype: str) -> StructuredDtype:
        """
        Given a db_dtype string, will return the full StructuredDtype.

        :return: dtype can be a simple dtype such as 'int64', or a structured dtype, such
                as {'a': 'int64', 'b': 'float64'}
        """
        self._real_init()
        if db_dtype in self.db_dtype_to_series[db_dialect]:
            return self.db_dtype_to_series[db_dialect][db_dtype].dtype
        if db_dialect == DBDialect.BIGQUERY:
            # TODO: clean this up when we support more than two databases
            from bach.types_bq import bq_db_dtype_to_dtype
            return bq_db_dtype_to_dtype(db_dtype=db_dtype)
        raise ValueError(f'Unknown db_dtype: {db_dtype}')

    def get_series_type_from_db_dtype(self, db_dialect: DBDialect, db_dtype: str) -> Type['Series']:
        """
        Given a db_dtype string, will return the correct Series object to represent such data from the
        database.
        """
        # TODO: use above get_dtype_from_db_dtype
        self._real_init()
        if db_dtype in self.db_dtype_to_series[db_dialect]:
            return self.db_dtype_to_series[db_dialect][db_dtype]
        if db_dtype not in self.db_dtype_to_series[db_dialect]:
            raise ValueError(f'Unknown db_dtype: {db_dtype}')
        return self.db_dtype_to_series[db_dialect][db_dtype]

    def get_all_db_dtype_to_series(self) -> Mapping[DBDialect, Mapping[Dtype, Type['Series']]]:
        """ Get all registered mappings from db_dtype to Series type"""
        self._real_init()
        return {db_dialect: copy(mapping) for db_dialect, mapping in self.db_dtype_to_series.items()}

    def value_to_dtype(self, value: Any) -> Dtype:
        """
        Given a python value, return the dtype string of the Series that's registered as the default
        for the type of value.
        For non-scalar types this will give the base Dtype, not the StructuredDtype. E.g. for an array of
            integers this will return 'array' and not ['int64']
        """
        self._real_init()
        # exception for values that are Series. Check: do we need this exception?
        from bach.series import Series
        if isinstance(value, Series):
            return value.dtype
        # iterate in reverse, the last item added that matches is used in case where multiple entries
        # match.
        for type_object, series_type in self.value_type_to_series[::-1]:
            if isinstance(value, type_object):
                return series_type.dtype
        raise ValueError(f'No dtype known for {type(value)}')

    def validate_is_dtype(self, dtype: StructuredDtype):
        """
        Validate that dtype is a valid dtype, either as a regular dtype string that is one of the registered
        dtypes, or a structured dtype that is well-formed.
        :raises ValueError: if dtype is not a valid Dtype
        """
        self._real_init()
        base_dtypes = set(series.dtype for series in self.dtype_to_series.values())
        _assert_is_valid_dtype(base_dtypes=base_dtypes, dtype=dtype)


_registry = TypeRegistry()


def _validate_dtype_of_value(dtype: StructuredDtype, value: Union['Series', AllSupportedLiteralTypes]):
    """
    Recursively validate that value has the given dtype.
    Assumes dtype is a well-formed dtype.
    """
    # TODO: add information on where in the dtype/value the error occurred
    # TODO: support dtype-aliasses?
    from bach.series import Series

    if isinstance(value, Series):
        # If value is already a series with a dtype, it should match dtype exactly.
        if dtype != value.dtype:
            raise ValueError(f'Dtype does not match dtype of series. '
                             f'Dtype: {dtype}, series.dtype: {value.dtype}')

    elif isinstance(dtype, Dtype):
        series = get_series_type_from_dtype(dtype)
        if type(value) not in series.supported_value_types:
            raise ValueError(f'Dtype does not match value. '
                             f'Dtype: {dtype}, '
                             f'supported value types: {series.supported_value_types}, '
                             f'value: {value}')
    elif isinstance(dtype, list):
        if not isinstance(value, list):
            raise ValueError(f'Dtype is a list, value is not a list. Value: {value}')
        sub_dtype = dtype[0]
        for sub_value in value:
            _validate_dtype_of_value(sub_dtype, sub_value)
    elif isinstance(dtype, tuple):
        if not isinstance(value, tuple):
            raise ValueError(f'Dtype is a tuple, value is not a tuple. Value: {value}')
        if len(value) != len(dtype):
            raise ValueError(f'Number of items in dtype and value do not match. '
                             f'dtype: {dtype}, value: {value}')
        for i, sub_value in enumerate(value):
            sub_dtype = dtype[i]
            _validate_dtype_of_value(sub_dtype, sub_value)

    elif isinstance(dtype, dict):
        if not isinstance(value, dict):
            raise ValueError(f'Dtype is a dict, value is not a dict. Value: {value}')
        dtype_keys = set(dtype.keys())
        value_keys = set(value.keys())
        if dtype_keys != value_keys:
            raise ValueError(f'Dtype keys do not match value keys. '
                             f'Dtype keys: {dtype_keys}, value keys: {value_keys}')
        for key, sub_dtype in dtype.items():
            sub_value = value[key]
            _validate_dtype_of_value(sub_dtype, sub_value)
    else:
        raise ValueError(f'Dtype not supported. Dtype: {dtype}')


def _assert_is_valid_dtype(base_dtypes: Set[Dtype], dtype: StructuredDtype):
    """
    Validate that dtype is a valid dtype, either a regular dtype or a recursively defined structural dtype.
    :raise ValueError: if dtype is not a valid Dtype
    """
    # TODO: test
    # TODO: support dtype-aliasses?
    if isinstance(dtype, Dtype):
        if dtype not in base_dtypes:
            raise ValueError(f'Unknown dtype string: {dtype}')
    if isinstance(dtype, list):
        if len(dtype) != 1:
            raise AssertionError(f'Expected list of length one, got: {dtype}')
        sub_dtype = dtype[0]
        _assert_is_valid_dtype(base_dtypes=base_dtypes, dtype=sub_dtype)
    if isinstance(dtype, dict):
        non_string_keys = sorted(key for key in dtype.keys() if not isinstance(key, str))
        if non_string_keys:
            raise ValueError(f'Expected all keys to be strings. '
                             f'Found non string keys: {non_string_keys}')
        for sub_dtype in dtype.values():
            _assert_is_valid_dtype(base_dtypes=base_dtypes, dtype=sub_dtype)
    if isinstance(dtype, tuple):
        for sub_dtype in dtype:
            _assert_is_valid_dtype(base_dtypes=base_dtypes, dtype=sub_dtype)<|MERGE_RESOLUTION|>--- conflicted
+++ resolved
@@ -186,20 +186,12 @@
         from bach.series import \
             SeriesBoolean, SeriesInt64, SeriesFloat64, SeriesString,\
             SeriesTimestamp, SeriesDate, SeriesTime, SeriesTimedelta,\
-<<<<<<< HEAD
-            SeriesUuid, SeriesJsonb, SeriesJson, SeriesArray, SeriesTuple, SeriesDict
-=======
-            SeriesUuid, SeriesJsonb, SeriesJson, SeriesNumericInterval
->>>>>>> d79ee013
+            SeriesUuid, SeriesJsonb, SeriesJson, SeriesNumericInterval, SeriesArray, SeriesTuple, SeriesDict
 
         standard_types: List[Type[Series]] = [
             SeriesBoolean, SeriesInt64, SeriesFloat64, SeriesString,
             SeriesTimestamp, SeriesDate, SeriesTime, SeriesTimedelta,
-<<<<<<< HEAD
-            SeriesUuid, SeriesJsonb, SeriesJson, SeriesArray, SeriesTuple, SeriesDict
-=======
-            SeriesUuid, SeriesJsonb, SeriesJson, SeriesNumericInterval,
->>>>>>> d79ee013
+            SeriesUuid, SeriesJsonb, SeriesJson, SeriesNumericInterval, SeriesArray, SeriesTuple, SeriesDict
         ]
 
         for klass in standard_types:
