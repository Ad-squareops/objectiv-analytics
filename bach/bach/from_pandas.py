--- conflicted
+++ resolved
@@ -108,13 +108,6 @@
     """
     # todo add dtypes argument that explicitly let's you set the supported dtypes for pandas columns
     df_copy, index_dtypes, dtypes = _from_pd_shared(df, convert_objects, cte=True)
-<<<<<<< HEAD
-
-    # Only support case where we have a single index column for now
-    if len(index_dtypes) != 1:
-        raise NotImplementedError("We only support dataframes with a single column index.")  # for now
-=======
->>>>>>> 6d826f50
 
     column_series_type = [
         get_series_type_from_dtype(dtype)
@@ -178,23 +171,6 @@
         * index_dtypes dict
         * dtypes dict
     """
-<<<<<<< HEAD
-    if isinstance(df.index, pandas.MultiIndex):
-        raise ValueError("pandas.MultiIndex not supported")
-
-    if df.index.name is None:
-        index = '_index_0'
-    else:
-        index = f'_index_{df.index.name}'
-    # set the index as a normal column, this makes it easier to convert the dtype
-    df_copy = df.rename_axis(index).reset_index()
-
-    index_dtypes = {}
-    dtypes = {}
-
-    supported_pandas_dtypes = ['int64', 'float64', 'string', 'datetime64[ns]', 'bool', 'int32']
-
-=======
     index = []
 
     for idx, name in enumerate(df.index.names):
@@ -215,7 +191,6 @@
 
     supported_pandas_dtypes = ['int64', 'float64', 'string', 'datetime64[ns]', 'bool', 'int32']
     dtypes = {}
->>>>>>> 6d826f50
     for column in df_copy.columns:
         dtype = df_copy[column].dtype.name
 
@@ -240,9 +215,5 @@
 
         dtypes[str(column)] = dtype
 
-<<<<<<< HEAD
-    index_dtypes[index] = dtypes.pop(index)
-=======
     index_dtypes = {index_name: dtypes.pop(index_name) for index_name in index}
->>>>>>> 6d826f50
     return df_copy, index_dtypes, dtypes