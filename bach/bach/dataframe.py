"""
Copyright 2021 Objectiv B.V.
"""
import warnings
from copy import copy
from datetime import date, datetime, time

from typing import (
    List, Set, Union, Dict, Any, Optional, Tuple,
    cast, NamedTuple, TYPE_CHECKING, Callable, Hashable, Sequence, overload,
)
from uuid import UUID

import numpy
import pandas
from sqlalchemy.engine import Engine

from bach.expression import Expression, SingleValueExpression, VariableToken, AggregateFunctionExpression
<<<<<<< HEAD
from bach.indexing import LocIndexer
=======
from bach.from_database import get_dtypes_from_table, get_dtypes_from_model
>>>>>>> 77d96bbf
from bach.sql_model import BachSqlModel, CurrentNodeSqlModel, get_variable_values_sql
from bach.types import get_series_type_from_dtype
from bach.utils import escape_parameter_characters
from sql_models.constants import NotSet, not_set
from sql_models.graph_operations import update_placeholders_in_graph, get_all_placeholders
from sql_models.model import SqlModel, Materialization, CustomSqlModelBuilder, RefPath

from sql_models.sql_generator import to_sql
from sql_models.util import quote_identifier

if TYPE_CHECKING:
    from bach.partitioning import Window, GroupBy
    from bach.savepoints import Savepoints
    from bach.series import Series, SeriesBoolean

# TODO exclude from docs
DataFrameOrSeries = Union['DataFrame', 'Series']
# ColumnNames: a single column name, or a list of column names
# TODO exclude from docs
ColumnNames = Union[str, List[str]]
# TODO exclude from docs
ColumnFunction = Union[str, Callable, List[Union[str, Callable]]]
# ColumnFunction: Identifier for a function that can be applied to a column, possibly in the context of a
#     window or aggregation.
#     Accepted combinations are:
#     - function
#     - string function name
#     - list of functions and/or function names, e.g. [SeriesInt64.sum, 'mean']
#     - dict of axis labels -> functions, function names or list of such.

Level = Union[int, List[int], str, List[str]]
Scalar = Union[int, float, str, bool, date, datetime, time, UUID]


class SortColumn(NamedTuple):
    expression: Expression
    asc: bool


class DtypeNamePair(NamedTuple):
    dtype: str  # TODO: make 'dtype' a type instead of using str
    name: str


class DefinedVariable(NamedTuple):
    name: str
    dtype: str
    value: Optional[Hashable]
    ref_path: Optional[RefPath]
    old_value: Optional[Hashable]


class DataFrame:
    """
    A mutable DataFrame representing tabular data in a database and enabling operations on that data.

    A Bach DataFrame object can be used to process large amounts of data on a database, while using an api
    that is based on the pandas api. This allows the database to group and aggregate data, sample data and
    do other operations that are not suitable for in memory processing. At any time it is possible to write
    your Bach DataFrame to a pandas DataFrame.

    **Usage**

    It should generally not be required to construct DataFrame instances manually. A DataFrame can be
    constructed using the any of the bach classmethods like :py:meth:`from_table`, :py:meth:`from_model`, or
    :py:meth:`from_pandas`. The returned DataFrame can be thought of as a dict-like container for Bach
    Series objects.

    **Getting & Setting columns**

    Getting data works similar to pandas DataFrame. Single columns can be retrieved with ``df['column_name']``
    as well as ``df.column_name``. This will return a single Bach Series. Multiple columns can be retrieved by
    passing a list of column names like: ``df[['column_name','other_column_name']]``. This returns a Bach
    DataFrame.

    A selection of rows can be selected with python slicing. I.e. ``df[2:5]`` returns row 2 to 5. Only
    positive integers are currently accepted in slices.

    SeriesBoolean can also be used to filter DataFrames, and these Series are easily created using comparison
    operations like equals (`==`), less-than (`<`), not(`~`) on two series, or series with values:
    ``boolean_series = a == b``. Boolean indexing can be done like ``df[df.column == 5]``. Only rows are
    returned for which the condition is true.

    **Moving Series around**

    Values, Series or DataFrames can be set to another DataFrame. Setting Series or DataFrames to another
    DataFrame is possible if they share the same base node or index dtype. DataFrames and Series share the
    same base node if they originate from the same data source. In most cases this means that the series
    that is to be set to the DataFrame is a result of operations on the DataFrame that is started with.
    If a Series or DataFrame do not share the same base node, the new column is or columns are set using a
    merge on the index. This works for one level indexes where the dtype of the series is the same as the
    DataFrame's index dtype.

    **Examples**

    .. code-block:: python

        df['a'] = df.column_name + 5
        df['b'] = ''


    **Database access**

    The data of this DataFrame is always held in the database and operations on the data are performed
    by the database, not in local memory. Data will only be transferred to local memory when an
    explicit call is made to one of the functions that transfers data:

    * :py:meth:`head`
    * :py:meth:`to_pandas`
    * :py:meth:`to_numpy`
    * :py:meth:`get_sample`
    * The property accessors :py:attr:`Series.value` (Series only), :py:attr:`values`

    Other functions will not transfer data, nor will they trigger any operations to run on the database.
    Operations on the DataFrame are combined and translated to a single SQL query, which is executed
    only when one of the above mentioned data-transfer functions is called.

    The API of this DataFrame is partially compatible with Pandas DataFrames. For more on Pandas
    DataFrames see https://pandas.pydata.org/docs/reference/frame.html
    """
    # todo note on ordering for slices?
    # todo 'meaning that they originate from the same data source' ok, by approximation
    # todo _get_dtypes also queries the database

    # A DataFrame holds the state of a set of operations on it's base node
    #
    # The main components in this are the dicts of Series that it keeps: `index` and `data`
    # The `data` Series represent all data columns, possibly waiting for aggregation.
    # The `index` Series are used as an index in key lookups, but serve no other purpose but for nice
    # visualisation when converting to pandas Dataframes.
    #
    # When a Series is used as an index, it should be free from any pending aggregation (and thus
    # `Series.group_by` should be None, and its `Series.index` should be `{}`.
    #
    # `DataFrame.group_by` should always match the `Series.group_by` for all Series in the `data` dict.
    #  (and `Series.index` should match `Series.group_by.index`, but that's checked in `Series.__init__`)
    #
    # To illustrate (copied verbatim from Series docs):
    # The rule here: If a series needs a `group_by` to be evaluated, then and only then it should carry that
    # `group_by`. This implies that index Series coming from `GroupBy.index`, do not carry that `group_by`.
    # Only the data Series that actually need the aggregation to happen do.
    #
    # Order is also tracked in `order_by`. It can either be None or a list of SortColumns. Ordering is mostly
    # kept throughout operations, but for example materialization resets the sort order.
    def __init__(
            self,
            engine: Engine,
            base_node: BachSqlModel,
            index: Dict[str, 'Series'],
            series: Dict[str, 'Series'],
            group_by: Optional['GroupBy'],
            order_by: List[SortColumn],
            savepoints: 'Savepoints',
            variables: Dict['DtypeNamePair', Hashable] = None
    ):
        """
        Instantiate a new DataFrame.
        There are utility class methods to easily create a DataFrame from existing data such as a
        table (:py:meth:`from_table`), an already instantiated sql-model (:py:meth:`from_model`), or a
        pandas dataframe (:py:meth:`from_pandas`).

        :param engine: db connection
        :param base_node: sql-model of a select statement that must contain all columns/expressions that
            are present in the series parameter.
        :param index: Dictionary mapping the name of each index-column to a Series object representing
            the column.
        :param series: Dictionary mapping the name of each data-column to a Series object representing
            the column.
        :param order_by: Optional list of sort-columns to order the DataFrame by
        """
        self._engine = engine
        self._base_node = base_node
        self._index = copy(index)
        self._data: Dict[str, Series] = {}
        self._group_by = group_by
        self._order_by = order_by if order_by is not None else []
        self._savepoints = savepoints
        self._variables = variables if variables else {}
        for key, value in series.items():
            if key != value.name:
                raise ValueError(f'Keys in `series` should match the name of series. '
                                 f'key: {key}, series.name: {value.name}')
            if not dict_name_series_equals(value.index, index):
                raise ValueError(f'Indices in `series` should match dataframe. '
                                 f'df: {value.index}, series.index: {index}')
            if value.group_by != group_by:
                raise ValueError(f'Group_by in `series` should match dataframe. '
                                 f'df: {group_by}, series.group_by: {value.group_by}')
            if value.base_node != base_node:
                raise ValueError(f'Base_node in `series` should match dataframe. '
                                 f'df: {base_node}, series.base_node: {value.base_node}')

            self._data[key] = value

        for value in index.values():
            if value.index != {}:
                raise ValueError('Index series can not have non-empty index property')
            if value.group_by:
                raise ValueError('Index series can not have a group_by')

        if group_by is not None and not dict_name_series_equals(group_by.index, index):
            raise ValueError('Index should match group_by index')

        if set(index.keys()) & set(series.keys()):
            raise ValueError(f"The names of the index series and data series should not intersect. "
                             f"Index series: {sorted(index.keys())} data series: {sorted(series.keys())}")

    @property
    def engine(self):
        """
        INTERNAL: Get the current engine
        """
        return self._engine

    @property
    def base_node(self) -> BachSqlModel:
        """
        INTERNAL: Get the current base node
        """
        return self._base_node

    @property
    def index(self) -> Dict[str, 'Series']:
        """
        Get the index dictionary `{name: Series}`
        """
        return copy(self._index)

    @property
    def data(self) -> Dict[str, 'Series']:
        """
        Get the data dictionary `{name: Series}`
        """
        return copy(self._data)

    @property
    def order_by(self) -> List[SortColumn]:
        """
        Get the current sort order, if any.
        """
        return copy(self._order_by)

    @property
    def savepoints(self) -> 'Savepoints':
        return self._savepoints

    @property
    def variables(self) -> Dict[DtypeNamePair, Hashable]:
        """
        Get all variables for which values are set, which will be used when querying the database.

        Note that there might also be variables defined earlier in self.base_node, that already have a value.
        Those variables values will not be changed, unless they are listed here. To get an overview of all
        variables on which the values in this DataFrame depend use :meth:`get_all_defined_variables()`
        """
        return copy(self._variables)

    @property
    def all_series(self) -> Dict[str, 'Series']:
        """
        Get all index and data Series in a dictionary `{name: Series}`
        """
        return {**self.index, **self.data}

    @property
    def index_columns(self) -> List[str]:
        """
        Get all the index columns' names in a List
        """
        return list(self.index.keys())

    @property
    def data_columns(self) -> List[str]:
        """
        Get all the data Series' names in a List
        """
        return list(self.data.keys())

    @property
    def index_dtypes(self) -> Dict[str, str]:
        """
        Get the index Series' dtypes in a dictionary `{name: dtype}`
        """
        return {column: data.dtype for column, data in self.index.items()}

    @property
    def dtypes(self) -> Dict[str, str]:
        """
        Get the data Series' dtypes in a dictionary `{name: dtype}`
        """
        return {column: data.dtype for column, data in self.data.items()}

    @property
    def group_by(self) -> Optional['GroupBy']:
        """
        Get this DataFrame's grouping, if any.

        If `group_by` is not None, the DataFrame can be used to perform aggregations on.
        """
        return copy(self._group_by)

    @property
    def is_materialized(self) -> bool:
        """
        Return true if this DataFrame is in a materialized state, i.e. all information about the
        DataFrame's values is encoded in self.base_node.

        A DataFrame that's freshly constructed with :py:meth:`from_table`,
        :py:meth:`from_model`, or :py:meth:`from_pandas` will be in a materialized state. Operations on such
        a DataFrame will change it to be not materialized. Calling :py:meth:`materialize` on a
        non-materialized DataFrame will return a new DataFrame that is materialized.

        TODO: a known problem is that DataFrames with 'json' columns are never in a materialized state, and
         cannot be materialized with materialize()

        :returns: True if this DataFrame is in a materialized state, False otherwise
        """
        if self.group_by or self.order_by:
            return False
        if tuple(self.all_series.keys()) != self.base_node.columns:
            return False
        for name, series in self.all_series.items():
            if series.expression != Expression.column_reference(name):
                return False
        return True

    def __eq__(self, other: Any) -> bool:
        """
        Compares two DataFrames for equality.
        Compares all fields that (potentially) influence the values of the data represented by the DataFrame,
        i.e. all fields except for self.savepoints
        """
        if not isinstance(other, DataFrame):
            return False
        # We cannot just compare the data and index properties, because the Series objects have
        # overridden the __eq__ function in a way that makes normal comparisons not useful. We have to use
        # equals() instead
        return \
            dict_name_series_equals(self.index, other.index) and \
            dict_name_series_equals(self.data, other.data) and \
            self.engine == other.engine and \
            self.base_node == other.base_node and \
            self._group_by == other._group_by and \
            self._order_by == other._order_by and \
            self._variables == other._variables

    @classmethod
    def from_table(
            cls,
            engine: Engine,
            table_name: str,
            index: List[str],
            all_dtypes: Optional[Dict[str, str]] = None
    ) -> 'DataFrame':
        """
        Instantiate a new DataFrame based on the content of an existing table in the database.

        If all_dtypes is not specified, the column dtypes are queried from the database's information
        schema.

        :param engine: an sqlalchemy engine for the database.
        :param table_name: the table name that contains the data to instantiate as DataFrame.
        :param index: list of column names that make up the index. At least one column needs to be
            selected for the index.
        :param all_dtypes: Optional. Mapping from column name to dtype.
            Must contain all index and data columns.
            Must be in same order as the columns appear in the the sql-model.
        :returns: A DataFrame based on a sql table.

        .. note::
            If all_dtypes is not set, then this will query the database.
        """
        if all_dtypes is not None:
            dtypes = all_dtypes
        else:
            dtypes = get_dtypes_from_table(engine=engine, table_name=table_name)

        model_builder = CustomSqlModelBuilder(sql='SELECT * FROM {table_name}', name='from_table')
        sql_model = model_builder(table_name=quote_identifier(engine.dialect, table_name))
        return cls._from_node(
            engine=engine,
            model=sql_model,
            index=index,
            all_dtypes=dtypes
        )

    @classmethod
    def from_model(
            cls,
            engine: Engine,
            model: SqlModel,
            index: List[str],
            all_dtypes: Optional[Dict[str, str]] = None
    ) -> 'DataFrame':
        """
        Instantiate a new DataFrame based on the result of the query defined in `model`.

        If all_dtypes is not specified, then a transaction scoped temporary table will be created with
        0 result rows from the model. The meta data of this table will be used to deduce the dtypes.

        :param engine: a sqlalchemy engine for the database.
        :param model: an SqlModel that specifies the queries to instantiate as DataFrame.
        :param index: list of column names that make up the index. At least one column needs to be
            selected for the index.
        :param all_dtypes: Optional. Mapping from column name to dtype.
            Must contain all index and data columns.
            Must be in same order as the columns appear in the the sql-model.
        :returns: A DataFrame based on an SqlModel

        .. note::
            If all_dtypes is not set, then this will query the database and create and remove a temporary
            table.
        """
        if all_dtypes is not None:
            dtypes = all_dtypes
        else:
            dtypes = get_dtypes_from_model(engine=engine, node=model)
        return cls._from_node(
            engine=engine,
            model=model,
            index=index,
            all_dtypes=dtypes
        )

    @classmethod
    def _from_node(
            cls,
            engine,
            model: SqlModel,
            index: List[str],
            all_dtypes: Dict[str, str]
    ) -> 'DataFrame':
        """
        INTERNAL: Instantiate a new DataFrame based on the result of the query defined in `model`.
        :param engine: an sqlalchemy engine for the database.
        :param model: an SqlModel that specifies the queries to instantiate as DataFrame.
        :param index: list of column names that make up the index. At least one column needs to be
            selected for the index.
        :param all_dtypes: Dictionary mapping column name to dtype.
            Must contain all index and data columns.
            Must be in same order as the columns appear in the the sql-model.
        :returns: A DataFrame based on an SqlModel

        """
        index_dtypes = {k: all_dtypes[k] for k in index}
        series_dtypes = {k: all_dtypes[k] for k in all_dtypes.keys() if k not in index}

        bach_model = BachSqlModel.from_sql_model(
            sql_model=model,
            column_expressions={c: Expression.column_reference(c) for c in all_dtypes.keys()},
        )

        from bach.savepoints import Savepoints
        df = cls.get_instance(
            engine=engine,
            base_node=bach_model,
            index_dtypes=index_dtypes,
            dtypes=series_dtypes,
            group_by=None,
            order_by=[],
            savepoints=Savepoints(),
            variables={}
        )
        if not df.is_materialized:
            # This happens when the columns in the model are in a different order than the columns in the
            # dataframe.
            df = df.materialize(node_name='column_reorder')
        return df

    @classmethod
    def from_pandas(
            cls,
            engine: Engine,
            df: pandas.DataFrame,
            convert_objects: bool,
            name: str = 'loaded_data',
            materialization: str = 'cte',
            if_exists: str = 'fail'
    ) -> 'DataFrame':
        """
        Instantiate a new DataFrame based on the content of a Pandas DataFrame.

        The index of the Pandas DataFrame is set to the index of the DataFrame. Only single level index is
        supported. Supported dtypes are 'int32', 'int64', 'float64', 'string', 'datetime64[ns]', 'bool'. If
        convert_objects is set to True, other columns are converted to supported data types if possible.

        How the data is loaded depends on the chosen materialization:

        1. 'table': This will first write the data to a database table using pandas
           :py:meth:`pandas.DataFrame.to_sql` method.
        2. 'cte': The data will be represented using a common table expression of the form
           ``select * from values`` in future queries.

        The 'table' method requires database write access. The 'cte' method is side-effect free and doesn't
        interact with the database at all. However the 'cte' method is only suitable for small quantities
        of data. For anything over a dozen kilobytes of data it is recommended to store the data in a table
        in the database first (e.g. by specifying 'table').

        There are some small differences between how the different materializations handle NaN values. e.g.
        'cte' does not support those for non-numeric columns, whereas 'table' converts them to 'NULL'.

        :param engine: an sqlalchemy engine for the database.
        :param df: Pandas DataFrame to instantiate as DataFrame.
        :param convert_objects: If True, the data in the columns with dtypes not in the list of supported
            dtypes are checked they contain supported data types. 'Object' columns that contain strings are
            converted to the 'string' dtype and loaded accordingly. Other types can only be loaded if
            materialization is 'cte' and the type is supported as Bach Series.
        :param name:
            * For 'table' materialization: name of the table that Pandas will write the data to.
            * For 'cte' materialization: name of the node in the underlying SqlModel graph.
        :param materialization: {'cte', 'table'}. How to materialize the data.
        :param if_exists: {'fail', 'replace', 'append'}. Only applies to `materialization='table'`
            How to behave if the table already exists:

            * fail: Raise a ValueError.
            * replace: Drop the table before inserting new values.
            * append: Insert new values to the existing table.
        :returns: A DataFrame based on a pandas DataFrame

        .. warning::
            This method is only suited for small quantities of data.
        """
        # todo link to pandas does not link
        # todo materialzation is 'cte' by default, add warning for large dataframe?
        from bach.from_pandas import from_pandas
        return from_pandas(
            engine=engine,
            df=df,
            convert_objects=convert_objects,
            materialization=materialization,
            name=name,
            if_exists=if_exists
        )

    @classmethod
    def get_instance(
            cls,
            engine,
            base_node: BachSqlModel,
            index_dtypes: Dict[str, str],
            dtypes: Dict[str, str],
            group_by: Optional['GroupBy'],
            order_by: List[SortColumn],
            savepoints: 'Savepoints',
            variables: Dict['DtypeNamePair', Hashable]
    ) -> 'DataFrame':
        """
        INTERNAL: Get an instance with the right series instantiated based on the dtypes array.

        This assumes that base_node has a column for all names in index_dtypes and dtypes.
        If single_value is True, SingleValueExpression is used as the class for the series expressions
        """
        index: Dict[str, Series] = {}
        for key, value in index_dtypes.items():
            index_type = get_series_type_from_dtype(value)
            index[key] = index_type(
                engine=engine,
                base_node=base_node,
                index={},  # Empty index for index series
                name=key,
                expression=Expression.column_reference(key),
                group_by=group_by,
                sorted_ascending=None,
                index_sorting=[]
            )
        series: Dict[str, Series] = {}
        for key, value in dtypes.items():
            series_type = get_series_type_from_dtype(value)
            series[key] = series_type(
                engine=engine,
                base_node=base_node,
                index=index,
                name=key,
                expression=Expression.column_reference(key),
                group_by=group_by,
                sorted_ascending=None,
                index_sorting=[]
            )
        return cls(
            engine=engine,
            base_node=base_node,
            index=index,
            series=series,
            group_by=group_by,
            order_by=order_by,
            savepoints=savepoints,
            variables=variables
        )

    def copy_override(
        self,
        engine: Optional[Engine] = None,
        base_node: Optional[BachSqlModel] = None,
        index: Optional[Dict[str, 'Series']] = None,
        series: Optional[Dict[str, 'Series']] = None,
        group_by: Optional[Union['GroupBy', NotSet]] = not_set,
        order_by: Optional[List[SortColumn]] = None,
        variables: Optional[Dict[DtypeNamePair, Hashable]] = None,
        index_dtypes: Optional[Dict[str, str]] = None,
        series_dtypes: Optional[Dict[str, str]] = None,
        single_value: bool = False,
        savepoints: Optional['Savepoints'] = None,
        **kwargs
    ) -> 'DataFrame':
        """
        INTERNAL

        Create a copy of self, with the given arguments overridden

        There are three special parameters: index_dtypes, series_dtypes and single_value. These are used to
        create new index and data series iff index and/or series are not given. `single_value` determines
        whether the Expressions for those newly created series should be SingleValueExpressions or not.
        All other arguments are passed through to `__init__`, filled with current instance values if None is
        given in the parameters.
        """

        if index_dtypes and index:
            raise ValueError("Can not set both index and index_dtypes")

        if series_dtypes and series:
            raise ValueError("Can not set both series and series_dtypes")

        args = {
            'engine': engine if engine is not None else self.engine,
            'base_node': base_node if base_node is not None else self._base_node,
            'index': index if index is not None else self._index,
            'series': series if series is not None else self._data,
            'group_by': self._group_by if group_by is not_set else group_by,
            'order_by': order_by if order_by is not None else self._order_by,
            'savepoints': savepoints if savepoints is not None else self.savepoints,
            'variables': variables if variables is not None else self.variables
        }

        expression_class = SingleValueExpression if single_value else Expression

        if index_dtypes:
            new_index: Dict[str, Series] = {}
            for key, value in index_dtypes.items():
                index_type = get_series_type_from_dtype(value)
                new_index[key] = index_type(
                    engine=args['engine'], base_node=args['base_node'],
                    index={},  # Empty index for index series
                    name=key, expression=expression_class.column_reference(key),
                    group_by=args['group_by'],
                    sorted_ascending=None,
                    index_sorting=[]
                )
            args['index'] = new_index

        if series_dtypes:
            new_series: Dict[str, Series] = {}
            for key, value in series_dtypes.items():
                series_type = get_series_type_from_dtype(value)
                new_series[key] = series_type(
                    engine=args['engine'], base_node=args['base_node'],
                    index=args['index'],
                    name=key, expression=expression_class.column_reference(key),
                    group_by=args['group_by'],
                    sorted_ascending=None,
                    index_sorting=[]
                )
                args['series'] = new_series

        return self.__class__(**args, **kwargs)

    def copy_override_base_node(self, base_node: BachSqlModel) -> 'DataFrame':
        """
        INTERNAL

        Create a copy of self, with the base_node overridden in both the returned DataFrame and the Series
        that are part of that DataFrame. If self.group_by is not None, then it's base_node is updated as
        well.
        This is different from :py:meth:`copy_override()`, which when provided with a new base_node only
        overrides the base_node of the DataFrame and not of the Series that make up the DataFrame nor of
        the GroupBy.
        """
        index = {name: series.copy_override(base_node=base_node) for name, series in self.index.items()}

        group_by = self.group_by
        if group_by is not None:
            group_by = group_by.copy_override_base_node(base_node=base_node)

        series = {
            name: series.copy_override(
                base_node=base_node,
                group_by=group_by,
                index=index,
                index_sorting=[]
            )
            for name, series in self.data.items()
        }

        return self.copy_override(base_node=base_node, index=index, series=series, group_by=group_by)

    def copy(self):
        """
        Return a copy of this DataFrame.

        As this dataframe only represents data in the backing SQL store, and does not contain any data,
        this is a metadata copy only, no actual data is duplicated and changes to the underlying data
        will represented in both copy and original.
        Changes to data, index, sorting, grouping etc. on the copy will not affect the original.
        The savepoints on the other hand will be shared by the original and the copy.

        If you want to create a snapshot of the data, have a look at :py:meth:`get_sample()`

        Calling `copy(df)` will invoke this copy function, i.e. `copy(df)` is implemented as df.copy()

        :returns: a copy of the dataframe
        """
        return self.copy_override()

    def __copy__(self):
        return self.copy()

    def _update_self_from_df(self, df: 'DataFrame') -> 'DataFrame':
        """
        INTERNAL: Modify self by copying all properties of 'df' to self. Returns self.
        """
        self._engine = df.engine
        self._base_node = df.base_node
        self._index = df.index
        self._data = df.data
        self._group_by = df.group_by
        self._order_by = df.order_by
        self._savepoints = df.savepoints
        self._variables = df.variables
        return self

    def materialize(
        self,
        node_name='manual_materialize',
        inplace=False,
        limit: Any = None,
        distinct: bool = False,
    ) -> 'DataFrame':
        """
        Create a copy of this DataFrame with as base_node the current DataFrame's state.

        This effectively adds a node to the underlying SqlModel graph. Generally adding nodes increases
        the size of the generated SQL query. But this can be useful if the current DataFrame contains
        expressions that you want to evaluate before further expressions are build on top of them. This might
        make sense for very large expressions, or for non-deterministic expressions (e.g. see
        :py:meth:`SeriesUuid.sql_gen_random_uuid`).

        TODO: a known problem is that DataFrames with 'json' columns cannot be fully materialized.

        :param node_name: The name of the node that's going to be created
        :param inplace: Perform operation on self if ``inplace=True``, or create a copy.
        :param limit: The limit (slice, int) to apply.
        :param distinct: Apply distinct statement if ``distinct=True``
        :returns: DataFrame with the current DataFrame's state as base_node

        .. note::
            Calling materialize() resets the order of the dataframe. Call :py:meth:`sort_values()` again on
            the result if order is important.
        """
        index_dtypes = {k: v.dtype for k, v in self._index.items()}
        series_dtypes = {k: v.dtype for k, v in self._data.items()}
        node = self.get_current_node(name=node_name, limit=limit, distinct=distinct)

        df = self.get_instance(
            engine=self.engine,
            base_node=node,
            index_dtypes=index_dtypes,
            dtypes=series_dtypes,
            group_by=None,
            order_by=[],
            savepoints=self.savepoints,
            variables=self.variables
        )

        if not inplace:
            return df
        return self._update_self_from_df(df)

    def set_savepoint(self, name: str, materialization: Union[Materialization, str] = Materialization.CTE):
        """
        Set the current state as a savepoint in `self.savepoints`.

        :param save_points: Savepoints object that's responsible for tracking all savepoints.
        :param name: Name for the savepoint. This will be the name of the table or view if that's set as
            materialization. Must be unique both within the Savepoints and within the base_node.
        :param materialization: Optional materialization of the savepoint in the database. This doesn't do
            anything unless self.savepoints.write_to_db() gets called and the savepoints are actually
            materialized into the database.
        """
        if not self.is_materialized:
            self.materialize(node_name=name, inplace=True, limit=None)
        materialization = Materialization.normalize(materialization)
        self.savepoints.add_savepoint(name=name, df=self, materialization=materialization)
        return self

    def get_sample(self,
                   table_name: str,
                   filter: 'SeriesBoolean' = None,
                   sample_percentage: int = None,
                   overwrite: bool = False,
                   seed: int = None) -> 'DataFrame':
        """
        Returns a DataFrame whose data is a sample of the current DataFrame object.

        For the sample Dataframe to be created, all data is queried once and a persistent table is created to
        store the sample data used for the sampled DataFrame.

        Use :py:meth:`get_unsampled` to switch back to the unsampled data later on. This returns a new
        DataFrame with all operations that have been done on the sample, applied to that DataFrame.

        :param table_name: the name of the underlying sql table that stores the sampled data.
        :param filter: a filter to apply to the dataframe before creating the sample. If a filter is applied,
            sample_percentage is ignored and thus the bernoulli sample creation is skipped.
        :param sample_percentage: the approximate size of the sample as a proportion of all rows.
            Between 0-100.
        :param overwrite: if True, the sample data is written to table_name, even if that table already
            exists.
        :param seed: optional seed number used to generate the sample.
        :returns: a sampled DataFrame of the current DataFrame.

        .. note::
            All data in the DataFrame to be sampled is queried to create the sample.
        """
        # todo if_exists and overwrite are two different syntax for the same thing. should we align?
        from bach.sample import get_sample
        return get_sample(
            df=self,
            table_name=table_name,
            filter=filter,
            sample_percentage=sample_percentage,
            overwrite=overwrite,
            seed=seed
        )

    def get_unsampled(self) -> 'DataFrame':
        """
        Return a copy of the current sampled DataFrame, that undoes calling :py:meth:`get_sample` earlier.

        All other operations that have been done on the sample DataFrame will be applied on the DataFrame
        that is returned. This does not remove the table that was written to the database by
        :py:meth:`get_sample`, the new DataFrame just does not query that table anymore.

        Will raise an error if the current DataFrame is not sample data of another DataFrame, i.e.
        :py:meth:`get_sample` has not been called.

        :returns: an unsampled copy of the current sampled DataFrame.
        """
        from bach.sample import get_unsampled
        return get_unsampled(df=self)

    @overload
    def __getitem__(self, key: str) -> 'Series':
        ...

    @overload
    def __getitem__(self, key: Union[List[str], Set[str], slice, 'SeriesBoolean']) -> 'DataFrame':
        ...

    def __getitem__(self, key):
        """
        For usage see general introduction DataFrame class.
        """
        from bach.series import SeriesBoolean

        if isinstance(key, str):
            return self.data[key]
        if isinstance(key, (set, list)):
            key_set = set(key)
            if not key_set.issubset(set(self.data_columns)):
                raise KeyError(f"Keys {key_set.difference(set(self.data_columns))} not in data_columns")
            selected_data = {key: data for key, data in self.data.items() if key in key_set}

            return self.copy_override(series=selected_data)

        if isinstance(key, (SeriesBoolean, slice, int)):
            if isinstance(key, int):
                raise NotImplementedError("index key lookups not supported, use slices instead.")
            if isinstance(key, slice):
                node = self.get_current_node(name='getitem_slice', limit=key)
                single_value = (
                    # This is our best guess, there can always be zero results, but at least we tried.
                    # Negative slices are not supported, Exceptions was raised in get_current_node()
                    (key.stop is not None and key.start is None and key.stop == 1)
                    or
                    (key.start is not None and key.stop is not None and (key.stop - key.start) == 1)
                )
            else:
                single_value = False  # there is no way for us to know. User has to slice the result first

                if key.base_node != self.base_node:
                    raise ValueError('Cannot apply Boolean series with a different base_node to DataFrame. '
                                     'Hint: make sure the Boolean series is derived from this DataFrame and '
                                     'that is has the same group by or use df.merge(series) to merge the '
                                     'series with the df first, and then create a new Boolean series on the '
                                     'resulting merged data.')

                # window functions do not have group_by set, but they can't be used without materialization
                if key.expression.has_windowed_aggregate_function:
                    raise ValueError('Cannot apply a Boolean series containing a window function to '
                                     'DataFrame. Hint: materialize() the DataFrame before creating the '
                                     'Boolean series')

                # If the key has no group_by but the df has, this is a filter before aggregation. This is
                # supported but it can change the aggregated results.
                # (A common case is a filter on the columns in the group_by e.g. the index of this df.)
                # We might come back to this when we keep conditions (where/having) as state.

                # We don't support using aggregated series to filter on a non-aggregated df though:
                if key.group_by and not self._group_by:
                    raise ValueError('Can not apply aggregated BooleanSeries to a non-grouped df.'
                                     'Please merge() the selector df with this df first.')

                # If a group_by is set on both, they have to match.
                if key.group_by and key.group_by != self._group_by:
                    raise ValueError('Can not apply aggregated BooleanSeries with non matching group_by.'
                                     'Please merge() the selector df with thisdf first.')

                if key.group_by is not None and key.expression.has_aggregate_function:
                    # Create a having-condition if the key is aggregated
                    node = self.get_current_node(
                        name='getitem_having_boolean',
                        having_clause=Expression.construct("having {}", key.expression))
                else:
                    # A normal where-condition will do
                    node = self.get_current_node(
                        name='getitem_where_boolean',
                        where_clause=Expression.construct("where {}", key.expression))

            return self.copy_override(
                base_node=node,
                group_by=None,
                index_dtypes={name: series.dtype for name, series in self.index.items()},
                series_dtypes={name: series.dtype for name, series in self.data.items()},
                single_value=single_value
            )
        raise NotImplementedError(f"Only str, (set|list)[str], slice or SeriesBoolean are supported, "
                                  f"but got {type(key)}")

    def __getattr__(self, attr):
        """
        After regular attribute access, try looking up the name. This allows simpler access to columns for
        interactive use.
        """
        return self._data[attr]

    def __setitem__(self,
                    key: Union[str, List[str]],
                    value: Union['DataFrame', 'Series', int, str, float, UUID, pandas.Series]):
        """
        For usage see general introduction DataFrame class.
        """
        # TODO: all types from types.TypeRegistry are supported.
        from bach.series import Series, const_to_series
        if isinstance(key, str):
            if key in self.index:
                # Cannot set an index column, and cannot have a column name both in self.index and self.data
                raise ValueError(f'Column name "{key}" already exists as index.')
            if isinstance(value, DataFrame):
                raise ValueError("Can't set a DataFrame as a single column")
            if isinstance(value, pandas.Series):
                df = pandas.DataFrame(value)
                df.columns = [key]
                bt = DataFrame.from_pandas(self.engine,
                                           df,
                                           convert_objects=True)
                value = bt[key]
            if not isinstance(value, Series):
                series = const_to_series(base=self, value=value, name=key)
                self._data[key] = series
            else:
                if value.base_node == self.base_node and self._group_by == value.group_by:
                    self._data[key] = value.copy_override(name=key, index=self._index)
                elif value.expression.is_constant:
                    self._data[key] = value.copy_override(
                        name=key, index=self._index, group_by=self._group_by,
                    )
                elif value.expression.is_independent_subquery:
                    self._data[key] = value.copy_override(
                        name=key, index=self._index, group_by=self._group_by,
                    )
                elif value.expression.is_single_value:
                    self._data[key] = Series.as_independent_subquery(value).copy_override(
                        name=key, index=self._index, group_by=self._group_by,
                    )
                else:
                    if value.group_by and not value.expression.has_aggregate_function:
                        raise ValueError('Setting a grouped Series to a DataFrame is only supported if '
                                         'the Series is aggregated.')
                    if (
                        self.group_by
                        and not all(_s.expression.has_aggregate_function for _s in self.data.values())
                    ):
                        raise ValueError('Setting new columns to grouped DataFrame is only supported if '
                                         'the DataFrame has aggregated columns.')
                    self.__set_item_with_merge(key=key, value=value)

        elif isinstance(key, list):
            if len(key) == 0:
                return
            if len(key) == 1:
                return self.__setitem__(key[0], value)
            # len(key) > 1
            if not isinstance(value, DataFrame):
                raise ValueError(f'Assigned value should be a bach.DateFrame, provided: {type(value)}')
            if len(value.data_columns) != len(key):
                raise ValueError(f'Number of columns in key and value should match. '
                                 f'Key: {len(key)}, value: {len(value.data_columns)}')
            series_list = [value.data[col_name] for col_name in value.data_columns]
            for i, sub_key in enumerate(key):
                self.__setitem__(sub_key, series_list[i])
        else:
            raise ValueError(f'Key should be either a string or a list of strings, value: {key}')

    def __set_item_with_merge(self, key: str, value: 'Series'):
        """"
        Internal method used by __setitem__ to set a series using a merge on index. Modifies the DataFrame
        with the added column. The DataFrames index name is the same as the original DataFrame's.

        :param key: name of the column to set.
        :param value: Series that is set.
        """

        if not (len(value.index) == 1 and len(self.index) == 1):
            raise ValueError(
                'setting with different base nodes only supported for one level index'
            )

        from bach.partitioning import GroupBy
        index_name = self.index_columns[0]
        value_index_name = list(value.index.keys())[0]
        if self.index[index_name].dtype != value.index[value_index_name].dtype:
            raise ValueError('dtypes of indexes should be the same')

        # align index names, this way we have all matched indexes in a single series after merge
        # TODO: replace with value.rename(index={value_index_name: index_name})
        #  when index renaming is supported
        aligned_index = {index_name: value.index[value_index_name].copy_override(name=index_name)}
        other = value.copy_override(
            index=aligned_index,
            name=key,
            group_by=GroupBy(list(aligned_index.values())) if value.group_by else None,
        )

        df = self.merge(
            other,
            left_index=True,
            right_index=True,
            how='left',
            suffixes=('', '__remove'),
        )

        # remove conflicts in case self already has a value for series key
        if key in self.data_columns:
            df[key] = df[key + '__remove']
            df = df.drop(columns=[key + '__remove'])
        self._update_self_from_df(df)

    def rename(
        self,
        mapper: Union[Dict[str, str], Callable[[str], str]] = None,
        index: Union[Dict[str, str], Callable[[str], str]] = None,
        columns: Union[Dict[str, str], Callable[[str], str]] = None,
        axis: int = 0,
        level: int = None,
        errors: str = 'ignore',
    ) -> 'DataFrame':
        """
        Rename columns.

        The interface is similar to Panda's :py:meth:`pandas.DataFrame.rename`. However we don't support
        renaming indexes, so recommended usage is ``rename(columns=...)``.

        :param mapper: dict to apply to that axis' values. Use mapper and axis to specify the axis to target
            with mapper. Currently mapper is only supported with ``axis=1``, which is similar to using
            columns.
        :param index: not supported.
        :param columns: dict str:str to rename columns, or a function that takes column names as an argument
            and returns the new one. The new column names must not clash with other column names in either
            `self.`:py:attr:`data` or `self.`:py:attr:`index`, after renaming is complete.
        :param axis: ``axis=1`` is supported, rest is not.
        :param level: not supported
        :param errors: Either 'ignore' or 'raise'. When set to 'ignore' KeyErrors about non-existing
            column names in `columns` or `mapper` are ignored. Errors thrown in the mapper function or
            about invalid target column names are not suppressed.
        :returns: DataFrame with the renamed axis labels.

        .. note::
            The copy parameter is not supported since it makes very little sense for db backed series.
        """
        # todo should we support arguments of unsupported functionality?
        # todo note is not visible in docstring do we want that?
        if level is not None or \
                index is not None or \
                (mapper is not None and axis == 0):
            raise NotImplementedError("index renames not supported")

        if mapper is not None:
            columns = mapper

        df = self.copy_override()

        if callable(columns):
            columns = {source: columns(source) for source in df.data_columns}

        if not isinstance(columns, dict):
            raise TypeError(f'unsupported argument type for columns or mappers: {type(columns)}')

        non_existing_columns = set(columns.keys()) - set(df.data.keys())
        if errors == 'raise' and non_existing_columns:
            raise KeyError(f'No such column(s): {non_existing_columns}')

        from bach.series import Series
        new_data: Dict[str, 'Series'] = {}
        for column_name in df.data_columns:
            new_name = columns.get(column_name, column_name)
            if new_name in df.index or new_name in new_data:
                # This error doesn't happen in Pandas, as Pandas allows duplicate column names, but we don't.
                raise ValueError(f'Cannot set {column_name} as {new_name}. New column name already exists.')
            series = df.data[column_name]
            if new_name != series.name:
                series = series.copy_override(name=new_name)
            new_data[new_name] = series
        df._data = new_data
        return df

    def reset_index(
        self,
        level: Optional[Union[str, Sequence[str]]] = None,
        drop: bool = False,
    ) -> 'DataFrame':
        """
        Drops the current index.

        With reset_index, all indexes are removed from the DataFrame, so that the DataFrame does not have any
        index Series. A new index can be set with :py:meth:`set_index`.

        :param level: Removes given levels from index. Removes all levels by default
        :param drop: if False, the dropped index is added to the data columns of the DataFrame. If True it
            is removed.
        :returns: DataFrame with the index dropped.
        """
        df = self.copy()
        if self._group_by:
            df = df.materialize(node_name='reset_index')

        new_index = {}
        series = df._data if drop else df.all_series
        if level is not None:
            series = df._data
            levels_to_remove = [level] if isinstance(level, str) else level

            for lvl in levels_to_remove:
                if lvl not in df._index:
                    raise ValueError(f'\'{lvl}\' level not found in index')

                if not drop:
                    series[lvl] = df.index[lvl]

            new_index = {idx: series for idx, series in df.index.items() if idx not in levels_to_remove}

        df._data = {n: s.copy_override(index={}, index_sorting=[]) for n, s in series.items()}
        df._index = new_index
        return df

    def set_index(
        self,
        keys: Union[str, 'Series', Sequence[Union[str, 'Series']]],
        drop: bool = True,
        append: bool = False,
    ) -> 'DataFrame':
        """
        Set this dataframe's index to the the index given in keys

        :param keys: the keys of the new index. Can be a column name str, a Series, or a list of those. If
            Series are passed, they should have the same base node as the DataFrame they are set on.
        :param drop: delete columns to be used as the new index.
        :param append: whether to append to the existing index or replace.
        :returns: a DataFrame with the new index.
        """
        from bach.series import Series

        df = self.copy()
        if self._group_by:
            df = df.materialize(node_name='groupby_setindex')

        # build the new index, appending if necessary
        new_index = {} if not append else copy(df._index)
        for k in (keys if isinstance(keys, list) else [keys]):
            idx_series: Series
            if isinstance(k, Series):
                if k.base_node != df.base_node or k.group_by != df.group_by:
                    raise ValueError('index series should have same base_node and group_by as df')
                idx_series = k
            else:
                if k not in df.all_series:
                    raise ValueError(f'series \'{k}\' not found')
                idx_series = df.all_series[k]

            new_index[idx_series.name] = idx_series.copy_override(index={}, index_sorting=[])

            if not drop and idx_series.name not in df._index and idx_series.name in df._data:
                raise ValueError('When adding existing series to the index, drop must be True'
                                 ' because duplicate column names are not supported.')

        new_series = {
            n: s.copy_override(index=new_index, index_sorting=[]) for n, s in df._data.items()
            if n not in new_index
        }

        df._index = new_index
        df._data = new_series
        return df

    def __delitem__(self, key: str):
        """
        Deletes columns from the DataFrame.
        """
        if isinstance(key, str):
            del (self._data[key])
            return
        else:
            raise TypeError(f'Unsupported type {type(key)}')

    def drop(
        self,
        labels: List[str] = None,
        index: List[str] = None,
        columns: List[str] = None,
        level: int = None,
        errors: str = 'raise',
    ) -> 'DataFrame':
        """
        Drop columns from the DataFrame

        :param labels: not supported
        :param index: not supported
        :param columns: the list of columns to drop.
        :param level: not supported
        :param errors: 'raise' or 'ignore' missing key errors.
        :returns: DataFrame without the removed columns.

        """
        if labels or index is not None:
            # TODO we could do this using a boolean __series__
            raise NotImplementedError('dropping labels from index not supported.')

        if level is not None:
            raise NotImplementedError('dropping index levels not supported.')

        if columns is None:
            raise ValueError("columns needs to be a list of strings.")

        df = self.copy_override()

        try:
            for key in columns:
                del (df[key])
        except Exception as e:
            if errors == "raise":
                raise e

        return df

    def astype(self, dtype: Union[str, Dict[str, str]]) -> 'DataFrame':
        """
        Cast all or some of the data columns to a certain dtype.

        Only data columns can be cast, index columns cannot be cast.

        This does not modify the current DataFrame, instead it returns a new DataFrame.

        :param dtype: either:

            * A single str, in which case all data columns are cast to this dtype.
            * A dictionary mapping column labels to dtype.
        :returns: New DataFrame with the specified column(s) cast to the specified dtype
        """
        # Check and/or convert parameters
        if not isinstance(dtype, dict):
            dtype = {column: dtype for column in self.data_columns}
        not_existing_columns = set(dtype.keys()) - set(self.data_columns)
        if not_existing_columns:
            raise ValueError(f'Specified columns do not exist: {not_existing_columns}')

        # Construct new dataframe with converted columns
        new_data = {}
        for column, series in self.data.items():
            new_dtype = dtype.get(column)
            if new_dtype:
                new_data[column] = series.astype(dtype=new_dtype)
            else:
                new_data[column] = series

        return self.copy_override(series=new_data)

    # Some typing help required here.
    _GroupBySingleType = Union[str, 'Series']
    # TODO exclude from docs

    def _partition_by_series(self,
                             by: Union[_GroupBySingleType,
                                       Union[List[_GroupBySingleType], Tuple[_GroupBySingleType, ...]],
                                       None]) -> List['Series']:
        """
        Helper method to check and compile a partitioning list
        """
        from bach.series import Series
        group_by_columns: List['Series'] = []
        if isinstance(by, str):
            group_by_columns.append(self.all_series[by])
        elif isinstance(by, Series):
            group_by_columns.append(by)
        elif isinstance(by, list):
            for by_item in by:
                if isinstance(by_item, str):
                    group_by_columns.append(self.all_series[by_item])
                if isinstance(by_item, Series):
                    group_by_columns.append(by_item)
        elif by is None:
            pass
        else:
            raise ValueError(f'Value of "by" should be either None, a string, or a Series.')

        return group_by_columns

    @classmethod
    def _groupby_to_frame(cls, df: 'DataFrame', group_by: 'GroupBy'):
        """
        Given a group_by, and a df create a new DataFrame that has all the right stuff set.
        It will not materialize, just prepared for more operations
        """
        new_series = {s.name: s.copy_override(group_by=group_by, index=group_by.index, index_sorting=[])
                      for n, s in df.all_series.items() if n not in group_by.index.keys()}
        return df.copy_override(
            engine=df.engine,
            base_node=df.base_node,
            index=group_by.index,
            series=new_series,
            group_by=group_by,
        )

    def groupby(
            self,
            by: Union[_GroupBySingleType,  # single series group_by
                      # for GroupingSets
                      Tuple[Union[_GroupBySingleType, Tuple[_GroupBySingleType, ...]], ...],
                      Sequence[Union[_GroupBySingleType,  # multi series
                                     List[_GroupBySingleType],  # for grouping lists
                                     Tuple[_GroupBySingleType, ...]]],  # for grouping lists
                      None] = None) -> 'DataFrame':
        """
        Group by any of the series currently in this DataDrame, both from index as well as data.

        :param by: The series to group by. Supported are:

            * a string containing a columnn name.
            * a series.
            * a list of strings or series. A normal group by will be created.
            * a list of (strings, series, lists). In this case a grouping list is created.
            * a tuple of (strings, series, lists). In this case a grouping set is created.
        :returns: a new DataFrame object with the :py:attr:`group_by` attribute set.

        .. note::
            If the dataframe is already grouped, we'll create a grouping list from the initial
            grouping combined with this one.
        """
        # todo the grouping set / list relevant?
        # todo format bullet points: text does not start on same line as parameter
        from bach.partitioning import GroupBy, GroupingList, GroupingSet

        df = self
        if self._group_by:
            # We need to materialize this node first, we can't stack aggregations (yet)
            df = self.materialize(node_name='nested_groupby')

        group_by: GroupBy
        if isinstance(by, tuple):
            # by is a list containing at least one other list. We're creating a grouping set
            # aka "Yo dawg, I heard you like GroupBys, ..."
            group_by = GroupingSet(
                [GroupBy(group_by_columns=df._partition_by_series(b)) for b in by]
            )
        elif isinstance(by, list) and len([b for b in by if isinstance(b, (tuple, list))]) > 0:
            group_by = GroupingList(
                [GroupBy(group_by_columns=df._partition_by_series(b)) for b in by])
        else:
            by_mypy = cast(Union[str, 'Series',
                                 List[DataFrame._GroupBySingleType], None], by)
            group_by = GroupBy(group_by_columns=df._partition_by_series(by_mypy))

        return DataFrame._groupby_to_frame(df, group_by)

    def window(self, **frame_args) -> 'DataFrame':
        """
        Create a window on the current dataframe grouping and its sorting.

        .. warning::
            This is an expert method. Use :py:meth:`rolling` or :py:meth:`expanding` if possible.

        see :py:class:`bach.partitioning.Window` for parameters.
        """
        # TODO Better argument typing, needs fancy import logic
        from bach.partitioning import Window
        index = list(self._group_by.index.values()) if self._group_by else []
        group_by = Window(group_by_columns=index,
                          order_by=self._order_by,
                          **frame_args)
        return DataFrame._groupby_to_frame(self, group_by)

    def cube(self,
             by: Union[str, 'Series', List[Union[str, 'Series']], None],
             ) -> 'DataFrame':
        """
        Group by and cube over the column(s) `by`.

        :param by: the series to group by and cube. Can be a column or index name str, a Series or a list
            of any of those. If Series are passed, they should have the same base node as the DataFrame.
        :returns: a new DataFrame object with the :py:attr:`group_by` attribute set.
        """
        from bach.partitioning import Cube
        index = self._partition_by_series(by)
        group_by = Cube(group_by_columns=index)
        return DataFrame._groupby_to_frame(self, group_by)

    def rollup(self,
               by: Union[str, 'Series', List[Union[str, 'Series']], None],
               ) -> 'DataFrame':
        """
        Group by and roll up over the column(s) `by`, replacing any current grouping.

        :param by: the series to group by and roll up. Can be a column or index name str, a Series or a list
            of any of those. If Series are passed, they should have the same base node as the DataFrame.
        :returns: a new DataFrame object with the :py:attr:`group_by` attribute set.
        """
        # todo update tests?
        from bach.partitioning import Rollup
        index = self._partition_by_series(by)
        group_by = Rollup(group_by_columns=index)
        return DataFrame._groupby_to_frame(self, group_by)

    def rolling(self, window: int,
                min_periods: int = None,
                center: bool = False,
                closed: str = 'right') -> 'DataFrame':
        """
        A rolling window of size 'window', by default right aligned.

        To use grouping as well, first call :py:meth:`group_by` on this frame and call rolling on the result.

        :param window: the window size.
        :param min_periods: the min amount of rows included in the window before an actual value is returned.
        :param center: center the result, or align the result on the right.
        :param closed: make the interval closed on the ‘right’, ‘left’, ‘both’ or ‘neither’ endpoints.
            Defaults to ‘right’, and the rest is currently unsupported.
        :returns: a new DataFrame object with the :py:attr:`group_by` attribute set with a
            :py:class:`bach.partitioning.Window`.

        .. note::
            The `win_type`, `axis` and `method` parameters as supported by pandas, are currently not
            implemented.
        """
        from bach.partitioning import WindowFrameBoundary, WindowFrameMode, Window

        if min_periods is None:
            min_periods = window

        if min_periods > window:
            raise ValueError(f'min_periods {min_periods} must be <= window {window}')

        if closed != 'right':
            raise NotImplementedError("Only closed=right is supported")

        mode = WindowFrameMode.ROWS
        end_value: Optional[int]
        if center:
            end_value = (window - 1) // 2
        else:
            end_value = 0

        start_boundary = WindowFrameBoundary.PRECEDING
        start_value = (window - 1) - end_value

        if end_value == 0:
            end_boundary = WindowFrameBoundary.CURRENT_ROW
            end_value = None
        else:
            end_boundary = WindowFrameBoundary.FOLLOWING

        index = list(self._group_by.index.values()) if self._group_by else []
        group_by = Window(group_by_columns=index,
                          order_by=self._order_by,
                          mode=mode,
                          start_boundary=start_boundary, start_value=start_value,
                          end_boundary=end_boundary, end_value=end_value,
                          min_values=min_periods)
        return DataFrame._groupby_to_frame(self, group_by)

    def expanding(self,
                  min_periods: int = 1,
                  center: bool = False,
                  ) -> 'DataFrame':
        """
        Create an expanding window starting with the first row in the group, with at least `min_period`
        observations. The result will be right-aligned in the window.

        To use grouping as well, first call :py:meth:`group_by` on this frame and call rolling on the result.

        :param min_periods: the minimum amount of observations in the window before a value is reported.
        :param center: whether to center the result, currently not supported.
        """
        # TODO We could move the partitioning to GroupBy
        from bach.partitioning import WindowFrameBoundary, WindowFrameMode, \
            Window

        if center:
            # Will never be implemented probably, as it's also deprecated in pandas
            raise NotImplementedError("centering is not implemented.")

        mode = WindowFrameMode.ROWS
        start_boundary = WindowFrameBoundary.PRECEDING
        start_value = None
        end_boundary = WindowFrameBoundary.CURRENT_ROW
        end_value = None

        index = list(self._group_by.index.values()) if self._group_by else []
        group_by = Window(group_by_columns=index,
                          order_by=self._order_by,
                          mode=mode,
                          start_boundary=start_boundary, start_value=start_value,
                          end_boundary=end_boundary, end_value=end_value,
                          min_values=min_periods)

        return DataFrame._groupby_to_frame(self, group_by)

    def sort_values(
            self,
            by: Union[str, List[str]],
            ascending: Union[bool, List[bool]] = True
    ) -> 'DataFrame':
        """
        Create a new DataFrame with the specified sorting order.

        This does not modify the current DataFrame, instead it returns a new DataFrame.

        The sorting will remain in the returned DataFrame as long as no operations are performed on that
        frame that materially change the selected data. Operations that materially change the selected data
        are for example :py:meth:`groupby`, :py:meth:`merge`, :py:meth:`materialize`, and filtering out rows.
        Adding or removing a column does not materially change the selected data.

        :param by: column label or list of labels to sort by.
        :param ascending: Whether to sort ascending (True) or descending (False). If this is a list, then the
            `by` must also be a list and ``len(ascending) == len(by)``.
        :returns: a new DataFrame with the specified ordering.
        """
        if isinstance(by, str):
            by = [by]
        elif not isinstance(by, list) or not all(isinstance(by_item, str) for by_item in by):
            raise TypeError('by should be a str, or a list of str')
        if isinstance(ascending, bool):
            ascending = [ascending] * len(by)
        if len(by) != len(ascending):
            raise ValueError(f'Length of ascending ({len(ascending)}) != length of by ({len(by)})')
        missing = set(by) - set(self.all_series.keys())
        if len(missing) > 0:
            raise KeyError(f'Some series could not be found in current frame: {missing}')

        by_series_list = [self.all_series[by_name] for by_name in by]
        order_by = [SortColumn(expression=by_series.expression, asc=asc_item)
                    for by_series, asc_item in zip(by_series_list, ascending)]
        return self.copy_override(order_by=order_by)

    def sort_index(
        self,
        level: Optional[Level] = None,
        ascending: Union[bool, List[bool]] = True,
    ) -> 'DataFrame':
        """
        Sort dataframe by index levels.

        :param level: int or level name or list of ints or level names.
            If not specified, all index series are used
        :param ascending: Whether to sort ascending (True) or descending (False). If this is a list, then the
            `level` must also be a list and ``len(ascending) == len(level)``.
        :returns: a new DataFrame with the specified ordering,
         otherwise it updates the original and returns None.
        """
        sort_by = self.index_columns if level is None else self._get_indexes_by_level(level)
        df = self.sort_values(by=sort_by, ascending=ascending)
        return df

    def _get_indexes_by_level(self, level: Level) -> List[str]:
        selected_indexes = []
        nlevels = len(self.index_columns)

        for idx_l in level if isinstance(level, list) else [level]:
            if isinstance(idx_l, int) and nlevels < idx_l:
                raise ValueError(f'dataframe has only {nlevels} levels.')

            if isinstance(idx_l, str) and idx_l not in self.index_columns:
                raise ValueError(f'dataframe has no {idx_l} index level.')

            level_name = idx_l if isinstance(idx_l, str) else self.index_columns[idx_l]
            selected_indexes.append(level_name)

        return selected_indexes

    def to_pandas(self, limit: Union[int, slice] = None) -> pandas.DataFrame:
        """
        Run a SQL query representing the current state of this DataFrame against the database and return the
        resulting data as a Pandas DataFrame.

        :param limit: the limit to apply, either as a max amount of rows or a slice of the data.
        :returns: a pandas DataFrame.

        .. note::
            This function queries the database.
        """
        with self.engine.connect() as conn:
            sql = self.view_sql(limit=limit)
            dtype = {name: series.dtype_to_pandas for name, series in self.all_series.items()
                     if series.dtype_to_pandas is not None}

            # read_sql_query expects a parameterized query, so we need to escape the parameter characters
            sql = escape_parameter_characters(conn, sql)
            pandas_df = pandas.read_sql_query(sql, conn).astype(dtype)

            if len(self._index):
                return pandas_df.set_index(list(self._index.keys()))
            return pandas_df

    def head(self, n: int = 5) -> pandas.DataFrame:
        """
        Similar to :py:meth:`to_pandas` but only returns the first `n` rows.

        :param n: number of rows to query from database.
        :returns: a pandas DataFrame.

        .. note::
            This function queries the database.
        """
        return self.to_pandas(limit=n)

    @property
    def values(self) -> numpy.ndarray:
        """
        Return a Numpy representation of the DataFrame akin :py:attr:`pandas.Dataframe.values`

        .. warning::
           We recommend using :meth:`DataFrame.to_numpy` instead.

        :returns: Returns the values of the DataFrame as numpy.ndarray.

        .. note::
            This function queries the database.
        """
        warnings.warn(
            'Call to deprecated property, we recommend to use DataFrame.to_numpy() instead',
            category=DeprecationWarning,
        )
        return self.to_numpy()

    def to_numpy(self) -> numpy.ndarray:
        """
        Return a Numpy representation of the DataFrame akin :py:attr:`pandas.Dataframe.to_numpy`

        :returns: Returns the values of the DataFrame as numpy.ndarray.

        .. note::
            This function queries the database.
        """
        return self.to_pandas().to_numpy()

    def _get_order_by_clause(self) -> Expression:
        """
        Get a properly formatted order by expression based on this df's order_by.
        Will return an empty Expression in case ordering is not requested.
        """
        if self._order_by:
            exprs = [sc.expression for sc in self._order_by]
            fmtstr = [f"{{}} {'asc' if sc.asc else 'desc'}" for sc in self._order_by]
            return Expression.construct(f'order by {", ".join(fmtstr)}', *exprs)
        else:
            return Expression.construct('')

    def get_current_node(
        self,
        name: str,
        limit: Union[int, slice] = None,
        distinct: bool = False,
        where_clause: Expression = None,
        having_clause: Expression = None,
    ) -> BachSqlModel:
        """
        INTERNAL: Translate the current state of this DataFrame into a SqlModel.

        :param name: The name of the new node
        :param limit: The limit to use
        :param distinct: if distinct statement needs to be applied
        :param where_clause: The where-clause to apply, if any
        :param having_clause: The having-clause to apply in case group_by is set, if any
        :returns: SQL query as a SqlModel that represents the current state of this DataFrame.
        """
        self._assert_all_variables_set()

        if isinstance(limit, int):
            limit = slice(0, limit)

        limit_str: Optional[str] = None
        if limit is not None:
            if limit.step is not None:
                raise NotImplementedError("Step size not supported in slice")
            if (limit.start is not None and limit.start < 0) or \
                    (limit.stop is not None and limit.stop < 0):
                raise NotImplementedError("Negative start or stop not supported in slice")

            if limit.start is not None:
                if limit.stop is not None:
                    if limit.stop <= limit.start:
                        raise ValueError('limit.stop <= limit.start')
                    limit_str = f'limit {limit.stop - limit.start} offset {limit.start}'
                else:
                    limit_str = f'limit all offset {limit.start}'
            else:
                if limit.stop is not None:
                    limit_str = f'limit {limit.stop}'

        limit_clause = Expression.construct('' if limit_str is None else f'{limit_str}')
        where_clause = where_clause if where_clause else Expression.construct('')
        group_by_clause = None
        if self.group_by:

            not_aggregated = [s.name for s in self._data.values()
                              if not s.expression.has_aggregate_function]
            if len(not_aggregated) > 0:
                raise ValueError(f'The df has groupby set, but contains Series that have no aggregation '
                                 f'function yet. Please make sure to first: remove these from the frame, '
                                 f'setup aggregation through agg(), or on all individual series.'
                                 f'Unaggregated series: {not_aggregated}')

            group_by_column_expr = self.group_by.get_group_by_column_expression()
            if group_by_column_expr:
                column_exprs = self.group_by.get_index_column_expressions()
                column_names = tuple(self.group_by.index.keys())
                group_by_clause = Expression.construct('group by {}', group_by_column_expr)
            else:
                column_exprs = []
                column_names = tuple()
                group_by_clause = Expression.construct('')
            having_clause = having_clause if having_clause else Expression.construct('')

            column_exprs += [s.get_column_expression() for s in self._data.values()]
            column_names += tuple(self._data.keys())
        else:
            column_exprs = [s.get_column_expression() for s in self.all_series.values()]
            column_names = tuple(self.all_series.keys())

        return CurrentNodeSqlModel.get_instance(
            dialect=self.engine.dialect,
            name=name,
            column_names=column_names,
            column_exprs=column_exprs,
            distinct=distinct,
            where_clause=where_clause,
            group_by_clause=group_by_clause,
            having_clause=having_clause,
            order_by_clause=self._get_order_by_clause(),
            limit_clause=limit_clause,
            previous_node=self.base_node,
            variables=self.variables
        )

    def view_sql(self, limit: Union[int, slice] = None) -> str:
        """
        Translate the current state of this DataFrame into a SQL query.

        This includes setting all variable values that are in self.variables.

        :param limit: the limit to apply, either as a max amount of rows or a slice of the data.
        :returns: SQL query
        """
        model = self.get_current_node('view_sql', limit=limit)
        placeholder_values = get_variable_values_sql(
            dialect=self.engine.dialect,
            variable_values=self.variables
        )
        model = update_placeholders_in_graph(start_node=model, placeholder_values=placeholder_values)
        return to_sql(dialect=self.engine.dialect, model=model)

    def merge(
        self,
        right: DataFrameOrSeries,
        how: str = 'inner',
        on: Union[str, 'SeriesBoolean', List[Union[str, 'SeriesBoolean']]] = None,
        left_on: ColumnNames = None,
        right_on: ColumnNames = None,
        left_index: bool = False,
        right_index: bool = False,
        suffixes: Tuple[str, str] = ('_x', '_y'),
    ) -> 'DataFrame':
        """
        Join the right Dataframe or Series on self. This will return a new DataFrame that contains the
        combined columns of both dataframes, and the rows that result from joining on the specified columns.
        The columns that are joined on can consist (partially or fully) out of index columns.

        The interface of this function is similar to pandas' merge, but the following parameters are not
        supported: `sort`, `copy`, `indicator`, and `validate`.
        Additionally, when merging two frames that have conflicting columns names, and joining on indices,
        then the resulting columns/column names can differ slightly from Pandas.

        If variables are set (see :meth:`DataFrame.variables`), then values from self will be used in cases
        where a variable name/dtype combination has been defined in both the `self` and `right`
        DataFramesOrSeries.

        :param right: DataFrame or Series to join on self
        :param how: supported values: {‘left’, ‘right’, ‘outer’, ‘inner’, ‘cross’}
        :param on: optional, column(s) to join left and right on.
        :param left_on: optional, column(s) from the left df to join on
        :param right_on: optional, column(s) from the right df/series to join on
        :param left_index: If true uses the index of the left df as columns to join on
        :param right_index: If true uses the index of the right df/series as columns to join on
        :param suffixes: Tuple of two strings. Will be used to suffix duplicate column names. Must make
            column names unique
        :return: A new Dataframe. The original frames are not modified.
        """
        from bach.merge import merge
        return merge(
            left=self,
            right=right,
            how=how,
            on=on,
            left_on=left_on,
            right_on=right_on,
            left_index=left_index,
            right_index=right_index,
            suffixes=suffixes
        )

    def _apply_func_to_series(
        self,
        func: Union[ColumnFunction, Dict[str, ColumnFunction]],
        axis: int = 1,
        numeric_only: bool = False,
        exclude_non_applied: bool = False,
        *args,
        **kwargs,
    ) -> List['Series']:
        """
        :param func: function, str, list or dict to apply to all series
            Function to use on the data. If a function, must work when passed a
            Series.

            Accepted combinations are:
            - function
            - string function name
            - list of functions and/or function names, e.g. [SeriesInt64.sum, 'mean']
            - dict of axis labels -> functions, function names or list of such.
        :param axis: the axis
        :param numeric_only: Whether to apply to numeric series only, or attempt all.
        :param exclude_non_applied: Exclude series where applying was not attempted / failed
        :param args: Positional arguments to pass through to the aggregation function
        :param kwargs: Keyword arguments to pass through to the aggregation function

        .. note::
            Pandas has numeric_only=None to attempt all columns but ignore failing ones
            silently. This is currently not implemented.

        .. note::
            The `axis` parameter defaults to 1, because 0 is currently unsupported.
        """
        from bach.series import SeriesAbstractNumeric
        if axis == 0:
            raise NotImplementedError("Only axis=1 is currently implemented")

        if numeric_only is None:
            raise NotImplementedError("numeric_only=None to attempt all columns but ignore "
                                      "failing ones silently is currently not implemented.")

        apply_dict: Dict[str, ColumnFunction] = {}
        if isinstance(func, dict):
            # make sure the keys are series we know
            for k, v in func.items():
                if k not in self._data:
                    raise KeyError(f'{k} not found in group by series')
                if not isinstance(v, (str, list)) and not callable(v):
                    raise TypeError(f'Unsupported value type {type(v)} in func dict for key {k}')
                apply_dict[k] = v
        elif isinstance(func, (str, list)) or callable(func):
            # check whether we need to exclude non-numeric
            for name, series in self.data.items():
                if not numeric_only or isinstance(series, SeriesAbstractNumeric):
                    apply_dict[name] = func
        else:
            raise TypeError(f'Unsupported type for func: {type(func)}')

        new_series = {}
        for name, apply_func in apply_dict.items():
            for applied in self._data[name].apply_func(apply_func, *args, **kwargs):
                if applied.name in new_series:
                    raise ValueError(f'duplicate result series: {applied.name}')
                new_series[applied.name] = applied

        applied_series = list(new_series.values())
        if exclude_non_applied:
            return applied_series

        non_applied_series = [
            series.copy_override() for name, series in self._data.items() if name not in apply_dict
        ]
        return applied_series + non_applied_series

    def aggregate(self,
                  func: Union[ColumnFunction, Dict[str, ColumnFunction]],
                  axis: int = 1,
                  numeric_only: bool = False,
                  *args, **kwargs) -> 'DataFrame':
        """
        Alias for :py:meth:`agg`
        """
        return self.agg(func, axis, numeric_only, *args, **kwargs)

    def agg(
        self,
        func: Union[ColumnFunction, Dict[str, ColumnFunction]],
        axis: int = 1,
        numeric_only: bool = False,
        *args,
        **kwargs,
    ) -> 'DataFrame':
        """
        Aggregate using one or more operations over the specified axis.

        :param func: the aggregations to apply on all series. Accepted combinations are:

            * function, e.g. `SeriesInt64.sum`
            * function name
            * list of functions and/or function names, e.g. [`SeriesInt64.sum`, 'mean']
            * dict of axis labels -> functions, function names or list of such.
        :param axis: the aggregation axis. If ``axis=1`` the index is aggregated as well. Only ``axis=1``
            supported at the moment.
        :param numeric_only: whether to aggregate numeric series only, or attempt all.
        :param args: Positional arguments to pass through to the aggregation function
        :param kwargs: Keyword arguments to pass through to the aggregation function

        .. note::
            Pandas has ``numeric_only=None`` to attempt all columns but ignore failing ones
            silently. This is currently not implemented.

        .. note::
            The `axis` parameter defaults to 1, because 0 is currently unsupported
        """
        # todo do we want standard aggregation of index (pandas doesn't have this)?
        # todo numeric_only is a kwarg of the called func (like pandas)? ie now it breaks for nunique
        df = self
        if df.group_by is None:
            df = df.groupby()

        new_series = df._apply_func_to_series(func, axis, numeric_only,
                                              True,  # exclude_non_applied, must be positional arg.
                                              df.group_by, *args, **kwargs)

        # If the new series have a different group_by or index, we need to copy that
        if new_series:
            new_index = new_series[0].index
            new_group_by = new_series[0].group_by

        if not all(dict_name_series_equals(s.index, new_index)
                   and s.group_by == new_group_by
                   for s in new_series):
            raise ValueError("series do not agree on new index / group_by")

        return df.copy_override(
            index=new_index,
            group_by=new_group_by,
            series={s.name: s for s in new_series},
        )

    def _aggregate_func(self, func: str, axis, level, numeric_only, *args, **kwargs) -> 'DataFrame':
        """
        Return a copy of this dataframe with the aggregate function applied (but not materialized).
        :param func: sql fragment that will be applied as 'func(column_name)', e.g. 'sum'
        """

        """
        Internals documentation
        Typical execution trace, in this case for calling sum on a DataFrame:
         * df.sum()
         * df._aggregate_func('sum', ...)
         * df.agg('sum', ...)
         * df._apply_func_to_series('sum', ...)
         then per series object:
          * series.apply_func({'column': ['sum']}, ..)
          * series_subclass.sum(...)
          * series._derived_agg_func(partition, 'sum', ...)
          * series.copy_override(..., expression=Expression.construct('sum({})'))
        """
        if level is not None:
            raise NotImplementedError("index levels are currently not implemented")
        return self.agg(func, axis, numeric_only, *args, **kwargs)

    # AGGREGATES
    def count(self, axis=1, level=None, numeric_only=False, **kwargs):
        """
        Count all non-NULL values in each column.

        :param axis: only ``axis=1`` is supported. This means columns are aggregated.
        :param level: not supported.
        :param numeric_only: whether to aggregate numeric series only, or attempt all.
        :returns: a new DataFrame with the aggregation applied to all selected columns.
        """
        return self._aggregate_func('count', axis, level, numeric_only, **kwargs)

    # def kurt(self, axis=None, skipna=True, level=None, numeric_only=False, **kwargs):
    #     return self._aggregate_func('kurt', axis, level, numeric_only,
    #                                 skipna=skipna, **kwargs)
    #
    # def kurtosis(self, axis=None, skipna=True, level=None, numeric_only=False, **kwargs):
    #     return self._aggregate_func('kurtosis', axis, level, numeric_only,
    #                                 skipna=skipna, **kwargs)
    #
    # def mad(self, axis=None, skipna=True, level=None, numeric_only=False, **kwargs):
    #     return self._aggregate_func('mad', axis, level, numeric_only,
    #                                 skipna=skipna, **kwargs)

    def max(self, axis=1, skipna=True, level=None, numeric_only=False, **kwargs):
        """
        Returns the maximum of all values in each column.

        :param axis: only ``axis=1`` is supported. This means columns are aggregated.
        :param skipna: only ``skipna=True`` supported. This means NULL values are ignored.
        :param level: not supported.
        :param numeric_only: whether to aggregate numeric series only, or attempt all.
        :returns: a new DataFrame with the aggregation applied to all selected columns.
        """
        return self._aggregate_func('max', axis, level, numeric_only,
                                    skipna=skipna, **kwargs)

    def min(self, axis=1, skipna=True, level=None, numeric_only=False, **kwargs):
        """
        Returns the minimum of all values in each column.

        :param axis: only ``axis=1`` is supported. This means columns are aggregated.
        :param skipna: only ``skipna=True`` supported. This means NULL values are ignored.
        :param level: not supported.
        :param numeric_only: whether to aggregate numeric series only, or attempt all.
        :returns: a new DataFrame with the aggregation applied to all selected columns.
        """
        return self._aggregate_func('min', axis, level, numeric_only,
                                    skipna=skipna, **kwargs)

    def mean(self, axis=1, skipna=True, level=None, numeric_only=False, **kwargs):
        """
        Returns the mean of all values in each column.

        :param axis: only ``axis=1`` is supported. This means columns are aggregated.
        :param skipna: only ``skipna=True`` supported. This means NULL values are ignored.
        :param level: not supported.
        :param numeric_only: whether to aggregate numeric series only, or attempt all.
        :returns: a new DataFrame with the aggregation applied to all selected columns.
        """
        return self._aggregate_func('mean', axis, level, numeric_only,
                                    skipna=skipna, **kwargs)

    def median(self, axis=1, skipna=True, level=None, numeric_only=False, **kwargs):
        """
        Returns the median of all values in each column.

        :param axis: only ``axis=1`` is supported. This means columns are aggregated.
        :param skipna: only ``skipna=True`` supported. This means NULL values are ignored.
        :param level: not supported.
        :param numeric_only: whether to aggregate numeric series only, or attempt all.
        :returns: a new DataFrame with the aggregation applied to all selected columns.
        """
        return self._aggregate_func('median', axis, level, numeric_only,
                                    skipna=skipna, **kwargs)

    def mode(self, axis=1, skipna=True, level=None, numeric_only=False, **kwargs):
        """
        Returns the mode of all values in each column.

        :param axis: only ``axis=1`` is supported. This means columns are aggregated.
        :param skipna: only ``skipna=True`` supported. This means NULL values are ignored.
        :param level: not supported.
        :param numeric_only: whether to aggregate numeric series only, or attempt all.
        :returns: a new DataFrame with the aggregation applied to all selected columns.
        """
        # slight deviation from pd.mode(axis=0, numeric_only=False, dropna=True)
        return self._aggregate_func('mode', axis, level, numeric_only,
                                    skipna=skipna, **kwargs)

    def quantile(
        self,
        q: Union[float, List[float]] = 0.5,
        axis=1,
        **kwargs,
    ):
        """
        Returns the quantile per numeric/timedelta column.

        :param q: value or list of values between 0 and 1.
        :param axis: only ``axis=1`` is supported. This means columns are aggregated.
        :returns: a new DataFrame with the aggregation applied to all selected columns.
        """
        valid_index = (
            {s.name: s for s in self._index.values() if hasattr(s, 'quantile')}
            if self.group_by is None else {}
        )
        valid_series = {
            s.name: s.copy_override(index=valid_index) for s in self._data.values() if hasattr(s, 'quantile')
        }
        if not valid_series and not valid_index:
            raise ValueError('DataFrame has no series supporting "quantile" operation.')

        df = self.copy_override(series=valid_series, index=valid_index)
        if df.group_by is None:
            df = df.groupby()

        quantiles = [q] if isinstance(q, float) else q

        all_quantile_dfs = []
        for qt in quantiles:
            new_series = df._apply_func_to_series(
                func='quantile',
                axis=axis,
                numeric_only=False,
                exclude_non_applied=True,
                partition=df.group_by,
                q=qt,
                **kwargs,
            )
            initial_series = new_series[0]
            quantile_df = df.copy_override(
                base_node=initial_series.base_node,
                series={s.name: s for s in new_series},
                index={},
                group_by=initial_series.group_by,
            )
            if len(quantiles) == 1:
                return quantile_df

            # a hack in order to avoid calling quantile_df.materialized().
            # Currently doing quantile['quantile'] = qt
            # will raise some errors since the expression is not an instance of AggregateFunctionExpression
            quantile_df['quantile'] = initial_series\
                .copy_override_dtype(dtype='float64')\
                .copy_override(expression=AggregateFunctionExpression.construct(fmt=f'{qt}'))
            all_quantile_dfs.append(quantile_df)

        from bach.operations.concat import DataFrameConcatOperation
        result = DataFrameConcatOperation(objects=all_quantile_dfs, ignore_index=True)()
        # q column should be in the index when calculating multiple quantiles
        return result.set_index('quantile')

    def nunique(self, axis=1, skipna=True, **kwargs):
        """
        Returns the number of unique values in each column.

        :param axis: only ``axis=1`` is supported. This means columns are aggregated.
        :param skipna: only ``skipna=True`` supported. This means NULL values are ignored.
        :returns: a new DataFrame with the aggregation applied to all selected columns.
        """
        # deviation from horrible pd.nunique(axis=0, dropna=True)
        return self._aggregate_func('nunique', axis=axis,
                                    level=None, numeric_only=False, skipna=skipna, **kwargs)

    def round(self, decimals: int = 0):
        """
        Returns a DataFrame with rounded numerical values

        :param decimals: number of decimal places to round each numeric column
        :returns: a new DataFrame with rounded numerical columns
        """
        from bach.series import SeriesAbstractNumeric

        df = self.copy_override()
        for col in df.data.values():
            if not isinstance(col, SeriesAbstractNumeric):
                continue
            df._data[col.name] = col.round(decimals)

        return df

    # def skew(self, axis=None, skipna=True, level=None, numeric_only=False, **kwargs):
    #     return self._aggregate_func('skew', axis, level, numeric_only,
    #                                 skipna=skipna, **kwargs)
    #
    # def prod(self, axis=None, skipna=True, level=None, numeric_only=False, min_count=0, **kwargs):
    #     return self._aggregate_func('prod', axis, level, numeric_only,
    #                                 skipna=skipna, min_count=min_count, **kwargs)
    #
    # def product(self, axis=None, skipna=True, level=None, numeric_only=False, min_count=0, **kwargs):
    #     return self._aggregate_func('product', axis, level, numeric_only,
    #                                 skipna=skipna, min_count=min_count, **kwargs)

    def sem(self, axis=1, skipna=True, level=None, ddof: int = 1, numeric_only=False, **kwargs):
        """
        Returns the unbiased standard error of the mean of each column.

        :param axis: only ``axis=1`` is supported. This means columns are aggregated.
        :param skipna: only ``skipna=True`` supported. This means NULL values are ignored.
        :param level: not supported.
        :param ddof: Delta Degrees of Freedom. Only 1 is supported.
        :param numeric_only: whether to aggregate numeric series only, or attempt all.
        :returns: a new DataFrame with the aggregation applied to all selected columns.
        """
        return self._aggregate_func('sem', axis, level, numeric_only,
                                    skipna=skipna, ddof=ddof, **kwargs)

    def std(self, axis=1, skipna=True, level=None, ddof: int = 1, numeric_only=False, **kwargs):
        """
        Returns the sample standard deviation of each column.

        :param axis: only ``axis=1`` is supported. This means columns are aggregated.
        :param skipna: only ``skipna=True`` supported. This means NULL values are ignored.
        :param level: not supported.
        :param ddof: Delta Degrees of Freedom. Only 1 is supported.
        :param numeric_only: whether to aggregate numeric series only, or attempt all.
        :returns: a new DataFrame with the aggregation applied to all selected columns.
        """
        return self._aggregate_func('std', axis, level, numeric_only,
                                    skipna=skipna, ddof=ddof, **kwargs)

    def sum(self, axis=1, skipna=True, level=None, numeric_only=False, min_count=0, **kwargs):
        """
        Returns the sum of all values in each column.

        :param axis: only ``axis=1`` is supported. This means columns are aggregated.
        :param skipna: only ``skipna=True`` supported. This means NULL values are ignored.
        :param level: not supported.
        :param numeric_only: whether to aggregate numeric series only, or attempt all.
        :param min_count: This minimum amount of values (not NULL) to be present before returning a result.
        :returns: a new DataFrame with the aggregation applied to all selected columns.
        """
        return self._aggregate_func('sum', axis, level, numeric_only,
                                    skipna=skipna, min_count=min_count, **kwargs)

    def var(self, axis=1, skipna=True, level=None, ddof: int = 1, numeric_only=False, **kwargs):
        """
        Returns the unbiased variance of each column.

        :param axis: only ``axis=1`` is supported. This means columns are aggregated.
        :param skipna: only ``skipna=True`` supported. This means NULL values are ignored.
        :param level: not supported.
        :param ddof: Delta Degrees of Freedom. Only 1 is supported.
        :param numeric_only: whether to aggregate numeric series only, or attempt all.
        :returns: a new DataFrame with the aggregation applied to all selected columns.
        """
        return self._aggregate_func('var', axis, level, numeric_only,
                                    skipna=skipna, ddof=ddof, **kwargs)

    def describe(
        self,
        percentiles: Optional[Sequence[float]] = None,
        include: Optional[Union[str, Sequence[str]]] = None,
        exclude: Optional[Union[str, Sequence[str]]] = None,
        datetime_is_numeric: bool = False,
    ) -> 'DataFrame':
        """
        Returns descriptive statistics.
        The following statistics are considered: `count`, `mean`, `std`, `min`, `max`, `nunique` and `mode`

        :param percentiles: list of percentiles to be calculated. Values must be between 0 and 1.
        :param include: dtypes to be included.
            Either a sequence of dtypes, a single dtype, or the special value 'all'.
            By default calculations will be based on numerical columns, if there are any
            numerical columns and on all columns if there are no numerical columns.
        :param exclude: dtypes to be excluded. Either a sequence of dtypes, a single dtype, or None.
        :param datetime_is_numeric: not supported
        :returns: a new DataFrame with the descriptive statistics
        """
        from bach.operations.describe import DescribeOperation
        return DescribeOperation(
            obj=self,
            include=include,
            exclude=exclude,
            datetime_is_numeric=datetime_is_numeric,
            percentiles=percentiles,
        )()

    def create_variable(
        self,
        name: str,
        value: Any,
        *,
        dtype: Optional[str] = None,
    ) -> Tuple['DataFrame', 'Series']:
        """
        Create a Series object that can be used as a variable, within the returned DataFrame. The
        DataFrame will have the variable with the given values set in :meth:`DataFrame.variables`.

        The variable value can later be changed using :meth:`DataFrame.set_variable`

        **Multiple variables with the same name**

        For variables the combination (name, dtype) uniquely identifies a variable. That means that there
        can be multiple variables with the same name, if they are of different types. This is counter to
        how a lot of programming languages handle variables. But it prevents a lot of error conditions and
        edge cases around merging DataFrames and Series with the same variables, and building on top of
        SqlModels that already have variables.

        :param name: name of variable to update
        :param value: value of variable
        :param dtype: optional. If not set it will be derived from the value, if set we check that it
            matches the value. If dtype doesn't match the value's dtype, then an Exception is raised.
        :return: Tuple with DataFrame and the Series object that can be used as a variable.
        """
        from bach.series.series import variable_series
        series = variable_series(base=self, value=value, name=name)
        if dtype is not None and dtype != series.dtype:
            raise ValueError(f"Dtype of value ({series.dtype}) and provided dtype ({dtype}) don't match.")
        variables = self.variables
        variables[DtypeNamePair(dtype=series.dtype, name=name)] = value
        df = self.copy_override(variables=variables)
        return df, series

    def set_variable(self, name: str, value: Any, *, dtype: Optional[str] = None) -> 'DataFrame':
        """
        Return a copy of this DataFrame with the variable value updated.

        :param name: name of variable to update
        :param value: new value of variable
        :param dtype: optional. If not set it will be derived from the value, if set we check that it
            matches the value. If dtype doesn't match the value's dtype, then an Exception is raised.
        :return: copy of this DataFrame, with the value updated.
        """
        df, _ = self.create_variable(name, value, dtype=dtype)
        return df

    def get_all_variable_usage(self) -> List[DefinedVariable]:
        """
        Get all variables that influence the values of this DataFrame.
        This includes both variables that are used in the current `self.series`, but also variables that
        were used in earlier steps, i.e. in the SqlModels of `self.base_node`.

        The output of this method can be useful for diagnosing issues with variables. If a variable is used
        multiple times, then it will appear here multiple times. If a variable has conflicting definitions
        then the conflicting dtypes and/or values are all returned.

        **Returned data**

        This method returns a list of DefinedVariable tuples, the fields in the tuples:

        * name: name of the variable
        * dtype: dtype
        * value: value that is currently set in `self.variables`, or None if there is no value
        * ref_path: If the variable is used in an already materialized part of the DataFrame, i.e.
          the usage is in self.base_node, then this is the reference path from self.base_node to the
          SqlModel in which the variable usage occurs. If the variable is used in self.series instead,
          then this is None
        * old_value: If the variable is used in an already materialized part of the DataFrame, then it
          also has a value already. That is this value. Will be None if this variable usage is not in
          self.base_node.

        :return: List with all usages of variables in this DataFrame.
        """
        return self._get_all_used_variables_series() + self._get_all_used_variables_base_node()

    def _get_all_used_variables_series(self) -> List[DefinedVariable]:
        all_tokens = []
        for series in self.all_series.values():
            all_tokens.extend(series.expression.get_all_tokens())
        variable_tokens = [token for token in all_tokens if isinstance(token, VariableToken)]

        result = []
        for vt in variable_tokens:
            dtype_name = DtypeNamePair(dtype=vt.dtype, name=vt.name)
            value = None if dtype_name not in self.variables else self.variables[dtype_name]
            result.append(
                DefinedVariable(name=vt.name, dtype=vt.dtype, value=value, ref_path=None, old_value=None)
            )
        return result

    def _get_all_used_variables_base_node(self) -> List[DefinedVariable]:
        result = []
        all_placeholders = get_all_placeholders(self.base_node)
        for placeholder_name, values_dict in all_placeholders.items():
            token = VariableToken.placeholder_name_to_token(placeholder_name)
            if token is None:
                continue
            for ref_path, old_value in values_dict.items():
                dtype_name = token.dtype_name
                value = None if dtype_name not in self.variables else self.variables[dtype_name]
                result.append(
                    DefinedVariable(
                        name=dtype_name.name, dtype=dtype_name.dtype,
                        value=value, ref_path=ref_path, old_value=old_value)
                )
        return result

    def _assert_all_variables_set(self):
        """
        Asserts that all variables used in the series are set. Raises an Exception if a variable is not set.
        """
        used_variables = self._get_all_used_variables_series()
        for var in used_variables:
            dtype_name = DtypeNamePair(dtype=var.dtype, name=var.name)
            if dtype_name not in self.variables:
                raise Exception(f'Variable {dtype_name.name}, with dtype {dtype_name.dtype} is used, '
                                f'but not set. Use create_variable() to assign a value')

    def append(
        self,
        other: Union['DataFrame', List['DataFrame']],
        ignore_index: bool = False,
        sort: bool = False,
    ) -> 'DataFrame':
        """
        Append rows of other dataframes to the the caller dataframe.
        Non-shared columns between dataframes are added to the caller.

        :param other: objects to be added
        :param ignore_index: if true, drops indexes of all object to be appended
        :param sort: if true, columns are sorted alphanumerically

        :return: a new dataframe with all rows from appended Dataframes.
        """
        from bach.operations.concat import DataFrameConcatOperation
        if isinstance(other, list) and not other:
            raise ValueError('no dataframe or series to append.')

        other_dfs = other if isinstance(other, list) else [other]
        concatenated_df = DataFrameConcatOperation(
            objects=[self] + other_dfs,
            ignore_index=ignore_index,
            sort=sort,
        )()
        return concatenated_df

    def drop_duplicates(
        self,
        subset: Optional[Union[str, Sequence[str]]] = None,
        keep: Union[str, bool] = 'first',
        ignore_index: bool = False,
        sort_by: Optional[Union[str, Sequence[str]]] = None,
        ascending: Union[bool, List[bool]] = True,
    ) -> 'DataFrame':
        """
        Return a dataframe with duplicated rows removed based on all series labels or a subset of labels.

        :param subset: series label or sequence of labels.
            Duplications to be dropped are based on the combination of the subset of series.
            If not provided, all series labels will be used by default.
        :param keep: Supported values: "first", "last" and False. Determines which duplicates to keep:

            * `first`: drop all occurrences except the first one
            * `last`:  drop all occurrences except the last one
            * False: drops all duplicates

            If no value is provided, first occurrences will be kept by default.
        :param ignore_index: if true, drops indexes of the result
        :param sort_by: series label or sequence of labels used to sort values.
            Sorting of values is needed since result might be non-deterministic
            when keep == "first" or keep == "last". If not provided:
            1. If dataframe has already an order_by, first and last values will be performed based on it
            2. Else all series not considered in duplication will be used instead.
        :param ascending: Whether to sort ascending (True) or descending (False). If this is a list, then the
            `by` must also be a list and ``len(ascending) == len(by)``.

        :return: a new dataframe with dropped duplicates.
        """
        if keep not in ('first', 'last', False):
            raise ValueError('keep must be either "first", "last" or False.')

        subset = self._get_parsed_subset_of_data_columns(subset)
        sort_by = self._get_parsed_subset_of_data_columns(sort_by)

        df = self.copy() if not ignore_index else self.reset_index(drop=True)

        dedup_on = list(subset or self.data_columns)
        dedup_data = [name for name in df.all_series if name not in dedup_on]

        # in case df has no order_by and no sort_by was provided
        # it will use the series that are not included in dedup_on
        dedup_sort = list(sort_by or dedup_data) if sort_by or not self.order_by else []

        # dedup_data contains index series if ignore_index = False
        # in this case we should append those as data_columns
        if dedup_data and not ignore_index:
            df = df.reset_index(drop=False)

        # drop all duplicates
        if keep is False:
            freq_df = df[dedup_on]
            freq_df['freq'] = 1
            freq_df = freq_df.groupby(by=dedup_on).sum()
            freq_df = freq_df.reset_index(drop=False)

            df = df.merge(freq_df, on=dedup_on)
            df = df[df.freq_sum == 1][dedup_on + dedup_data]
        elif dedup_data:
            from bach.partitioning import WindowFrameBoundary
            if keep == 'last':
                func_to_apply = 'window_last_value'
                # unbounded following is required only when last value is needed
                end_boundary = WindowFrameBoundary.FOLLOWING
            else:
                func_to_apply = 'window_first_value'
                end_boundary = WindowFrameBoundary.CURRENT_ROW

            if dedup_sort:
                df = df.sort_values(by=dedup_sort, ascending=ascending)
            window = df.groupby(by=dedup_on).window(end_boundary=end_boundary, end_value=None)
            agg_series = df[dedup_data]._apply_func_to_series(func=func_to_apply, window=window)

            for name, new_series in zip(dedup_data, agg_series):
                df._data[name] = new_series.copy_override(name=name)

        # we need to just apply distinct for 'first' and 'last'.
        if keep:
            df = df.materialize(distinct=True,)

        df = df if ignore_index else df.set_index(keys=self.index_columns)
        return df

    def value_counts(
        self,
        subset: Optional[List[str]] = None,
        normalize: bool = False,
        sort: bool = True,
        ascending: bool = False,
    ) -> 'Series':
        """
        Returns a series containing counts of each unique row in the DataFrame

        :param subset: a list of series labels to be used when counting. If subset is not provided and
            dataframe has no group_by, all data columns will be used. In case the DataFrame has a group_by,
            series in group_by will be added to subset.
        :param normalize: returns proportions instead of frequencies
        :param sort: sorts result by frequencies
        :param ascending: sorts values in ascending order if true.

        :return: a series containing all counts per unique row.
        """
        if not subset:
            subset = self.data_columns
        elif any(s not in self.data_columns for s in subset):
            raise ValueError('subset contains invalid series.')

        if self.group_by:
            # consider groupby series in subset
            subset = list(self.group_by.index.keys()) + subset

        df = self.copy_override(
            series={
                s: self.all_series[s].copy_override(index={}, group_by=None) for s in subset
            },
            index={},
            group_by=None,
        )
        df['value_counts'] = 1
        df = df.groupby(by=list(subset)).sum()

        if normalize:
            df = df.materialize()
            df._data['value_counts_sum'] /= df['value_counts_sum'].sum()  # type: ignore

        df = df.rename(columns={'value_counts_sum': 'value_counts'})

        if sort:
            return df._data['value_counts'].sort_values(ascending=ascending)

        return df._data['value_counts']

    def dropna(
        self,
        *,
        axis: int = 0,
        how: str = 'any',
        thresh: Optional[int] = None,
        subset: Optional[Union[str, Sequence[str]]] = None,
    ) -> 'DataFrame':
        """
        Removes rows with missing values (NaN, None and SQL NULL).

        :param axis: only ``axis=0`` is supported. This means rows that contain missing values are dropped.
        :param how: determines when a row is removed. Supported values:
           - 'any': rows with at least one missing value are removed
           - 'all': rows with all missing values are removed
        :param thresh: determines the least amount of non-missing values a row needs to have
            in order to be kept
        :param subset: series label or sequence of labels to be considered for missing values.
            If subset is None, all DataFrame's series labels will be used.
            In case subset is an empty list, a copy from the DataFrame will
            be returned.

        :return: a new dataframe with dropped rows.
        """
        if axis:
            raise ValueError('only axis = 0 is supported.')

        if how not in ('any', 'all'):
            raise ValueError(f'{how} is not a valid value for "how" parameter.')

        subset = self._get_parsed_subset_of_data_columns(subset)
        dropna_series = self.data_columns if subset is None else subset

        if not dropna_series:
            return self.copy()

        logical_operator = 'or' if how == 'any' else 'and'

        conditions = []
        for ds in dropna_series:
            main_condition = self.all_series[ds].isnull()
            if self.all_series[ds].dtype in ['float64', 'int64']:
                main_condition = main_condition | (self.all_series[ds] == float('nan'))

            conditions.append(main_condition)

        if not thresh:
            expression_fmt = f' {logical_operator} '.join([f'{{}}'] * len(dropna_series))
        else:
            # we need to add the amount of nullables in the row and compare it to the thresh
            cases_fmt = f' + '.join([f'case when {{}} then 1 else 0 end'] * len(dropna_series))
            expression_fmt = f'{len(self.data_columns)} - ({cases_fmt}) < {thresh}'

        drop_row_series = conditions[0].copy_override(
            expression=Expression.construct(expression_fmt, *conditions),
        )

        dropna_df = self[~drop_row_series]
        assert isinstance(dropna_df, DataFrame)

        return dropna_df

    def fillna(
        self,
        *,
        value: Union[Union['Series', Scalar], Dict[str, Union[Scalar, 'Series']]] = None,
        method: Optional[str] = None,
        axis: int = 0,
        sort_by: Optional[Union[str, Sequence[str]]] = None,
        ascending: Union[bool, List[bool]] = True,
    ) -> Optional['DataFrame']:
        """
        Fill any NULL value using a method or with a given value.

        :param value: A scalar/series to fill all NULL values on each series
            or a dictionary specifying which scalar/series to use for each series.
        :param method: Method to use for filling NULL values on all DataFrame series. Supported values:
           - "ffill"/"pad": Fill missing values by propagating the last non-nullable value in the series.
           - "bfill"/"backfill": Fill missing values with the next non-nullable value in the series.
        :param axis: only ``axis=0`` is supported.
        :param sort_by: series label or sequence of labels used to sort values.
            Sorting of values is needed since result might be non-deterministic, as rows with NULLs might
            yield different results affecting the values to be propagated when using a filling method.
        :param ascending: Whether to sort ascending (True) or descending (False). If this is a list, then the
            `sort_by` must also be a list and ``len(ascending) == len(sort_by)``.

        :return: a new dataframe with filled missing values.

        .. note::
            sort_by is required if method is specified and the DataFrame has no order_by.

        .. warning::
            If sort_by is non-deterministic, this operation might yield different results after
            performing other operations over the resultant dataframe.
        """
        df = self.copy()
        if method and value is not None:
            raise ValueError('cannot specify both "method" and "value".')

        if method and method not in ('ffill', 'pad', 'bfill', 'backfill'):
            raise ValueError(f'"{method}" is not a valid method.')

        if method in ('ffill', 'pad'):
            df = df.ffill(sort_by=sort_by, ascending=ascending)

        elif method in ('bfill', 'backfill'):
            df = df.bfill(sort_by=sort_by, ascending=ascending)

        if value is not None:
            series_to_fill = list(value.keys()) if isinstance(value, dict) else self.data_columns
            for s in series_to_fill:
                fill_with = value[s] if isinstance(value, dict) else value
                df[s] = df.all_series[s].fillna(fill_with)

        return df

    def ffill(
        self,
        sort_by: Optional[Union[str, Sequence[str]]] = None,
        ascending: Union[bool, List[bool]] = True,
    ) -> 'DataFrame':
        """
        Fill missing values by propagating the last non-nullable value in each series.

        :param sort_by: series label or sequence of labels used to sort values.
            Sorting of values is needed since result might be non-deterministic, as rows with NULLs might
            yield different results affecting the values to be propagated when using a filling method.
        :param ascending: Whether to sort ascending (True) or descending (False). If this is a list, then the
            `sort_by` must also be a list and ``len(ascending) == len(sort_by)``.

        :return: a new dataframe with filled missing values.

        .. note::
            sort_by is required if DataFrame has no order_by.

        .. warning::
            If sort_by is non-deterministic, this operation might yield different results after
            performing other operations over the resultant dataframe.
        """
        from bach.partitioning import Window, WindowFrameMode
        from bach.series.series_numeric import SeriesInt64

        df = self.copy()

        if sort_by:
            df = df.sort_values(by=sort_by, ascending=ascending)

        if not sort_by and not df.order_by:
            raise Exception('dataframe must be sorted in order to apply forward or backward fill.')

        # create a partition column for each series to be filled
        # this column contains the cumulative sum of the total amount of observed non-nullable values
        # till the current row. Based on these values, NULL records can be grouped by the partition and
        # be filled with the non-nullable value respective to the partition
        # Example:
        # |   A  | __partition_A | filled_A |
        # |:----:|:-------------:|:--------:|
        # |   1  |       1       |     1    |
        # | NULL |       1       |     1    |
        # | NULL |       1       |     1    |
        # |   3  |       2       |     3    |
        # | NULL |       2       |     3    |
        # |   4  |       3       |     4    |
        for series_name, series in self._data.items():
            partition_name = f'__partition_{series.name}'
            partition_expr = Expression.construct(f'case when {{}} is null then 0 else 1 end', series)

            df[partition_name] = (
                series.copy_override(expression=partition_expr, name=partition_name)
                .copy_override_type(SeriesInt64)
                .sum(partition=Window([], mode=WindowFrameMode.ROWS, order_by=df.order_by))
            )
        df.materialize(node_name='fillna_partitioning', inplace=True)

        # fill gaps with the first_value per partition
        for series_name in self.data_columns:
            df[series_name] = df.all_series[series_name].window_first_value(
                window=Window([df.all_series[f'__partition_{series_name}']], order_by=df.order_by),
            )

        return df.copy_override(series={s: df.all_series[s] for s in self.data_columns})

    def bfill(
        self,
        sort_by: Optional[Union[str, Sequence[str]]] = None,
        ascending: Union[bool, List[bool]] = True,
    ) -> 'DataFrame':
        """
        Fill missing values by using the next non-nullable value in each series.

        :param sort_by: series label or sequence of labels used to sort values.
            Sorting of values is needed since result might be non-deterministic, as rows with NULLs might
            yield different results affecting the values to be propagated when using a filling method.
        :param ascending: Whether to sort ascending (True) or descending (False). If this is a list, then the
            `sort_by` must also be a list and ``len(ascending) == len(sort_by)``.

        :return: a new dataframe with filled missing values.

        .. note::
            sort_by is required if DataFrame has no order_by.

        .. warning::
            If sort_by is non-deterministic, this operation might yield different results after
            performing other operations over the resultant dataframe.
        """
        df = self.copy()

        if sort_by:
            df = df.sort_values(by=sort_by, ascending=ascending)

        main_order_by = copy(df._order_by)
        # bfill is similar to ffill, the difference is that the order is reversed.
        reverse_order_by = [
            SortColumn(expression=ob.expression, asc=not ob.asc)
            for ob in main_order_by
        ]
        return df.copy_override(order_by=reverse_order_by).ffill().copy_override(order_by=main_order_by)

    def _get_parsed_subset_of_data_columns(
        self, subset: Optional[Union[str, Sequence[str]]],
    ) -> Optional[Sequence[str]]:
        subset = [subset] if isinstance(subset, str) else subset
        if subset and any(s not in self.data_columns for s in subset):
            raise ValueError(
                f'subset param contains invalid series: {sorted(set(subset) - set(self.data_columns))}'
            )
        return subset

<<<<<<< HEAD
    def stack(self, *, level: int = -1, dropna: bool = True) -> 'Series':
        """
        Stacks all data_columns into a single index series.

        :param level: only ``level=-1`` is supported, column axis supports only single levels.
=======
    def stack(self, dropna: bool = True) -> 'Series':
        """
        Stacks all data_columns into a single index series.

>>>>>>> 77d96bbf
        :param dropna: Whether to drop rows that contain missing values. If the caller has
            at least an index series, this might generate different combinations between
            the index and the stacked values.

<<<<<<< HEAD
        :return: a reshaped series that includes a new index containing the caller's column labels as values.
        """
        if level != -1:
            raise NotImplementedError('column axis supports only one level.')

        df = self.copy()
        if df.group_by:
            df = df.materialize()

        dc_dfs = []
        # convert each data column series to DataFrame and use series name as new index value
        for dc in df.data_columns:
            dc_df = df.all_series[dc].copy_override(name='__stacked').to_frame()
            dc_df[f'__stacked_index'] = dc
=======
        :return: a reshaped series that includes a new index (named "__stacked_index")
            containing the caller's column labels as values.
        .. note::
            ``level`` parameter is not supported since multilevel columns are not allowed.
        """
        df = self.copy()
        if df.group_by:
            df = df.materialize('stack')

        dc_dfs = []
        # convert each data column series to DataFrame and use series name as new index value
        for series_name, series in df.data.items():
            dc_df = series.copy_override(name='__stacked').to_frame()
            dc_df['__stacked_index'] = series_name
>>>>>>> 77d96bbf
            dc_dfs.append(dc_df)

        # concat all dataframes to get new_index and stacked values in two single series
        from bach.operations.concat import DataFrameConcatOperation
        stacked_df = DataFrameConcatOperation(dc_dfs)()

        # append the stacked index to the initial indexes
        stacked_df = stacked_df.set_index(list(self.index_columns + ['__stacked_index']))
        stacked_df = stacked_df.dropna() if dropna else stacked_df

        return stacked_df.all_series['__stacked']

<<<<<<< HEAD
    @property
    def loc(self):
        from bach.indexing import LocIndexer
        return LocIndexer(self)

=======
>>>>>>> 77d96bbf

def dict_name_series_equals(a: Dict[str, 'Series'], b: Dict[str, 'Series']):
    """
    Compare two dicts in the format that we use to track series and indices.
    A normal == does not work on these dicts, because Series.equals() is overridden to create SeriesBoolean,
    so we need to call Series.equals instead.
    """
    return (a is None and b is None) or (
            len(a) == len(b) and list(a.keys()) == list(b.keys())
            and all(ai.equals(bi) for (ai, bi) in zip(a.values(), b.values()))
    )<|MERGE_RESOLUTION|>--- conflicted
+++ resolved
@@ -16,11 +16,8 @@
 from sqlalchemy.engine import Engine
 
 from bach.expression import Expression, SingleValueExpression, VariableToken, AggregateFunctionExpression
-<<<<<<< HEAD
 from bach.indexing import LocIndexer
-=======
 from bach.from_database import get_dtypes_from_table, get_dtypes_from_model
->>>>>>> 77d96bbf
 from bach.sql_model import BachSqlModel, CurrentNodeSqlModel, get_variable_values_sql
 from bach.types import get_series_type_from_dtype
 from bach.utils import escape_parameter_characters
@@ -2809,38 +2806,14 @@
             )
         return subset
 
-<<<<<<< HEAD
-    def stack(self, *, level: int = -1, dropna: bool = True) -> 'Series':
+    def stack(self, dropna: bool = True) -> 'Series':
         """
         Stacks all data_columns into a single index series.
 
-        :param level: only ``level=-1`` is supported, column axis supports only single levels.
-=======
-    def stack(self, dropna: bool = True) -> 'Series':
-        """
-        Stacks all data_columns into a single index series.
-
->>>>>>> 77d96bbf
         :param dropna: Whether to drop rows that contain missing values. If the caller has
             at least an index series, this might generate different combinations between
             the index and the stacked values.
 
-<<<<<<< HEAD
-        :return: a reshaped series that includes a new index containing the caller's column labels as values.
-        """
-        if level != -1:
-            raise NotImplementedError('column axis supports only one level.')
-
-        df = self.copy()
-        if df.group_by:
-            df = df.materialize()
-
-        dc_dfs = []
-        # convert each data column series to DataFrame and use series name as new index value
-        for dc in df.data_columns:
-            dc_df = df.all_series[dc].copy_override(name='__stacked').to_frame()
-            dc_df[f'__stacked_index'] = dc
-=======
         :return: a reshaped series that includes a new index (named "__stacked_index")
             containing the caller's column labels as values.
         .. note::
@@ -2855,7 +2828,6 @@
         for series_name, series in df.data.items():
             dc_df = series.copy_override(name='__stacked').to_frame()
             dc_df['__stacked_index'] = series_name
->>>>>>> 77d96bbf
             dc_dfs.append(dc_df)
 
         # concat all dataframes to get new_index and stacked values in two single series
@@ -2868,14 +2840,11 @@
 
         return stacked_df.all_series['__stacked']
 
-<<<<<<< HEAD
     @property
     def loc(self):
         from bach.indexing import LocIndexer
         return LocIndexer(self)
 
-=======
->>>>>>> 77d96bbf
 
 def dict_name_series_equals(a: Dict[str, 'Series'], b: Dict[str, 'Series']):
     """
