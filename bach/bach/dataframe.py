--- conflicted
+++ resolved
@@ -1085,13 +1085,9 @@
             Between 0-100.
         :param overwrite: if True, the sample data is written to table_name, even if that table already
             exists.
-<<<<<<< HEAD
-        :param seed: optional seed number used to generate the sample. Only supported on Postgres
-=======
-        :param seed: optional seed number used to generate the sample.
+        :param seed: optional seed number used to generate the sample. Only supported for Postgres
         :raises Exception: If overwrite=False and the table already exists. The exact exception depends on
             the underlying database.
->>>>>>> d426795f
         :returns: a sampled DataFrame of the current DataFrame.
 
         .. warning::
