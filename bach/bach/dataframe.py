from copy import copy
from typing import List, Set, Union, Dict, Any, Optional, Tuple, cast, NamedTuple, \
    TYPE_CHECKING, Callable
from uuid import UUID

import pandas
from sqlalchemy.engine import Engine

from bach.expression import Expression, SingleValueExpression
from bach.sql_model import BachSqlModel, SampleSqlModel
from bach.types import get_series_type_from_dtype, get_dtype_from_db_dtype
from sql_models.graph_operations import replace_node_in_graph, find_node
from sql_models.model import SqlModel
from sql_models.sql_generator import to_sql
from sql_models.util import quote_identifier

if TYPE_CHECKING:
    from bach.partitioning import Window, GroupBy
    from bach.series import Series, SeriesBoolean, SeriesAbstractNumeric

# TODO exclude from docs
DataFrameOrSeries = Union['DataFrame', 'Series']
# ColumnNames: a single column name, or a list of column names
# TODO exclude from docs
ColumnNames = Union[str, List[str]]
# TODO exclude from docs
ColumnFunction = Union[str, Callable, List[Union[str, Callable]]]
# ColumnFunction: Identifier for a function that can be applied to a column, possibly in the context of a
#     window or aggregation.
#     Accepted combinations are:
#     - function
#     - string function name
#     - list of functions and/or function names, e.g. [BuhTuhSeriesInt64.sum, 'mean']
#     - dict of axis labels -> functions, function names or list of such.


class SortColumn(NamedTuple):
    expression: Expression
    asc: bool


class DataFrame:
    """
    A mutable DataFrame representing tabular data in a database and enabling operations on that data.

    A Bach DataFrame object can be used to process large amounts of data on a database, while using an api
    that is based on the pandas api. This allows the database to group and aggregate data, sample data and
    do other operations that are not suitable for in memory processing. At any time it is possible to write
    your Bach DataFrame to a pandas DataFrame.

    Usage
    -----
    It should generally not be required to construct Series instances manually. A DataFrame can be constructed
    using the any of the bach classmethods like from_table, from_model, or from_pandas. The returned DataFrame
    can be thought of as a dict-like container for Bach Series objects.

    Getting & Setting columns
    -------------------------
    Getting data works similar to pandas DataFrame. Single columns can be retrieved with df['column_name']
    as well as df.column_name. This will return a single Bach Series. Multiple columns can be retrieved by
    passing a list of column names like: `df[['column_name','other_column_name']]`. This returns a Bach
    DataFrame.

    A selection of rows can be selected with python slicing. I.e. `df[2:5]` returns row 2 to 5. Only positive
    integers are currently accepted in slices.

    SeriesBoolean can also be used to filter DataFrames, and these Series are easily created using comparison
    operations like equals (==), less-than (<), not(~) on two series, or series with values:
    boolean_series = a == b. Boolean indexing can be done like df[df.column == 5]. Only rows are returned for
    which the condition is true.

    Moving Series around
    --------------------
    Values, Series or DataFrames can be set to another DataFrame. Setting Series or DataFrames to another
    DataFrame is possible if they share the same base node. This means that they originate from the same data
    source. In most cases this means that the series that is to be set to the DataFrame is a result of
    operations on the DataFrame that is started with.

    Examples
    --------
    .. code-block:: python
        df['a'] = df.column_name + 5
        df['b'] = ''

    If a Series of DataFrames do not share the same base node, it is possible to combine the data using
    :py:meth:`~bach.dataframe.DataFrame.merge()`.


    Database access
    ---------------
    The data of this DataFrame is always held in the database and operations on the data are performed
    by the database, not in local memory. Data will only be transferred to local memory when an
    explicit call is made to one of the functions that transfers data:
    * :py:meth:`~bach.dataframe.DataFrame.head()`
    * :py:meth:`~bach.dataframe.DataFrame.to_pandas()`
    * :py:meth:`~bach.dataframe.DataFrame.get_sample()`
    * The property accessors :py:attr:`~bach.series.series.Series.value` (Series only)
   , :py:attr:`~bach.dataframe.DataFrame.values`, and :py:attr:`~bach.dataframe.DataFrame.array`

    Other functions will not transfer data, nor will they trigger any operations to run on the database.
    Operations on the DataFrame are combined and translated to a single SQL query, which is executed
    only when one of the above mentioned data-transfer functions is called.

    The API of this DataFrame is partially compatible with Pandas DataFrames. For more on Pandas
    DataFrames see https://pandas.pydata.org/docs/reference/frame.html
    """
    # todo note on ordering for slices?
    # todo 'meaning that they originate from the same data source' ok, by approximation
    # todo _get_dtypes also queries the database
    def __init__(
            self,
            engine: Engine,
            base_node: SqlModel[BachSqlModel],
            index: Dict[str, 'Series'],
            series: Dict[str, 'Series'],
            group_by: Optional['GroupBy'],
            order_by: List[SortColumn] = None
    ):
        """
        Instantiate a new DataFrame.
        There are utility class methods to easily create a DataFrame from existing data such as a
        table (`from_table()`), an already instantiated sql-model (`from_model()`), or a pandas
        dataframe (`from_pandas()`).

        :param engine: db connection
        :param base_node: sql-model of a select statement that must contain all columns/expressions that
            are present in the series parameter.
        :param index: Dictionary mapping the name of each index-column to a Series object representing
            the column.
        :param series: Dictionary mapping the name of each data-column to a Series object representing
            the column.
        :param order_by: Optional list of sort-columns to order the DataFrame by
        """
        self._engine = engine
        self._base_node = base_node
        self._index = copy(index)
        self._data: Dict[str, Series] = {}
        self._group_by = group_by
        self._order_by = order_by if order_by is not None else []
        for key, value in series.items():
            if key != value.name:
                raise ValueError(f'Keys in `series` should match the name of series. '
                                 f'key: {key}, series.name: {value.name}')
            if not dict_name_series_equals(value.index, index):
                raise ValueError(f'Indices in `series` should match dataframe. '
                                 f'df: {value.index}, series.index: {index}')
            if value.group_by != group_by:
                raise ValueError(f'Group_by in `series` should match dataframe. '
                                 f'df: {value.group_by}, series.index: {group_by}')
            self._data[key] = value

        for value in index.values():
            if value.index != {}:
                raise ValueError('Index series can not have non-empty index property')

        if group_by is not None and not dict_name_series_equals(group_by.index, index):
            raise ValueError('Index should match group_by index')

        if set(index.keys()) & set(series.keys()):
            raise ValueError(f"The names of the index series and data series should not intersect. "
                             f"Index series: {sorted(index.keys())} data series: {sorted(series.keys())}")

    def copy_override(
            self,
            engine: Engine = None,
            base_node: SqlModel[BachSqlModel] = None,
            index: Dict[str, 'Series'] = None,
            series: Dict[str, 'Series'] = None,
            group_by: List[Union['GroupBy', None]] = None,  # List so [None] != None
            order_by: List[SortColumn] = None,
            index_dtypes: Dict[str, str] = None,
            series_dtypes: Dict[str, str] = None,
            single_value: bool = False,
            **kwargs
    ) -> 'DataFrame':
        """
        Create a copy of self, with the given arguments overridden

        Big fat warning: group_by can legally be None, but if you want to set that,
        set the param in a list: [None], or [someitem]. If you set None, it will be left alone.

        There are three special parameters: index_dtypes, series_dtypes and single_value. These are used to
        create new index and data series iff index and/or series are not given. `single_value` determines
        whether the Expressions for those newly created series should be SingleValueExpressions or not.
        All other arguments are passed through to `__init__`, filled with current instance values if None is
        given in the parameters.
        """

        if index_dtypes and index:
            raise ValueError("Can not set both index and index_dtypes")

        if series_dtypes and series:
            raise ValueError("Can not set both series and series_dtypes")

        args = {
            'engine': engine if engine is not None else self.engine,
            'base_node':  base_node if base_node is not None else self._base_node,
            'index':  index if index is not None else self._index,
            'series': series if series is not None else self._data,
            'group_by': self._group_by if group_by is None else group_by[0],
            'order_by': order_by if order_by is not None else self._order_by
        }

        expression_class = SingleValueExpression if single_value else Expression

        if index_dtypes:
            new_index: Dict[str, Series] = {}
            for key, value in index_dtypes.items():
                index_type = get_series_type_from_dtype(value)
                new_index[key] = index_type(
                    engine=args['engine'], base_node=args['base_node'],
                    index={},  # Empty index for index series
                    name=key, expression=expression_class.column_reference(key),
                    group_by=args['group_by']
                )
            args['index'] = new_index

        if series_dtypes:
            new_series: Dict[str, Series] = {}
            for key, value in series_dtypes.items():
                series_type = get_series_type_from_dtype(value)
                new_series[key] = series_type(
                    engine=args['engine'], base_node=args['base_node'],
                    index=args['index'],
                    name=key, expression=expression_class.column_reference(key),
                    group_by=args['group_by']
                )
                args['series'] = new_series

        return self.__class__(**args, **kwargs)

    @property
    def engine(self):
        return self._engine

    @property
    def base_node(self) -> SqlModel[BachSqlModel]:
        return self._base_node

    @property
    def index(self) -> Dict[str, 'Series']:
        return copy(self._index)

    @property
    def data(self) -> Dict[str, 'Series']:
        return copy(self._data)

    @property
    def order_by(self) -> List[SortColumn]:
        return copy(self._order_by)

    @property
    def all_series(self) -> Dict[str, 'Series']:
        return {**self.index, **self.data}

    @property
    def index_columns(self) -> List[str]:
        return list(self.index.keys())

    @property
    def data_columns(self) -> List[str]:
        return list(self.data.keys())

    @property
    def index_dtypes(self):
        return {column: data.dtype for column, data in self.index.items()}

    @property
    def dtypes(self):
        return {column: data.dtype for column, data in self.data.items()}

    @property
    def group_by(self):
        return copy(self._group_by)

    def __eq__(self, other: Any) -> bool:
        if not isinstance(other, DataFrame):
            return False
        # We cannot just compare the data and index properties, because the Series objects have
        # overridden the __eq__ function in a way that makes normal comparisons not useful. We have to use
        # equals() instead
        return \
            dict_name_series_equals(self.index, other.index) and \
            dict_name_series_equals(self.data, other.data) and \
            self.engine == other.engine and \
            self.base_node == other.base_node and \
            self._group_by == other._group_by and \
            self._order_by == other._order_by

    @classmethod
    def _get_dtypes(cls, engine: Engine, node: SqlModel[BachSqlModel]) -> Dict[str, str]:
        new_node = BachSqlModel(sql='select * from {{previous}} limit 0')(previous=node)
        select_statement = to_sql(new_node)
        sql = f"""
            create temporary table tmp_table_name on commit drop as
            ({select_statement});
            select column_name, data_type
            from information_schema.columns
            where table_name = 'tmp_table_name'
            order by ordinal_position;
        """
        with engine.connect() as conn:
            res = conn.execute(sql)
        return {x[0]: get_dtype_from_db_dtype(x[1]) for x in res.fetchall()}

    @classmethod
    def from_table(cls, engine: Engine, table_name: str, index: List[str]) -> 'DataFrame':
        """
        Instantiate a new DataFrame based on the content of an existing table in the database.

        This will create and remove a temporary table to asses meta data for the setting the correct dtypes.
        In order to create this temporary table the source data is queried.

        :param engine: an sqlalchemy engine for the database.
        :param table_name: the table name that contains the data to instantiate as DataFrame.
        :param index: list of column names that make up the index. At least one column needs to be
            selected for the index.
        """
        # todo: why is an index mandatory if you can reset it later?
        # todo: don't create a temporary table, the real table (and its meta data) already exists
        model = BachSqlModel(sql=f'SELECT * FROM {table_name}').instantiate()
        return cls._from_node(engine, model, index)

    @classmethod
    def from_model(cls, engine: Engine, model: SqlModel, index: List[str]) -> 'DataFrame':
        """
        Instantiate a new DataFrame based on the result of the query defined in `model`

        This will create and remove a temporary table to asses meta data for the setting the correct dtypes.
        In order to create this temporary table the query in `model` executed.

        :param engine: an sqlalchemy engine for the database.
        :param model: an SqlModel that specifies the queries to instantiate as DataFrame.
        :param index: list of column names that make up the index. At least one column needs to be
            selected for the index.
        """
        # Wrap the model in a simple select, so we know for sure that the top-level model has no unexpected
        # select expressions, where clauses, or limits
        wrapped_model = BachSqlModel(sql='SELECT * FROM {{model}}')(model=model)
        return cls._from_node(engine, wrapped_model, index)

    @classmethod
    def _from_node(cls, engine, model: SqlModel[BachSqlModel], index: List[str]) -> 'DataFrame':
        dtypes = cls._get_dtypes(engine, model)

        index_dtypes = {k: dtypes[k] for k in index}
        series_dtypes = {k: dtypes[k] for k in dtypes.keys() if k not in index}

        return cls.get_instance(
            engine=engine,
            base_node=model,
            index_dtypes=index_dtypes,
            dtypes=series_dtypes,
            group_by=None,
            order_by=[]
        )

    @classmethod
    def from_pandas(
            cls,
            engine: Engine,
            df: pandas.DataFrame,
            convert_objects: bool,
            name: str = 'loaded_data',
            materialization: str = 'cte',
            if_exists: str = 'fail'
    ) -> 'DataFrame':
        """
        Instantiate a new DataFrame based on the content of a Pandas DataFrame.

        The index of the Pandas DataFrame is set to the index of the DataFrame. Only single level index is
        supported. Supported dtypes are 'int64', 'float64', 'string', 'datetime64[ns]', 'bool'. The 'object'
        dtype is supported if the column contains string values and convert_objects is set to True.

        How the data is loaded depends on the chosen materialization:
        1. 'table':  This will first write the data to a database table using pandas' df.to_sql() method.
        2. 'cte': The data will be represented using a common table expression of the
            form `select * from values()` in future queries.

        The 'table' method requires database write access. The 'cte' method is side-effect free and doesn't
        interact with the database at all. However the 'cte' method is only suitable for small quantities
        of data. For anything over a dozen kilobytes of data it is recommended to store the data in a table
        in the database first (e.g. by specifying 'table').

        There are some small differences between how the different materializations handle NaN values. e.g.
        'cte' does not support those for non-numeric columns, whereas 'table' converts them to 'NULL'

        :param engine: an sqlalchemy engine for the database.
        :param df: Pandas DataFrame to instantiate as DataFrame.
        :param convert_objects: If True, columns of type 'object' are converted to 'string' using the
            pd.convert_dtypes() method where possible.
        :param name:
            * For 'table' materialization: name of the table that Pandas will write the data to.
            * For 'cte' materialization: name of the node in the underlying SqlModel graph.
        :param materialization: {'cte', 'table'}. How to materialize the data
        :param if_exists: {'fail', 'replace', 'append'}. Only applies to materialization='table'
            How to behave if the table already exists:
            * fail: Raise a ValueError.
            * replace: Drop the table before inserting new values.
            * append: Insert new values to the existing table.
        """
        # todo materialzation is 'cte' by default, add warning for large dataframe?
        from bach.from_pandas import from_pandas
        return from_pandas(
            engine=engine,
            df=df,
            convert_objects=convert_objects,
            materialization=materialization,
            name=name,
            if_exists=if_exists
        )

    @classmethod
    def get_instance(
            cls,
            engine,
            base_node: SqlModel[BachSqlModel],
            index_dtypes: Dict[str, str],
            dtypes: Dict[str, str],
            group_by: Optional['GroupBy'],
            order_by: List[SortColumn] = None,
    ) -> 'DataFrame':
        """
        Get an instance with the right series instantiated based on the dtypes array. This assumes that
        base_node has a column for all names in index_dtypes and dtypes.
        If single_value is True, SingleValueExpression is used as the class for the series expressions
        """
        index: Dict[str, Series] = {}
        for key, value in index_dtypes.items():
            index_type = get_series_type_from_dtype(value)
            index[key] = index_type(
                engine=engine,
                base_node=base_node,
                index={},  # Empty index for index series
                name=key,
                expression=Expression.column_reference(key),
                group_by=group_by
            )
        series: Dict[str, Series] = {}
        for key, value in dtypes.items():
            series_type = get_series_type_from_dtype(value)
            series[key] = series_type(
                engine=engine,
                base_node=base_node,
                index=index,
                name=key,
                expression=Expression.column_reference(key),
                group_by=group_by
            )
        return cls(
            engine=engine,
            base_node=base_node,
            index=index,
            series=series,
            group_by=group_by,
            order_by=order_by
        )

    def materialize(self, node_name='manual_materialize', inplace=False, limit: Any = None) -> 'DataFrame':
        """
        Create a copy of this DataFrame with as base_node the current DataFrame's state.

        This effectively adds a node to the underlying SqlModel graph. Generally adding nodes increases
        the size of the generated SQL query. But this can be useful if the current DataFrame contains
        expressions that you want to evaluate before further expressions are build on top of them. This might
        make sense for very large expressions, or for non-deterministic expressions (e.g. see
        SeriesUuid.sql_gen_random_uuid()).

        :param node_name: The name of the node that's going to be created
        :param inplace: Perform operation on self if inplace=True, or create a copy
        :param limit: The limit (slice, int) to apply.
        :return: New DataFrame with the current DataFrame's state as base_node
        """
        if inplace:
            raise NotImplementedError("inplace materialization is not supported")

        index_dtypes = {k: v.dtype for k, v in self._index.items()}
        series_dtypes = {k: v.dtype for k, v in self._data.items()}

        node = self.get_current_node(name=node_name, limit=limit)
        return self.copy_override(
            base_node=node,
            index_dtypes=index_dtypes,
            series_dtypes=series_dtypes,
            group_by=[None],
            order_by=[]  # filtering rows resets any sorting
        )

    def get_sample(self,
                   table_name: str,
                   filter: 'SeriesBoolean' = None,
                   sample_percentage: int = None,
                   overwrite: bool = False,
                   seed: int = 200) -> 'DataFrame':
        """
        Returns a DataFrame whose data is a sample of the current DataFrame object.

        For the sample Dataframe to be created, all data is queried once and a persistent table is created to
        store the sample data used for the sampled DataFrame.

        Use get_unsampled() to switch back to the unsampled data later on. This returns a new DataFrame with
        all operations that have been done on the sample, applied to that DataFrame.

<<<<<<< HEAD
        :param table_name: the name of the underlying sql table that stores the sampled data.
        :param sample_percentage: the approximate size of the sample.
        :param overwrite: if True, the sample data is written to table_name, even if that table already
=======
        :param: table_name: the name of the underlying sql table that stores the sampled data.
        :param: filter: a filter to apply to the dataframe before creating the sample. Will set the default
            sample_percentage to None, and thus skip the bernoulli sample creation
        :param: sample_percentage: the approximate size of the sample, between 0-100. Default 50 if left None
        :param: overwrite: if True, the sample data is written to table_name, even if that table already
>>>>>>> 6b44abe8
            exists.
        :param seed: seed number used to generate the sample.
        """
<<<<<<< HEAD
        # todo if_exists and overwrite are two different syntax for the same thing. should we align?
        if self._group_by is not None:
=======
        original_node = self.get_current_node(name='before_sampling')
        df = self
        if filter is not None:
            from bach.series import SeriesBoolean
            if not isinstance(filter, SeriesBoolean):
                raise TypeError('Filter parameter needs to be a SeriesBoolean instance.')
            # Boolean argument implies return type of self[filter], help mypy a bit
            df = cast('DataFrame', self[filter])
        elif sample_percentage is None:
            sample_percentage = 50

        if df._group_by is not None:
>>>>>>> 6b44abe8
            raise NotImplementedError('Dataframes that have an active grouping can currently not be sampled. '
                                      'Call df.materialize() first.')

        with df.engine.connect() as conn:
            if overwrite:
                conn.execute(f'DROP TABLE IF EXISTS {table_name}')

            if sample_percentage:
                sql = f'''
                    create temporary table tmp_table_name on commit drop as
                    ({df.view_sql()});
                    create temporary table {quote_identifier(table_name)} as
                    (select * from tmp_table_name
                    tablesample bernoulli({sample_percentage}) repeatable ({seed}))
                '''
            else:
                sql = f'create temporary table {quote_identifier(table_name)} as ({df.view_sql()})'
            conn.execute(sql)

        # Use SampleSqlModel, that way we can keep track of the current_node and undo this sampling
        # in get_unsampled() by switching this new node for the old node again.
        new_base_node = SampleSqlModel(table_name=table_name, previous=original_node)

        return DataFrame.get_instance(
            engine=df.engine,
            base_node=new_base_node,
            index_dtypes=df.index_dtypes,
            dtypes=df.dtypes,
            group_by=None
        )

    def get_unsampled(self) -> 'DataFrame':
        """
        Return a copy of the current sampled DataFrame, that undoes calling `get_sample()` earlier.

        All other operations that have been done on the sample DataFrame will be applied on the DataFrame
        that is returned. This does not remove the table that was written to the database by get_sample(), the
        new DataFrame just does not query that table anymore.

        Will raise an error if the current DataFrame is not sample data of another DataFrame, i.e.
        get_sample() has not been called.
        """
        df = self
        if df._group_by:
            df = df.materialize(node_name='get_unsampled')

        # The returned DataFrame has a modified base_node graph, in which the node that introduced the
        # sampling is removed.
        sampled_node_tuple = find_node(
            start_node=df.base_node,
            function=lambda node: isinstance(node, SampleSqlModel)
        )
        if sampled_node_tuple is None:
            raise ValueError('No sampled node found. Cannot un-sample data that has not been sampled.')

        assert isinstance(sampled_node_tuple.model, SampleSqlModel)  # help mypy
        updated_graph = replace_node_in_graph(
            start_node=df.base_node,
            reference_path=sampled_node_tuple.reference_path,
            replacement_model=sampled_node_tuple.model.previous
        )

        index = {s.name: s.copy_override(base_node=updated_graph) for s in df._index.values()}
        series = {s.name: s.copy_override(base_node=updated_graph, index=index) for s in df._data.values()}
        return df.copy_override(base_node=updated_graph, index=index, series=series)

    def __getitem__(self,
                    key: Union[str, List[str], Set[str], slice, 'SeriesBoolean']) -> DataFrameOrSeries:
        """
        For usage see general introduction DataFrame class.
        """
        from bach.series import SeriesBoolean

        if isinstance(key, str):
            return self.data[key]
        if isinstance(key, (set, list)):
            key_set = set(key)
            if not key_set.issubset(set(self.data_columns)):
                raise KeyError(f"Keys {key_set.difference(set(self.data_columns))} not in data_columns")
            selected_data = {key: data for key, data in self.data.items() if key in key_set}

            return self.copy_override(series=selected_data)

        if isinstance(key, (SeriesBoolean, slice, int)):
            if isinstance(key, int):
                raise NotImplementedError("index key lookups not supported, use slices instead.")
            if isinstance(key, slice):
                node = self.get_current_node(name='getitem_slice', limit=key)
                single_value = (
                    # This is our best guess, there can always be zero results, but at least we tried.
                    # Negative slices are not supported, Exceptions was raised in get_current_node()
                    (key.stop is not None and key.start is None and key.stop == 1)
                    or
                    (key.start is not None and key.stop is not None and (key.stop - key.start) == 1)
                )
            else:
                single_value = False  # there is no way for us to know. User has to slice the result first

                if key.expression.has_windowed_aggregate_function:
                    raise ValueError('Cannot apply a Boolean series containing a window function to '
                                     'DataFrame. '
                                     'Hint: materialize() that DataFrame before creating the Boolean series')

                if key.base_node != self.base_node or key.group_by != self._group_by:
                    raise ValueError('Cannot apply Boolean series with a different base_node or group by '
                                     'to DataFrame. '
                                     'Hint: make sure the Boolean series is derived from this DataFrame and '
                                     'that is has the same group by. '
                                     'Alternative: use df.merge(series) to merge the series with the df '
                                     'first, and then create a new Boolean series on the resulting merged '
                                     'data.')

                if self._group_by is not None and key.expression.has_aggregate_function:
                    node = self.get_current_node(
                        name='getitem_having_boolean',
                        having_clause=Expression.construct("having {}", key.expression))
                elif key.expression.has_aggregate_function:
                    # This is very weird, does this ever happen?
                    raise ValueError("Cannot use a Boolean series that contains a non-materialized "
                                     "aggregation function or a windowing function as Boolean row selector.")
                else:
                    node = self.get_current_node(
                        name='getitem_where_boolean',
                        where_clause=Expression.construct("where {}", key.expression))

            return self.copy_override(
                base_node=node,
                group_by=[None],
                order_by=[],  # filtering rows resets any sorting
                index_dtypes={name: series.dtype for name, series in self.index.items()},
                series_dtypes={name: series.dtype for name, series in self.data.items()},
                single_value=single_value
            )
        raise NotImplementedError(f"Only str, (set|list)[str], slice or SeriesBoolean are supported, "
                                  f"but got {type(key)}")

    def __getattr__(self, attr):
        """
        After regular attribute access, try looking up the name. This allows simpler access to columns for
        interactive use.
        """
        return self._data[attr]

    def __setitem__(self,
                    key: Union[str, List[str]],
                    value: Union['Series', int, str, float, UUID]):
        """
        For usage see general introduction DataFrame class.
        """
        # TODO: all types from types.TypeRegistry are supported.
        from bach.series import Series, const_to_series
        if isinstance(key, str):
            if key in self.index:
                # Cannot set an index column, and cannot have a column name both in self.index and self.data
                raise ValueError(f'Column name "{key}" already exists as index.')
            if not isinstance(value, Series):
                series = const_to_series(base=self, value=value, name=key)
                self._data[key] = series
            else:
                if value.base_node == self.base_node and self._group_by == value.group_by:
                    self._data[key] = value.copy_override(name=key)
                elif value.expression.is_constant:
                    self._data[key] = value.copy_override(name=key, index=self._index,
                                                          group_by=[self._group_by])
                elif value.expression.is_independent_subquery:
                    self._data[key] = value.copy_override(name=key, index=self._index,
                                                          group_by=[self._group_by])
                elif value.expression.is_single_value:
                    self._data[key] = Series.as_independent_subquery(value).copy_override(
                        name=key, index=self._index, group_by=[self._group_by])
                else:
                    if value.group_by != self._group_by:
                        raise ValueError(f'GroupBy of assigned value does not match DataFrame and the '
                                         f'given series was not single value or an independent subquery. '
                                         f'GroupBy Value: {value.group_by}, df: {self._group_by}')
                    elif value.base_node != self.base_node:
                        raise ValueError('Base node of assigned value does not match DataFrame and the '
                                         'given series was not single value or an independent subquery.')
                    else:
                        raise NotImplementedError('Incompatible series can not be added to the dataframe.')

        elif isinstance(key, list):
            if len(key) == 0:
                return
            if len(key) == 1:
                return self.__setitem__(key[0], value)
            # len(key) > 1
            if not isinstance(value, DataFrame):
                raise ValueError(f'Assigned value should be a bach.DateFrame, provided: {type(value)}')
            if len(value.data_columns) != len(key):
                raise ValueError(f'Number of columns in key and value should match. '
                                 f'Key: {len(key)}, value: {len(value.data_columns)}')
            series_list = [value.data[col_name] for col_name in value.data_columns]
            for i, sub_key in enumerate(key):
                self.__setitem__(sub_key, series_list[i])
        else:
            raise ValueError(f'Key should be either a string or a list of strings, value: {key}')

    def rename(self, mapper: Union[Dict[str, str], Callable[[str], str]] = None,
               index: Union[Dict[str, str], Callable[[str], str]] = None,
               columns: Union[Dict[str, str], Callable[[str], str]] = None,
               axis: int = 0,
               inplace: bool = False,
               level: int = None,
               errors: str = 'ignore'):
        """
        Rename columns.

        The interface is similar to Panda's DataFrame.rename(). However we don't support renaming indexes, so
            recommended usage is `rename(columns=...)`

        :param mapper: dict to apply to that axis' values. Use mapper and axis to specify the axis to target
            with mapper. Currently mapper is only supported with axis=1, which is similar to using columns.
        :param index: not supported.
        :param columns: dict str:str to rename columns, or a function that takes column names as an argument
            and returns the new one. The new column names must not clash with other column names in either
            self.data or self.index, after renaming is complete.
        :param axis: axis = 1 is supported, rest is not.
        :param inplace: update the current DataFrame or return a new DataFrame.
        :param level: not supported
        :param errors: Either 'ignore' or 'raise'. When set to 'ignore' KeyErrors about non-existing
            column names in `columns` or `mapper` are ignored. Errors thrown in the mapper function or about
            invalid target column names are not suppressed.
        :note: copy parameter is not supported since it makes very little sense for db backed series
        """
        # todo should we support arguments of unsupported functionality?
        if level is not None or \
                index is not None or \
                (mapper is not None and axis == 0):
            raise NotImplementedError("index renames not supported")

        if mapper is not None:
            columns = mapper

        if inplace:
            df = self
        else:
            df = self.copy_override()

        if callable(columns):
            columns = {source: columns(source) for source in df.data_columns}

        if not isinstance(columns, dict):
            raise TypeError(f'unsupported argument type for columns or mappers: {type(columns)}')

        non_existing_columns = set(columns.keys()) - set(df.data.keys())
        if errors == 'raise' and non_existing_columns:
            raise KeyError(f'No such column(s): {non_existing_columns}')

        from bach.series import Series
        new_data: Dict[str, 'Series'] = {}
        for column_name in df.data_columns:
            new_name = columns.get(column_name, column_name)
            if new_name in df.index or new_name in new_data:
                # This error doesn't happen in Pandas, as Pandas allows duplicate column names, but we don't.
                raise ValueError(f'Cannot set {column_name} as {new_name}. New column name already exists.')
            series = df.data[column_name]
            if new_name != series.name:
                series = series.copy_override(name=new_name)
            new_data[new_name] = series
        df._data = new_data
        return df

    def reset_index(self, drop: bool = False, inplace: bool = False):
        """
        Drop the current index and replace it with {}
        :param drop:  delete the series that are removed  from the index if True, else re-add to data series
        :param inplace: perform the operation on self when inplace=True or on a copy.
        """
        df = self if inplace else self.copy_override()
        if self._group_by:
            # materialize, but raise if inplace is required.
            df = df.materialize(node_name='reset_index', inplace=inplace)

        series = df._data if drop else df.all_series
        df._data = {n: s.copy_override(index={}) for n, s in series.items()}
        df._index = {}
        return df

    def set_index(self, keys: Union[str, 'Series', List[Union[str, 'Series']]],
                  append: bool = False, drop: bool = True, inplace: bool = False):
        """
        Set this dataframe's index to the the index given in keys
        :param keys: the keys of the new index. Can be a series name str, a Series, or a list
            of those.
        :param append: whether to append to the existing index or replace
        :param drop: delete columns to be used as the new index
        :param inplace: attempt inplace operation, not always supported and will raise if not
        :returns: the modified df in case inplace=True, else a copy with the modifications applied.
        """

        from bach.series import Series

        df = self if inplace else self.copy_override()
        if self._group_by:
            df = df.materialize(node_name='groupby_setindex', inplace=inplace)

        # build the new index, appending if necessary
        new_index = {} if not append else copy(df._index)
        for k in (keys if isinstance(keys, list) else [keys]):
            idx_series: Series
            if isinstance(k, Series):
                if k.base_node != df.base_node or k.group_by != df.group_by:
                    raise ValueError('index series should have same base_node and group_by as df')
                idx_series = k
            else:
                if k not in df.all_series:
                    raise ValueError(f'series \'{k}\' not found')
                idx_series = df.all_series[k]

            new_index[idx_series.name] = idx_series.copy_override(index={})

            if not drop and idx_series.name not in df._index and idx_series.name in df._data:
                raise ValueError('When adding existing series to the index, drop must be True'
                                 ' because duplicate column names are not supported.')

        new_series = {n: s.copy_override(index=new_index) for n, s in df._data.items()
                      if n not in new_index}

        df._index = new_index
        df._data = new_series
        return df

    def __delitem__(self, key: str):
        """ TODO: comments """
        if isinstance(key, str):
            del (self._data[key])
            return
        else:
            raise TypeError(f'Unsupported type {type(key)}')

    def drop(self,
             labels: List[str] = None,
             index: List[str] = None,
             columns: List[str] = None,
             level: int = None,
             inplace: bool = False,
             errors: str = 'raise') -> 'DataFrame':
        """
        Drop labels/columns from the dataframe

        :param: labels: not supported
        :param: index: not supported
        :param: columns: the list of columns to drop
        :param: level: not supported
        :param: inplace: whether to update this df of make a copy first
        :param: errors: 'raise' or 'ignore' missing key errors
        """
        if labels or index is not None:
            # TODO we could do this using a boolean __series__
            raise NotImplementedError('dropping labels from index not supported.')

        if level is not None:
            raise NotImplementedError('dropping index levels not supported.')

        if columns is None:
            raise ValueError("columns needs to be an (empty) list of strings.")

        if inplace:
            df = self
        else:
            df = self.copy_override()

        try:
            for key in columns:
                del (df[key])
        except Exception as e:
            if errors == "raise":
                raise e

        return df

    def astype(self, dtype: Union[str, Dict[str, str]]) -> 'DataFrame':
        """
        Cast all or some of the data columns to a certain type.

        Only data columns can be cast, index columns cannot be cast.

        This does not modify the current DataFrame, instead it returns a new DataFrame.
        :param dtype: either
            * A single str, in which case all data columns are cast to this dtype
            * A dictionary mapping column labels to dtype.
        :return: New DataFrame with the specified column(s) cast to the specified type
        """
        # Check and/or convert parameters
        if not isinstance(dtype, dict):
            dtype = {column: dtype for column in self.data_columns}
        not_existing_columns = set(dtype.keys()) - set(self.data_columns)
        if not_existing_columns:
            raise ValueError(f'Specified columns do not exist: {not_existing_columns}')

        # Construct new dataframe with converted columns
        new_data = {}
        for column, series in self.data.items():
            new_dtype = dtype.get(column)
            if new_dtype:
                new_data[column] = series.astype(dtype=new_dtype)
            else:
                new_data[column] = series

        return self.copy_override(series=new_data)

    # Some typing help required here.
    GroupBySingleType = Union[str, 'Series']

    def _partition_by_series(self,
                             by: Union[GroupBySingleType,
                                       Union[List[GroupBySingleType], Tuple[GroupBySingleType, ...]],
                                       None]) -> List['Series']:
        """
        Helper method to check and compile a partitioning list
        """
        from bach.series import Series
        group_by_columns: List['Series'] = []
        if isinstance(by, str):
            group_by_columns.append(self.all_series[by])
        elif isinstance(by, Series):
            group_by_columns.append(by)
        elif isinstance(by, list):
            for by_item in by:
                if isinstance(by_item, str):
                    group_by_columns.append(self.all_series[by_item])
                if isinstance(by_item, Series):
                    group_by_columns.append(by_item)
        elif by is None:
            pass
        else:
            raise ValueError(f'Value of "by" should be either None, a string, or a Series.')

        return group_by_columns

    @classmethod
    def _groupby_to_frame(cls, df: 'DataFrame', group_by: 'GroupBy'):
        """
        Given a group_by, and a df create a new DataFrame that has all the right stuff set.
        It will not materialize, just prepared for more operations
        """
        # update the series to also contain our group_by and group_by index
        # (behold ugly syntax on group_by=[]. See Series.copy_override() docs for explanation)
        new_series = {s.name: s.copy_override(group_by=[group_by], index=group_by.index)
                      for n, s in df.all_series.items() if n not in group_by.index.keys()}
        return df.copy_override(
            engine=df.engine,
            base_node=df.base_node,
            index=group_by.index,
            series=new_series,
            group_by=[group_by],
            order_by=[])

    def groupby(
            self,
            by: Union[GroupBySingleType,  # single series group_by
                      # for GroupingSets
                      Tuple[Union[GroupBySingleType, Tuple[GroupBySingleType, ...]], ...],
                      List[Union[GroupBySingleType,  # multi series
                                 List[GroupBySingleType],  # for grouping lists
                                 Tuple[GroupBySingleType, ...]]],  # for grouping lists
                      None] = None) -> 'DataFrame':
        """
        Group by any of the series currently in this dataframe, both from index
        as well as data.
        :param by: The series to group by. Supported are: a str containing a series name,
            a series, or a list of those.
            If `by` is a list of (lists or tuples) , we'll create a grouping list
            If `by` is a tuple of tuples, we'll create a grouping set,
            else a normal group by will be created.
        :note: if the dataframe is already grouped, we'll create a grouping list from the initial
            grouping combined with this one.
        :return: an object to perform aggregations on
        """
        from bach.partitioning import GroupBy, GroupingList, GroupingSet

        df = self
        if self._group_by:
            # We need to materialize this node first, we can't stack aggregations (yet)
            df = self.materialize(node_name='nested_groupby')

        group_by: GroupBy
        if isinstance(by, tuple):
            # by is a list containing at least one other list. We're creating a grouping set
            # aka "Yo dawg, I heard you like GroupBys, ..."
            group_by = GroupingSet(
                [GroupBy(group_by_columns=df._partition_by_series(b)) for b in by]
            )
        elif isinstance(by, list) and len([b for b in by if isinstance(b, (tuple, list))]) > 0:
            group_by = GroupingList(
                [GroupBy(group_by_columns=df._partition_by_series(b)) for b in by])
        else:
            by_mypy = cast(Union[str, 'Series',
                                 List[DataFrame.GroupBySingleType], None], by)
            group_by = GroupBy(group_by_columns=df._partition_by_series(by_mypy))

        return DataFrame._groupby_to_frame(df, group_by)

    def window(self,
               by: Union[str, 'Series', List[Union[str, 'Series']], None] = None,
               **frame_args) -> 'DataFrame':
        """
        Create a window on the current dataframe and its sorting.
        TODO Better argument typing, needs fancy import logic
        :see: Window __init__ for frame args
        """
        from bach.partitioning import Window
        index = self._partition_by_series(by)
        group_by = Window(group_by_columns=index,
                          order_by=self._order_by,
                          **frame_args)
        return DataFrame._groupby_to_frame(self, group_by)

    def cube(self,
             by: Union[str, 'Series', List[Union[str, 'Series']], None] = None,
             ) -> 'DataFrame':
        """
        Create a cube on any of the series currently in this dataframe, both from index
        as well as data.
        :see: Cube for more info
        """
        from bach.partitioning import Cube
        index = self._partition_by_series(by)
        group_by = Cube(group_by_columns=index)
        return DataFrame._groupby_to_frame(self, group_by)

    def rollup(self,
               by: Union[str, 'Series', List[Union[str, 'Series']], None] = None,
               ) -> 'DataFrame':
        """
        Create a rollup on any of the series currently in this dataframe, both from index
        as well as data.
        :see: Rollup for more info
        """
        from bach.partitioning import Rollup
        index = self._partition_by_series(by)
        group_by = Rollup(group_by_columns=index)
        return DataFrame._groupby_to_frame(self, group_by)

    def rolling(self, window: int,
                min_periods: int = None,
                center: bool = False,
                on: Union[str, 'Series', List[Union[str, 'Series']], None] = None,
                closed: str = 'right') -> 'DataFrame':
        """
        A rolling window of size 'window', by default right aligned

        :param: window: the window size
        :param: min_periods: the min amount of rows included in the window before an actual value is
                returned
        :param: center: center the result, or align the result on the right
        :param: on: the partition to use, see window()
        :param: closed:  Make the interval closed on the ‘right’, ‘left’, ‘both’ or ‘neither’
                endpoints. Defaults to ‘right’, and the rest is currently unsupported.
        :note:  win_type,axis and method parameters as supported by pandas, are currently not implemented.
        :note:  the `on` parameter behaves differently from pandas, where it can be use to select to series
                to iterate over.
        """
        from bach.partitioning import WindowFrameBoundary, WindowFrameMode, \
            Window

        if min_periods is None:
            min_periods = window

        if min_periods > window:
            raise ValueError(f'min_periods {min_periods} must be <= window {window}')

        if closed != 'right':
            raise NotImplementedError("Only closed=right is supported")

        mode = WindowFrameMode.ROWS
        end_value: Optional[int]
        if center:
            end_value = (window - 1) // 2
        else:
            end_value = 0

        start_boundary = WindowFrameBoundary.PRECEDING
        start_value = (window - 1) - end_value

        if end_value == 0:
            end_boundary = WindowFrameBoundary.CURRENT_ROW
            end_value = None
        else:
            end_boundary = WindowFrameBoundary.FOLLOWING

        index = self._partition_by_series(on)
        group_by = Window(group_by_columns=index,
                          order_by=self._order_by,
                          mode=mode,
                          start_boundary=start_boundary, start_value=start_value,
                          end_boundary=end_boundary, end_value=end_value,
                          min_values=min_periods)

        return DataFrame._groupby_to_frame(self, group_by)

    def expanding(self,
                  min_periods: int = 1,
                  center: bool = False,
                  on: Union[str, 'Series', List[Union[str, 'Series']], None] = None,
                  ) -> 'DataFrame':
        """
        Create an expanding window starting with the first row in the group, with at least min_period
        observations. The result will be right-aligned in the window

        :param: min_periods:    The minimum amount of observations in the window before a value is reported
        :param: center:         Whether to center the result, currently not supported
        :param: on:             The partition that will be applied. Note: this is different from pandas, where
                                The partition is determined earlier in the process.
        """
        # TODO We could move the partitioning to GroupBy
        from bach.partitioning import WindowFrameBoundary, WindowFrameMode, \
            Window

        if center:
            # Will never be implemented probably, as it's also deprecated in pandas
            raise NotImplementedError("centering is not implemented.")

        mode = WindowFrameMode.ROWS
        start_boundary = WindowFrameBoundary.PRECEDING
        start_value = None
        end_boundary = WindowFrameBoundary.CURRENT_ROW
        end_value = None

        index = self._partition_by_series(on)
        group_by = Window(group_by_columns=index,
                          order_by=self._order_by,
                          mode=mode,
                          start_boundary=start_boundary, start_value=start_value,
                          end_boundary=end_boundary, end_value=end_value,
                          min_values=min_periods)

        return DataFrame._groupby_to_frame(self, group_by)

    def sort_values(
            self,
            by: Union[str, List[str]],
            ascending: Union[bool, List[bool]] = True
    ) -> 'DataFrame':
        """
        Create a new DataFrame with the specified sorting order.

        This does not modify the current DataFrame, instead it returns a new DataFrame.

        The sorting will remain in the returned DataFrame as long as no operations are performed on that
        frame that materially change the selected data. Operations that materially change the selected data
        are for example groupby(), merge(), materialize(), and filtering out rows. Adding or
        removing a column does not materially change the selected data.

        :param by: column label or list of labels to sort by.
        :param ascending: Whether to sort ascending (True) or descending (False). If this is a list, then the
            by must also be a list and len(ascending) == len(by)
        :return: a new DataFrame with the specified ordering
        """
        if isinstance(by, str):
            by = [by]
        elif not isinstance(by, list) or not all(isinstance(by_item, str) for by_item in by):
            raise TypeError('by should be a str, or a list of str')
        if isinstance(ascending, bool):
            ascending = [ascending] * len(by)
        if len(by) != len(ascending):
            raise ValueError(f'Length of ascending ({len(ascending)}) != length of by ({len(by)})')
        missing = set(by) - set(self.all_series.keys())
        if len(missing) > 0:
            raise KeyError(f'Some series could not be found in current frame: {missing}')

        by_series_list = [self.all_series[by_name] for by_name in by]
        order_by = [SortColumn(expression=by_series.expression, asc=asc_item)
                    for by_series, asc_item in zip(by_series_list, ascending)]
        return self.copy_override(order_by=order_by)

    def to_pandas(self, limit: Union[int, slice] = None) -> pandas.DataFrame:
        """
        Run a SQL query representing the current state of this DataFrame against the database and return the
        resulting data as a Pandas DataFrame.
        :param limit: The limit to apply, either as a max amount of rows or a slice.
        :note: This function queries the database.
        """
        with self.engine.connect() as conn:
            sql = self.view_sql(limit=limit)
            dtype = {name: series.dtype_to_pandas for name, series in self.all_series.items()
                     if series.dtype_to_pandas is not None}
            pandas_df = pandas.read_sql_query(sql, conn).astype(dtype)
            if len(self._index):
                return pandas_df.set_index(list(self._index.keys()))
            return pandas_df

    def head(self, n: int = 5) -> pandas.DataFrame:
        """
        Similar to `to_pandas` but only returns the first `n` rows.
        This function queries the database.
        :param n: number of rows to query from database.
        :note: This function queries the database.
        """
        return self.to_pandas(limit=n)

    @property
    def values(self):
        """
        .values property accessor akin pandas.Dataframe.values
        :note: This function queries the database.
        """
        return self.to_pandas().values

    @property
    def array(self):
        """
        .array property accessor akin pandas.Dataframe.array
        :note: This function queries the database.
        """
        return self.to_pandas().array

    def _get_order_by_clause(self) -> Expression:
        """
        Get a properly formatted order by expression based on this df's order_by.
        Will return an empty Expression in case ordering is not requested.
        """
        if self._order_by:
            exprs = [sc.expression for sc in self._order_by]
            fmtstr = [f"{{}} {'asc' if sc.asc else 'desc'}" for sc in self._order_by]
            return Expression.construct(f'order by {", ".join(fmtstr)}', *exprs)
        else:
            return Expression.construct('')

    def get_current_node(self, name: str,
                         limit: Union[int, slice] = None,
                         where_clause: Expression = None,
                         having_clause: Expression = None) -> SqlModel[BachSqlModel]:
        """
        Translate the current state of this DataFrame into a SqlModel.
        :param name: The name of the new node
        :param limit: The limit to use
        :param where_clause: The where-clause to apply, if any
        :param having_clause: The having-clause to apply in case group_by is set, if any
        :return: SQL query as a SqlModel that represents the current state of this DataFrame.
        """

        if isinstance(limit, int):
            limit = slice(0, limit)

        limit_str = 'limit all'
        if limit is not None:
            if limit.step is not None:
                raise NotImplementedError("Step size not supported in slice")
            if (limit.start is not None and limit.start < 0) or \
                    (limit.stop is not None and limit.stop < 0):
                raise NotImplementedError("Negative start or stop not supported in slice")

            if limit.start is not None:
                if limit.stop is not None:
                    if limit.stop <= limit.start:
                        raise ValueError('limit.stop <= limit.start')
                    limit_str = f'limit {limit.stop - limit.start} offset {limit.start}'
                else:
                    limit_str = f'limit all offset {limit.start}'
            else:
                if limit.stop is not None:
                    limit_str = f'limit {limit.stop}'

        limit_clause = Expression.construct('' if limit_str is None else f'{limit_str}')
        where_clause = where_clause if where_clause else Expression.construct('')
        if self._group_by:

            not_aggregated = [s.name for s in self._data.values() if not s.expression.has_aggregate_function]
            if len(not_aggregated) > 0:
                raise ValueError(f'Series {not_aggregated} need(s) to have an aggregation function set. '
                                 f'Setup aggregation through agg() or on all individual series first.')

            group_by_column_expr = self.group_by.get_group_by_column_expression()
            if group_by_column_expr:
                columns = self.group_by.get_index_column_expressions()
                group_by_clause = Expression.construct('group by {}', group_by_column_expr)
            else:
                columns = []
                group_by_clause = Expression.construct('')
            having_clause = having_clause if having_clause else Expression.construct('')

            columns += [s.get_column_expression() for s in self._data.values()]

            model_builder = BachSqlModel(
                name=name,
                sql="""
                    select {columns}
                    from {{prev}}
                    {where}
                    {group_by}
                    {having}
                    {order_by} {limit}
                    """
            )
            return model_builder(
                columns=columns,
                where=where_clause,
                group_by=group_by_clause,
                having=having_clause,
                order_by=self._get_order_by_clause(),
                limit=limit_clause,
                prev=self.base_node
            )
        else:
            model_builder = BachSqlModel(
                name=name,
                sql='select {columns} from {{_last_node}} {where} {order} {limit}'
            )
            return model_builder(
                columns=self._get_all_column_expressions(),
                _last_node=self.base_node,
                where=where_clause,
                order=self._get_order_by_clause(),
                limit=limit_clause
            )

    def view_sql(self, limit: Union[int, slice] = None) -> str:
        """
        Translate the current state of this DataFrame into a SQL query.
        :param limit: limit on which rows to select in the query
        :return: SQL query
        """
        model = self.get_current_node('view_sql', limit=limit)
        return to_sql(model)

    def _get_all_column_expressions(self) -> List[Expression]:
        """ Get a list of Expression for every column including indices in this df """
        return [series.get_column_expression() for series in self.all_series.values()]

    def merge(
            self,
            right: DataFrameOrSeries,
            how: str = 'inner',
            on: ColumnNames = None,
            left_on: ColumnNames = None,
            right_on: ColumnNames = None,
            left_index: bool = False,
            right_index: bool = False,
            suffixes: Tuple[str, str] = ('_x', '_y'),
    ) -> 'DataFrame':
        """
        Join the right Dataframe or Series on self. This will return a new DataFrame that contains the
        combined columns of both dataframes, and the rows that result from joining on the specified columns.
        The columns that are joined on can consist (partially or fully) out of index columns.

        See bach.merge.merge() for more information.
        The interface of this function is similar to pandas' merge, but the following parameters are not
        supported: sort, copy, indicator, and validate.
        Additionally when merging two frames that have conflicting columns names, and joining on indices,
        then the resulting columns/column names can differ slightly from Pandas.
        """
        from bach.merge import merge
        return merge(
            left=self,
            right=right,
            how=how,
            on=on,
            left_on=left_on,
            right_on=right_on,
            left_index=left_index,
            right_index=right_index,
            suffixes=suffixes
        )

    def _apply_func_to_series(self,
                              func: Union[ColumnFunction, Dict[str, ColumnFunction]],
                              axis: int = 1,
                              numeric_only: bool = False,
                              exclude_non_applied: bool = False,
                              *args, **kwargs) -> List['Series']:
        """
        :param func: function, str, list or dict to apply to all series
            Function to use on the data. If a function, must work when passed a
            Series.

            Accepted combinations are:
            - function
            - string function name
            - list of functions and/or function names, e.g. [SeriesInt64.sum, 'mean']
            - dict of axis labels -> functions, function names or list of such.
        :param axis: the axis
        :param numeric_only: Whether to apply to numeric series only, or attempt all.
        :param exclude_non_applied: Exclude series where applying was not attempted / failed
        :param args: Positional arguments to pass through to the aggregation function
        :param kwargs: Keyword arguments to pass through to the aggregation function
        :note: Pandas has numeric_only=None to attempt all columns but ignore failing ones
            silently. This is currently not implemented.
        :note: axis defaults to 1, because 0 is currently unsupported
        """
        from bach.series import SeriesAbstractNumeric
        if axis == 0:
            raise NotImplementedError("Only axis=1 is currently implemented")

        if numeric_only is None:
            raise NotImplementedError("numeric_only=None to attempt all columns but ignore "
                                      "failing ones silently is currently not implemented.")

        apply_dict: Dict[str, ColumnFunction] = {}
        if isinstance(func, dict):
            # make sure the keys are series we know
            for k, v in func.items():
                if k not in self._data:
                    raise KeyError(f'{k} not found in group by series')
                if not isinstance(v, (str, list)) and not callable(v):
                    raise TypeError(f'Unsupported value type {type(v)} in func dict for key {k}')
                apply_dict[k] = v
        elif isinstance(func, (str, list)) or callable(func):
            # check whether we need to exclude non-numeric
            for name, series in self.data.items():
                if not numeric_only or isinstance(series, SeriesAbstractNumeric):
                    apply_dict[name] = func
        else:
            raise TypeError(f'Unsupported type for func: {type(func)}')

        new_series = {}
        for name, series in self._data.items():
            if name not in apply_dict:
                if not exclude_non_applied:
                    new_series[name] = series.copy_override()
                continue
            for applied in series.apply_func(apply_dict[name], *args, **kwargs):
                if applied.name in new_series:
                    raise ValueError(f'duplicate result series: {applied.name}')
                new_series[applied.name] = applied

        return list(new_series.values())

    def aggregate(self,
                  func: Union[ColumnFunction, Dict[str, ColumnFunction]],
                  axis: int = 1,
                  numeric_only: bool = False,
                  *args, **kwargs) -> 'DataFrame':
        """
        use agg(..)
        """
        return self.agg(func, axis, numeric_only, *args, **kwargs)

    def agg(self,
            func: Union[ColumnFunction, Dict[str, ColumnFunction]],
            axis: int = 1,
            numeric_only: bool = False,
            *args,
            **kwargs) -> 'DataFrame':
        """
        :param func: the aggregations to apply on all series.
            See apply_func() for supported arguments
        :param axis: the aggregation axis
        :param numeric_only: Whether to aggregate numeric series only, or attempt all.
        :param args: Positional arguments to pass through to the aggregation function
        :param kwargs: Keyword arguments to pass through to the aggregation function
        :note: Pandas has numeric_only=None to attempt all columns but ignore failing ones
            silently. This is currently not implemented.
        :note: axis defaults to 1, because 0 is currently unsupported
        """
        df = self
        if df.group_by is None:
            df = df.groupby()

        new_series = df._apply_func_to_series(func, axis, numeric_only,
                                              True,  # exclude_non_applied, must be positional arg.
                                              df.group_by, *args, **kwargs)
        return df.copy_override(series={s.name: s for s in new_series})

    def _aggregate_func(self, func: str, axis, level, numeric_only, *args, **kwargs) -> 'DataFrame':
        """
        Return a copy of this dataframe with the aggregate function applied (but not materialized).
        :param func: sql fragment that will be applied as 'func(column_name)', e.g. 'sum'
        """

        """
        Internals documentation
        Typical execution trace, in this case for calling sum on a DataFrame:
         * df.sum()
         * df._aggregate_func('sum', ...)
         * df.agg('sum', ...)
         * df._apply_func_to_series('sum', ...)
         then per series object:
          * series.apply_func({'column': ['sum']}, ..)
          * series_subclass.sum(...)
          * series._derived_agg_func(partition, 'sum', ...)
          * series.copy_override(..., expression=Expression.construct('sum({})'))
        """
        if level is not None:
            raise NotImplementedError("index levels are currently not implemented")
        return self.agg(func, axis, numeric_only, *args, **kwargs)

    # AGGREGATES
    def count(self, axis=None, level=None, numeric_only=False, **kwargs):
        return self._aggregate_func('count', axis, level, numeric_only, **kwargs)

    def kurt(self, axis=None, skipna=True, level=None, numeric_only=False, **kwargs):
        return self._aggregate_func('kurt', axis, level, numeric_only,
                                    skipna=skipna, **kwargs)

    def kurtosis(self, axis=None, skipna=True, level=None, numeric_only=False, **kwargs):
        return self._aggregate_func('kurtosis', axis, level, numeric_only,
                                    skipna=skipna, **kwargs)

    def mad(self, axis=None, skipna=True, level=None, numeric_only=False, **kwargs):
        return self._aggregate_func('mad', axis, level, numeric_only,
                                    skipna=skipna, **kwargs)

    def max(self, axis=None, skipna=True, level=None, numeric_only=False, **kwargs):
        return self._aggregate_func('max', axis, level, numeric_only,
                                    skipna=skipna, **kwargs)

    def min(self, axis=None, skipna=True, level=None, numeric_only=False, **kwargs):
        return self._aggregate_func('min', axis, level, numeric_only,
                                    skipna=skipna, **kwargs)

    def mean(self, axis=None, skipna=True, level=None, numeric_only=False, **kwargs):
        return self._aggregate_func('mean', axis, level, numeric_only,
                                    skipna=skipna, **kwargs)

    def median(self, axis=None, skipna=True, level=None, numeric_only=False, **kwargs):
        return self._aggregate_func('median', axis, level, numeric_only,
                                    skipna=skipna, **kwargs)

    def mode(self, axis=None, skipna=True, level=None, numeric_only=False, **kwargs):
        # slight deviation from pd.mode(axis=0, numeric_only=False, dropna=True)
        return self._aggregate_func('mode', axis, level, numeric_only,
                                    skipna=skipna, **kwargs)

    def nunique(self, axis=None, skipna=True, **kwargs):
        # deviation from horrible pd.nunique(axis=0, dropna=True)
        return self._aggregate_func('nunique', axis=axis,
                                    level=None, numeric_only=False, skipna=skipna, **kwargs)

    def skew(self, axis=None, skipna=True, level=None, numeric_only=False, **kwargs):
        return self._aggregate_func('skew', axis, level, numeric_only,
                                    skipna=skipna, **kwargs)

    def prod(self, axis=None, skipna=True, level=None, numeric_only=False, min_count=0, **kwargs):
        return self._aggregate_func('prod', axis, level, numeric_only,
                                    skipna=skipna, min_count=min_count, **kwargs)

    def product(self, axis=None, skipna=True, level=None, numeric_only=False, min_count=0, **kwargs):
        return self._aggregate_func('product', axis, level, numeric_only,
                                    skipna=skipna, min_count=min_count, **kwargs)

    def sem(self, axis=None, skipna=True, level=None, ddof: int = 1, numeric_only=False, **kwargs):
        return self._aggregate_func('sem', axis, level, numeric_only,
                                    skipna=skipna, ddof=ddof, **kwargs)

    def std(self, axis=None, skipna=True, level=None, ddof: int = 1, numeric_only=False, **kwargs):
        return self._aggregate_func('std', axis, level, numeric_only,
                                    skipna=skipna, ddof=ddof, **kwargs)

    def sum(self, axis=None, skipna=True, level=None, numeric_only=False, min_count=0, **kwargs):
        return self._aggregate_func('sum', axis, level, numeric_only,
                                    skipna=skipna, min_count=min_count, **kwargs)

    def var(self, axis=None, skipna=True, level=None, ddof: int = 1, numeric_only=False, **kwargs):
        return self._aggregate_func('var', axis, level, numeric_only,
                                    skipna=skipna, ddof=ddof, **kwargs)


def dict_name_series_equals(a: Dict[str, 'Series'], b: Dict[str, 'Series']):
    """
    Compare two dicts in the format that we use to track series and indices.
    A normal == does not work on these dicts, because Series.equals() is overridden to create SeriesBoolean,
    so we need to call Series.equals instead.
    """
    return (a is None and b is None) or (
            len(a) == len(b) and list(a.keys()) == list(b.keys())
            and all(ai.equals(bi) for (ai, bi) in zip(a.values(), b.values()))
    )<|MERGE_RESOLUTION|>--- conflicted
+++ resolved
@@ -501,24 +501,15 @@
         Use get_unsampled() to switch back to the unsampled data later on. This returns a new DataFrame with
         all operations that have been done on the sample, applied to that DataFrame.
 
-<<<<<<< HEAD
         :param table_name: the name of the underlying sql table that stores the sampled data.
-        :param sample_percentage: the approximate size of the sample.
+        :param filter: a filter to apply to the dataframe before creating the sample. Will set the default
+            sample_percentage to None, and thus skip the bernoulli sample creation
+        :param sample_percentage: the approximate size of the sample, between 0-100. Default 50 if left None
         :param overwrite: if True, the sample data is written to table_name, even if that table already
-=======
-        :param: table_name: the name of the underlying sql table that stores the sampled data.
-        :param: filter: a filter to apply to the dataframe before creating the sample. Will set the default
-            sample_percentage to None, and thus skip the bernoulli sample creation
-        :param: sample_percentage: the approximate size of the sample, between 0-100. Default 50 if left None
-        :param: overwrite: if True, the sample data is written to table_name, even if that table already
->>>>>>> 6b44abe8
             exists.
         :param seed: seed number used to generate the sample.
         """
-<<<<<<< HEAD
         # todo if_exists and overwrite are two different syntax for the same thing. should we align?
-        if self._group_by is not None:
-=======
         original_node = self.get_current_node(name='before_sampling')
         df = self
         if filter is not None:
@@ -531,7 +522,7 @@
             sample_percentage = 50
 
         if df._group_by is not None:
->>>>>>> 6b44abe8
+
             raise NotImplementedError('Dataframes that have an active grouping can currently not be sampled. '
                                       'Call df.materialize() first.')
 
