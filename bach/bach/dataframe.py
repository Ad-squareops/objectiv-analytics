--- conflicted
+++ resolved
@@ -1845,10 +1845,6 @@
         .. note::
             This function queries the database.
         """
-<<<<<<< HEAD
-        with self.engine.connect() as conn:
-            sql = self.view_sql(limit=limit)
-=======
         db_dialect = DBDialect.from_engine(self.engine)
 
         sql = self.view_sql(limit=limit)
@@ -1858,26 +1854,10 @@
             pandas_info = series.to_pandas_info.get(db_dialect)
             if pandas_info is not None:
                 series_name_to_dtype[series.name] = pandas_info.dtype
->>>>>>> 00c64df8
 
         with self.engine.connect() as conn:
             # read_sql_query expects a parameterized query, so we need to escape the parameter characters
             sql = escape_parameter_characters(conn, sql)
-<<<<<<< HEAD
-            pandas_df = pandas.read_sql_query(sql, conn)
-
-            # post process any columns if needed. e.g. in BigQuery we represent UUIDs as text, so we convert
-            # the strings that the query gives us into UUID objects
-            db_dialect = DBDialect.from_engine(self.engine)
-            for name, series in self.data.items():
-                result_processor = series.query_result_processor.get(db_dialect)
-                if result_processor:
-                    pandas_df[name] = pandas_df[name].apply(result_processor)
-
-            if len(self._index):
-                return pandas_df.set_index(list(self._index.keys()))
-            return pandas_df
-=======
             pandas_df = pandas.read_sql_query(sql, conn, dtype=series_name_to_dtype)
 
         # Post-process any columns if needed. e.g. in BigQuery we represent UUIDs as text, so we convert
@@ -1890,7 +1870,6 @@
         if self.index:
             pandas_df = pandas_df.set_index(list(self.index.keys()))
         return pandas_df
->>>>>>> 00c64df8
 
     def head(self, n: int = 5) -> pandas.DataFrame:
         """
