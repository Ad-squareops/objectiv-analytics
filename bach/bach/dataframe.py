--- conflicted
+++ resolved
@@ -1842,7 +1842,6 @@
         else:
             end_boundary = WindowFrameBoundary.FOLLOWING
 
-<<<<<<< HEAD
         window_params = {
             'mode': mode,
             'start_boundary': start_boundary,
@@ -1858,18 +1857,6 @@
 
         # help: mypy
         assert group_by is not None
-=======
-        index = list(self._group_by.index.values()) if self._group_by else []
-        group_by = Window(
-            dialect=self.engine.dialect,
-            group_by_columns=index,
-            order_by=self._order_by,
-            mode=mode,
-            start_boundary=start_boundary, start_value=start_value,
-            end_boundary=end_boundary, end_value=end_value,
-            min_values=min_periods,
-        )
->>>>>>> 15e6476a
         return DataFrame._groupby_to_frame(self, group_by)
 
     def expanding(self,
@@ -1911,7 +1898,6 @@
         end_boundary = WindowFrameBoundary.CURRENT_ROW
         end_value = None
 
-<<<<<<< HEAD
         window_params = {
             'mode': mode,
             'start_boundary': start_boundary,
@@ -1924,18 +1910,6 @@
             group_by = self.window(**window_params).group_by
         else:
             group_by = self.groupby(by=[]).window(**window_params).group_by
-=======
-        index = list(self._group_by.index.values()) if self._group_by else []
-        group_by = Window(
-            dialect=self.engine.dialect,
-            group_by_columns=index,
-            order_by=self._order_by,
-            mode=mode,
-            start_boundary=start_boundary, start_value=start_value,
-            end_boundary=end_boundary, end_value=end_value,
-            min_values=min_periods
-        )
->>>>>>> 15e6476a
 
         # help: mypy
         assert group_by is not None
