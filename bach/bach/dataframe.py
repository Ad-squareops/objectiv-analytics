from copy import copy
from typing import List, Set, Union, Dict, Any, Optional, Tuple, cast, NamedTuple, \
    TYPE_CHECKING, Callable, Hashable, Sequence
from uuid import UUID

import pandas
from sqlalchemy.engine import Engine
from sqlalchemy.future import Connection

from bach.expression import Expression, SingleValueExpression, VariableToken
from bach.sql_model import BachSqlModel, CurrentNodeSqlModel, get_variable_values_sql
from bach.types import get_series_type_from_dtype, get_dtype_from_db_dtype
from sql_models.graph_operations import update_properties_in_graph, get_all_properties
from sql_models.model import SqlModel, Materialization, CustomSqlModelBuilder, RefPath

from sql_models.sql_generator import to_sql

if TYPE_CHECKING:
    from bach.partitioning import Window, GroupBy
    from bach.savepoints import Savepoints
    from bach.series import Series, SeriesBoolean, SeriesAbstractNumeric

# TODO exclude from docs
DataFrameOrSeries = Union['DataFrame', 'Series']
# ColumnNames: a single column name, or a list of column names
# TODO exclude from docs
ColumnNames = Union[str, List[str]]
# TODO exclude from docs
ColumnFunction = Union[str, Callable, List[Union[str, Callable]]]
# ColumnFunction: Identifier for a function that can be applied to a column, possibly in the context of a
#     window or aggregation.
#     Accepted combinations are:
#     - function
#     - string function name
#     - list of functions and/or function names, e.g. [SeriesInt64.sum, 'mean']
#     - dict of axis labels -> functions, function names or list of such.


class SortColumn(NamedTuple):
    expression: Expression
    asc: bool


class DtypeNamePair(NamedTuple):
    dtype: str  # TODO: make 'dtype' a type instead of using str
    name: str


class DefinedVariable(NamedTuple):
    name: str
    dtype: str
    value: Optional[Hashable]
    ref_path: Optional[RefPath]
    old_value: Optional[Hashable]


class DataFrame:
    """
    A mutable DataFrame representing tabular data in a database and enabling operations on that data.

    A Bach DataFrame object can be used to process large amounts of data on a database, while using an api
    that is based on the pandas api. This allows the database to group and aggregate data, sample data and
    do other operations that are not suitable for in memory processing. At any time it is possible to write
    your Bach DataFrame to a pandas DataFrame.

    **Usage**

    It should generally not be required to construct DataFrame instances manually. A DataFrame can be
    constructed using the any of the bach classmethods like :py:meth:`from_table`, :py:meth:`from_model`, or
    :py:meth:`from_pandas`. The returned DataFrame can be thought of as a dict-like container for Bach
    Series objects.

    **Getting & Setting columns**

    Getting data works similar to pandas DataFrame. Single columns can be retrieved with ``df['column_name']``
    as well as ``df.column_name``. This will return a single Bach Series. Multiple columns can be retrieved by
    passing a list of column names like: ``df[['column_name','other_column_name']]``. This returns a Bach
    DataFrame.

    A selection of rows can be selected with python slicing. I.e. ``df[2:5]`` returns row 2 to 5. Only
    positive integers are currently accepted in slices.

    SeriesBoolean can also be used to filter DataFrames, and these Series are easily created using comparison
    operations like equals (`==`), less-than (`<`), not(`~`) on two series, or series with values:
    ``boolean_series = a == b``. Boolean indexing can be done like ``df[df.column == 5]``. Only rows are
    returned for which the condition is true.

    **Moving Series around**

    Values, Series or DataFrames can be set to another DataFrame. Setting Series or DataFrames to another
    DataFrame is possible if they share the same base node or index dtype. DataFrames and Series share the
    same base node if they originate from the same data source. In most cases this means that the series
    that is to be set to the DataFrame is a result of operations on the DataFrame that is started with.
    If a Series or DataFrame do not share the same base node, the new column is or columns are set using a
    merge on the index. This works for one level indexes where the dtype of the series is the same as the
    DataFrame's index dtype.

    **Examples**

    .. code-block:: python

        df['a'] = df.column_name + 5
        df['b'] = ''


    **Database access**

    The data of this DataFrame is always held in the database and operations on the data are performed
    by the database, not in local memory. Data will only be transferred to local memory when an
    explicit call is made to one of the functions that transfers data:

    * :py:meth:`head`
    * :py:meth:`to_pandas`
    * :py:meth:`get_sample`
    * The property accessors :py:attr:`Series.value` (Series only), :py:attr:`values`

    Other functions will not transfer data, nor will they trigger any operations to run on the database.
    Operations on the DataFrame are combined and translated to a single SQL query, which is executed
    only when one of the above mentioned data-transfer functions is called.

    The API of this DataFrame is partially compatible with Pandas DataFrames. For more on Pandas
    DataFrames see https://pandas.pydata.org/docs/reference/frame.html
    """
    # todo note on ordering for slices?
    # todo 'meaning that they originate from the same data source' ok, by approximation
    # todo _get_dtypes also queries the database

    # A DataFrame holds the state of a set of operations on it's base node
    #
    # The main components in this are the dicts of Series that it keeps: `index` and `data`
    # The `data` Series represent all data columns, possibly waiting for aggregation.
    # The `index` Series are used as an index in key lookups, but serve no other purpose but for nice
    # visualisation when converting to pandas Dataframes.
    #
    # When a Series is used as an index, it should be free from any pending aggregation (and thus
    # `Series.group_by` should be None, and its `Series.index` should be `{}`.
    #
    # `DataFrame.group_by` should always match the `Series.group_by` for all Series in the `data` dict.
    #  (and `Series.index` should match `Series.group_by.index`, but that's checked in `Series.__init__`)
    #
    # To illustrate (copied verbatim from Series docs):
    # The rule here: If a series needs a `group_by` to be evaluated, then and only then it should carry that
    # `group_by`. This implies that index Series coming from `GroupBy.index`, do not carry that `group_by`.
    # Only the data Series that actually need the aggregation to happen do.
    #
    # Order is also tracked in `order_by`. It can either be None or a list of SortColumns. Ordering is mostly
    # kept throughout operations, but for example materialization resets the sort order.
    def __init__(
            self,
            engine: Engine,
            base_node: BachSqlModel,
            index: Dict[str, 'Series'],
            series: Dict[str, 'Series'],
            group_by: Optional['GroupBy'],
            order_by: List[SortColumn],
            savepoints: 'Savepoints',
            variables: Dict['DtypeNamePair', Hashable] = None
    ):
        """
        Instantiate a new DataFrame.
        There are utility class methods to easily create a DataFrame from existing data such as a
        table (:py:meth:`from_table`), an already instantiated sql-model (:py:meth:`from_model`), or a
        pandas dataframe (:py:meth:`from_pandas`).

        :param engine: db connection
        :param base_node: sql-model of a select statement that must contain all columns/expressions that
            are present in the series parameter.
        :param index: Dictionary mapping the name of each index-column to a Series object representing
            the column.
        :param series: Dictionary mapping the name of each data-column to a Series object representing
            the column.
        :param order_by: Optional list of sort-columns to order the DataFrame by
        """
        self._engine = engine
        self._base_node = base_node
        self._index = copy(index)
        self._data: Dict[str, Series] = {}
        self._group_by = group_by
        self._order_by = order_by if order_by is not None else []
        self._savepoints = savepoints
        self._variables = variables if variables else {}
        for key, value in series.items():
            if key != value.name:
                raise ValueError(f'Keys in `series` should match the name of series. '
                                 f'key: {key}, series.name: {value.name}')
            if not dict_name_series_equals(value.index, index):
                raise ValueError(f'Indices in `series` should match dataframe. '
                                 f'df: {value.index}, series.index: {index}')
            if value.group_by != group_by:
                raise ValueError(f'Group_by in `series` should match dataframe. '
                                 f'df: {value.group_by}, series.index: {group_by}')
            self._data[key] = value

        for value in index.values():
            if value.index != {}:
                raise ValueError('Index series can not have non-empty index property')
            if value.group_by:
                raise ValueError('Index series can not have a group_by')

        if group_by is not None and not dict_name_series_equals(group_by.index, index):
            raise ValueError('Index should match group_by index')

        if set(index.keys()) & set(series.keys()):
            raise ValueError(f"The names of the index series and data series should not intersect. "
                             f"Index series: {sorted(index.keys())} data series: {sorted(series.keys())}")

    @property
    def engine(self):
        """
        INTERNAL: Get the current engine
        """
        return self._engine

    @property
    def base_node(self) -> BachSqlModel:
        """
        INTERNAL: Get the current base node
        """
        return self._base_node

    @property
    def index(self) -> Dict[str, 'Series']:
        """
        Get the index dictionary `{name: Series}`
        """
        return copy(self._index)

    @property
    def data(self) -> Dict[str, 'Series']:
        """
        Get the data dictionary `{name: Series}`
        """
        return copy(self._data)

    @property
    def order_by(self) -> List[SortColumn]:
        """
        Get the current sort order, if any.
        """
        return copy(self._order_by)

    @property
    def savepoints(self) -> 'Savepoints':
        return self._savepoints

    @property
    def variables(self) -> Dict[DtypeNamePair, Hashable]:
        """
        Get all variables for which values are set, which will be used when querying the database.

        Note that there might also be variables defined earlier in self.base_node, that already have a value.
        Those variables values will not be changed, unless they are listed here. To get an overview of all
        variables on which the values in this DataFrame depend use :meth:`get_all_defined_variables()`
        """
        return copy(self._variables)

    @property
    def all_series(self) -> Dict[str, 'Series']:
        """
        Get all index and data Series in a dictionary `{name: Series}`
        """
        return {**self.index, **self.data}

    @property
    def index_columns(self) -> List[str]:
        """
        Get all the index columns' names in a List
        """
        return list(self.index.keys())

    @property
    def data_columns(self) -> List[str]:
        """
        Get all the data Series' names in a List
        """
        return list(self.data.keys())

    @property
    def index_dtypes(self) -> Dict[str, str]:
        """
        Get the index Series' dtypes in a dictionary `{name: dtype}`
        """
        return {column: data.dtype for column, data in self.index.items()}

    @property
    def dtypes(self) -> Dict[str, str]:
        """
        Get the data Series' dtypes in a dictionary `{name: dtype}`
        """
        return {column: data.dtype for column, data in self.data.items()}

    @property
    def group_by(self) -> Optional['GroupBy']:
        """
        Get this DataFrame's grouping, if any.

        If `group_by` is not None, the DataFrame can be used to perform aggregations on.
        """
        return copy(self._group_by)

    @property
    def is_materialized(self) -> bool:
        """
        Return true if this DataFrame is in a materialized state, i.e. all information about the
        DataFrame's values is encoded in self.base_node.

        A DataFrame that's freshly constructed with :py:meth:`from_table`,
        :py:meth:`from_model`, or :py:meth:`from_pandas` will be in a materialized state. Operations on such
        a DataFrame will change it to be not materialized. Calling :py:meth:`materialize` on a
        non-materialized DataFrame will return a new DataFrame that is materialized.

        TODO: a known problem is that DataFrames with 'json' columns are never in a materialized state, and
         cannot be materialized with materialize()

        :returns: True if this DataFrame is in a materialized state, False otherwise
        """
        if self.group_by or self.order_by:
            return False
        if tuple(self.all_series.keys()) != self.base_node.columns:
            return False
        for name, series in self.all_series.items():
            if series.expression != Expression.column_reference(name):
                return False
        return True

    def __eq__(self, other: Any) -> bool:
        """
        Compares two DataFrames for equality.
        Compares all fields that (potentially) influence the values of the data represented by the DataFrame,
        i.e. all fields except for self.savepoints
        """
        if not isinstance(other, DataFrame):
            return False
        # We cannot just compare the data and index properties, because the Series objects have
        # overridden the __eq__ function in a way that makes normal comparisons not useful. We have to use
        # equals() instead
        return \
            dict_name_series_equals(self.index, other.index) and \
            dict_name_series_equals(self.data, other.data) and \
            self.engine == other.engine and \
            self.base_node == other.base_node and \
            self._group_by == other._group_by and \
            self._order_by == other._order_by and \
            self._variables == other._variables

    @classmethod
    def _get_dtypes(cls, engine: Engine, node: SqlModel) -> Dict[str, str]:
        new_node = CustomSqlModelBuilder(sql='select * from {{previous}} limit 0')(previous=node)
        select_statement = to_sql(new_node)
        sql = f"""
            create temporary table tmp_table_name on commit drop as
            ({select_statement});
            select column_name, data_type
            from information_schema.columns
            where table_name = 'tmp_table_name'
            order by ordinal_position;
        """
        with engine.connect() as conn:
            sql = escape_parameter_characters(conn, sql)
            res = conn.execute(sql)
        return {x[0]: get_dtype_from_db_dtype(x[1]) for x in res.fetchall()}

    @classmethod
    def from_table(cls, engine: Engine, table_name: str, index: List[str]) -> 'DataFrame':
        """
        Instantiate a new DataFrame based on the content of an existing table in the database.

        This will create and remove a temporary table to asses meta data for the setting the correct dtypes.

        :param engine: an sqlalchemy engine for the database.
        :param table_name: the table name that contains the data to instantiate as DataFrame.
        :param index: list of column names that make up the index. At least one column needs to be
            selected for the index.
        :returns: A DataFrame based on a sql table.

        .. note::
            In order to create this temporary table the source data is queried.
        """
        # todo: why is an index mandatory if you can reset it later?
        # todo: don't create a temporary table, the real table (and its meta data) already exists
        model = CustomSqlModelBuilder(sql=f'SELECT * FROM {table_name}').instantiate()
        return cls._from_node(engine, model, index)

    @classmethod
    def from_model(cls, engine: Engine, model: SqlModel, index: List[str]) -> 'DataFrame':
        """
        Instantiate a new DataFrame based on the result of the query defined in `model`.

        This will create and remove a temporary table to asses meta data for the setting the correct dtypes.
        In order to create this temporary table the query in `model` executed.

        :param engine: an sqlalchemy engine for the database.
        :param model: an SqlModel that specifies the queries to instantiate as DataFrame.
        :param index: list of column names that make up the index. At least one column needs to be
            selected for the index.
        :returns: A DataFrame based on an SqlModel
        """
        # Wrap the model in a simple select, so we know for sure that the top-level model has no unexpected
        # select expressions, where clauses, or limits
        wrapped_model = CustomSqlModelBuilder(sql='SELECT * FROM {{model}}')(model=model)
        return cls._from_node(engine, wrapped_model, index)

    @classmethod
    def _from_node(cls, engine, model: SqlModel, index: List[str]) -> 'DataFrame':
        dtypes = cls._get_dtypes(engine, model)

        index_dtypes = {k: dtypes[k] for k in index}
        series_dtypes = {k: dtypes[k] for k in dtypes.keys() if k not in index}

        columns = tuple(index_dtypes.keys()) + tuple(series_dtypes.keys())
        bach_model = BachSqlModel(
            model_spec=model.model_spec,
            properties=model.properties,
            references=model.references,
            materialization=model.materialization,
            materialization_name=model.materialization_name,
            columns=columns
        )
        from bach.savepoints import Savepoints
        return cls.get_instance(
            engine=engine,
            base_node=bach_model,
            index_dtypes=index_dtypes,
            dtypes=series_dtypes,
            group_by=None,
            order_by=[],
            savepoints=Savepoints(),
            variables={}
        )

    @classmethod
    def from_pandas(
            cls,
            engine: Engine,
            df: pandas.DataFrame,
            convert_objects: bool,
            name: str = 'loaded_data',
            materialization: str = 'cte',
            if_exists: str = 'fail'
    ) -> 'DataFrame':
        """
        Instantiate a new DataFrame based on the content of a Pandas DataFrame.

        The index of the Pandas DataFrame is set to the index of the DataFrame. Only single level index is
        supported. Supported dtypes are 'int64', 'float64', 'string', 'datetime64[ns]', 'bool'. The 'object'
        dtype is supported if the column contains string values and convert_objects is set to True.

        How the data is loaded depends on the chosen materialization:

        1. 'table': This will first write the data to a database table using pandas
           :py:meth:`pandas.DataFrame.to_sql` method.
        2. 'cte': The data will be represented using a common table expression of the form
           ``select * from values`` in future queries.

        The 'table' method requires database write access. The 'cte' method is side-effect free and doesn't
        interact with the database at all. However the 'cte' method is only suitable for small quantities
        of data. For anything over a dozen kilobytes of data it is recommended to store the data in a table
        in the database first (e.g. by specifying 'table').

        There are some small differences between how the different materializations handle NaN values. e.g.
        'cte' does not support those for non-numeric columns, whereas 'table' converts them to 'NULL'.

        :param engine: an sqlalchemy engine for the database.
        :param df: Pandas DataFrame to instantiate as DataFrame.
        :param convert_objects: If True, columns of type 'object' are converted to 'string' using the
            :py:meth:`pandas.DataFrame.convert_dtypes` method where possible.
        :param name:
            * For 'table' materialization: name of the table that Pandas will write the data to.
            * For 'cte' materialization: name of the node in the underlying SqlModel graph.
        :param materialization: {'cte', 'table'}. How to materialize the data.
        :param if_exists: {'fail', 'replace', 'append'}. Only applies to `materialization='table'`
            How to behave if the table already exists:

            * fail: Raise a ValueError.
            * replace: Drop the table before inserting new values.
            * append: Insert new values to the existing table.
        :returns: A DataFrame based on a pandas DataFrame

        .. warning::
            This method is only suited for small quantities of data.
        """
        # todo link to pandas does not link
        # todo materialzation is 'cte' by default, add warning for large dataframe?
        from bach.from_pandas import from_pandas
        return from_pandas(
            engine=engine,
            df=df,
            convert_objects=convert_objects,
            materialization=materialization,
            name=name,
            if_exists=if_exists
        )

    @classmethod
    def get_instance(
            cls,
            engine,
            base_node: BachSqlModel,
            index_dtypes: Dict[str, str],
            dtypes: Dict[str, str],
            group_by: Optional['GroupBy'],
            order_by: List[SortColumn],
            savepoints: 'Savepoints',
            variables: Dict['DtypeNamePair', Hashable]
    ) -> 'DataFrame':
        """
        INTERNAL: Get an instance with the right series instantiated based on the dtypes array.

        This assumes that base_node has a column for all names in index_dtypes and dtypes.
        If single_value is True, SingleValueExpression is used as the class for the series expressions
        """
        index: Dict[str, Series] = {}
        for key, value in index_dtypes.items():
            index_type = get_series_type_from_dtype(value)
            index[key] = index_type(
                engine=engine,
                base_node=base_node,
                index={},  # Empty index for index series
                name=key,
                expression=Expression.column_reference(key),
                group_by=group_by
            )
        series: Dict[str, Series] = {}
        for key, value in dtypes.items():
            series_type = get_series_type_from_dtype(value)
            series[key] = series_type(
                engine=engine,
                base_node=base_node,
                index=index,
                name=key,
                expression=Expression.column_reference(key),
                group_by=group_by
            )
        return cls(
            engine=engine,
            base_node=base_node,
            index=index,
            series=series,
            group_by=group_by,
            order_by=order_by,
            savepoints=savepoints,
            variables=variables
        )

    def copy_override(
            self,
            engine: Engine = None,
            base_node: BachSqlModel = None,
            index: Dict[str, 'Series'] = None,
            series: Dict[str, 'Series'] = None,
            group_by: List[Union['GroupBy', None]] = None,  # List so [None] != None
            order_by: List[SortColumn] = None,
            variables: Dict[DtypeNamePair, Hashable] = None,
            index_dtypes: Dict[str, str] = None,
            series_dtypes: Dict[str, str] = None,
            single_value: bool = False,
            savepoints: 'Savepoints' = None,
            **kwargs
    ) -> 'DataFrame':
        """
        INTERNAL

        Create a copy of self, with the given arguments overridden

        Big fat warning: group_by can legally be None, but if you want to set that,
        set the param in a list: [None], or [someitem]. If you set None, it will be left alone.

        There are three special parameters: index_dtypes, series_dtypes and single_value. These are used to
        create new index and data series iff index and/or series are not given. `single_value` determines
        whether the Expressions for those newly created series should be SingleValueExpressions or not.
        All other arguments are passed through to `__init__`, filled with current instance values if None is
        given in the parameters.
        """

        if index_dtypes and index:
            raise ValueError("Can not set both index and index_dtypes")

        if series_dtypes and series:
            raise ValueError("Can not set both series and series_dtypes")

        args = {
            'engine': engine if engine is not None else self.engine,
            'base_node': base_node if base_node is not None else self._base_node,
            'index': index if index is not None else self._index,
            'series': series if series is not None else self._data,
            'group_by': self._group_by if group_by is None else group_by[0],
            'order_by': order_by if order_by is not None else self._order_by,
            'savepoints': savepoints if savepoints is not None else self.savepoints,
            'variables': variables if variables is not None else self.variables
        }

        expression_class = SingleValueExpression if single_value else Expression

        if index_dtypes:
            new_index: Dict[str, Series] = {}
            for key, value in index_dtypes.items():
                index_type = get_series_type_from_dtype(value)
                new_index[key] = index_type(
                    engine=args['engine'], base_node=args['base_node'],
                    index={},  # Empty index for index series
                    name=key, expression=expression_class.column_reference(key),
                    group_by=args['group_by']
                )
            args['index'] = new_index

        if series_dtypes:
            new_series: Dict[str, Series] = {}
            for key, value in series_dtypes.items():
                series_type = get_series_type_from_dtype(value)
                new_series[key] = series_type(
                    engine=args['engine'], base_node=args['base_node'],
                    index=args['index'],
                    name=key, expression=expression_class.column_reference(key),
                    group_by=args['group_by']
                )
                args['series'] = new_series

        return self.__class__(**args, **kwargs)

    def copy_override_base_node(self, base_node: BachSqlModel) -> 'DataFrame':
        """
        INTERNAL

        Create a copy of self, with the base_node overridden in both the returned DataFrame and the Series
        that are part of that DataFrame. If self.group_by is not None, then it's base_node is updated as
        well.
        This is different from :py:meth:`copy_override()`, which when provided with a new base_node only
        overrides the base_node of the DataFrame and not of the Series that make up the DataFrame nor of
        the GroupBy.
        """
        index = {name: series.copy_override(base_node=base_node) for name, series in self.index.items()}

        group_by = self.group_by
        if group_by is not None:
            group_by = group_by.copy_override_base_node(base_node=base_node)

        series = {name: series.copy_override(base_node=base_node, group_by=[group_by], index=index)
                  for name, series in self.data.items()}

        return self.copy_override(base_node=base_node, index=index, series=series, group_by=[group_by])

    def copy(self):
        """
        Return a copy of this DataFrame.

        As this dataframe only represents data in the backing SQL store, and does not contain any data,
        this is a metadata copy only, no actual data is duplicated and changes to the underlying data
        will represented in both copy and original.
        Changes to data, index, sorting, grouping etc. on the copy will not affect the original.
        The savepoints on the other hand will be shared by the original and the copy.

        If you want to create a snapshot of the data, have a look at :py:meth:`get_sample()`

        Calling `copy(df)` will invoke this copy function, i.e. `copy(df)` is implemented as df.copy()

        :returns: a copy of the dataframe
        """
        return self.copy_override()

    def __copy__(self):
        return self.copy()

    def _update_self_from_df(self, df: 'DataFrame') -> 'DataFrame':
        """
        INTERNAL: Modify self by copying all properties of 'df' to self. Returns self.
        """
        self._engine = df.engine
        self._base_node = df.base_node
        self._index = df.index
        self._data = df.data
        self._group_by = df.group_by
        self._order_by = df.order_by
        self._savepoints = df.savepoints
        self._variables = df.variables
        return self

    def materialize(self, node_name='manual_materialize', inplace=False, limit: Any = None) -> 'DataFrame':
        """
        Create a copy of this DataFrame with as base_node the current DataFrame's state.

        This effectively adds a node to the underlying SqlModel graph. Generally adding nodes increases
        the size of the generated SQL query. But this can be useful if the current DataFrame contains
        expressions that you want to evaluate before further expressions are build on top of them. This might
        make sense for very large expressions, or for non-deterministic expressions (e.g. see
        :py:meth:`SeriesUuid.sql_gen_random_uuid`).

        TODO: a known problem is that DataFrames with 'json' columns cannot be fully materialized.

        :param node_name: The name of the node that's going to be created
        :param inplace: Perform operation on self if ``inplace=True``, or create a copy.
        :param limit: The limit (slice, int) to apply.
        :returns: DataFrame with the current DataFrame's state as base_node

        .. note::
            Calling materialize() resets the order of the dataframe. Call :py:meth:`sort_values()` again on
            the result if order is important.
        """
        index_dtypes = {k: v.dtype for k, v in self._index.items()}
        series_dtypes = {k: v.dtype for k, v in self._data.items()}
        node = self.get_current_node(name=node_name, limit=limit)

        df = self.get_instance(
            engine=self.engine,
            base_node=node,
            index_dtypes=index_dtypes,
            dtypes=series_dtypes,
            group_by=None,
            order_by=[],
            savepoints=self.savepoints,
            variables=self.variables
        )

        if not inplace:
            return df
        return self._update_self_from_df(df)

    def set_savepoint(self, name: str, materialization: Union[Materialization, str] = Materialization.CTE):
        """
        Set the current state as a savepoint in `self.savepoints`.

        :param save_points: Savepoints object that's responsible for tracking all savepoints.
        :param name: Name for the savepoint. This will be the name of the table or view if that's set as
            materialization. Must be unique both within the Savepoints and within the base_node.
        :param materialization: Optional materialization of the savepoint in the database. This doesn't do
            anything unless self.savepoints.write_to_db() gets called and the savepoints are actually
                materialized into the database.
        """
        if not self.is_materialized:
            self.materialize(node_name=name, inplace=True, limit=None)
        materialization = Materialization.normalize(materialization)
        self.savepoints.add_savepoint(name=name, df=self, materialization=materialization)
        return self

    def get_sample(self,
                   table_name: str,
                   filter: 'SeriesBoolean' = None,
                   sample_percentage: int = None,
                   overwrite: bool = False,
                   seed: int = None) -> 'DataFrame':
        """
        Returns a DataFrame whose data is a sample of the current DataFrame object.

        For the sample Dataframe to be created, all data is queried once and a persistent table is created to
        store the sample data used for the sampled DataFrame.

        Use :py:meth:`get_unsampled` to switch back to the unsampled data later on. This returns a new
        DataFrame with all operations that have been done on the sample, applied to that DataFrame.

        :param table_name: the name of the underlying sql table that stores the sampled data.
        :param filter: a filter to apply to the dataframe before creating the sample. If a filter is applied,
            sample_percentage is ignored and thus the bernoulli sample creation is skipped.
        :param sample_percentage: the approximate size of the sample as a proportion of all rows.
            Between 0-100.
        :param overwrite: if True, the sample data is written to table_name, even if that table already
            exists.
        :param seed: optional seed number used to generate the sample.
        :returns: a sampled DataFrame of the current DataFrame.

        .. note::
            All data in the DataFrame to be sampled is queried to create the sample.
        """
        # todo if_exists and overwrite are two different syntax for the same thing. should we align?
        from bach.sample import get_sample
        return get_sample(
            df=self,
            table_name=table_name,
            filter=filter,
            sample_percentage=sample_percentage,
            overwrite=overwrite,
            seed=seed
        )

    def get_unsampled(self) -> 'DataFrame':
        """
        Return a copy of the current sampled DataFrame, that undoes calling :py:meth:`get_sample` earlier.

        All other operations that have been done on the sample DataFrame will be applied on the DataFrame
        that is returned. This does not remove the table that was written to the database by
        :py:meth:`get_sample`, the new DataFrame just does not query that table anymore.

        Will raise an error if the current DataFrame is not sample data of another DataFrame, i.e.
        :py:meth:`get_sample` has not been called.

        :returns: an unsampled copy of the current sampled DataFrame.
        """
        from bach.sample import get_unsampled
        return get_unsampled(df=self)

    def __getitem__(self,
                    key: Union[str, List[str], Set[str], slice, 'SeriesBoolean']) -> DataFrameOrSeries:
        """
        For usage see general introduction DataFrame class.
        """
        from bach.series import SeriesBoolean

        if isinstance(key, str):
            return self.data[key]
        if isinstance(key, (set, list)):
            key_set = set(key)
            if not key_set.issubset(set(self.data_columns)):
                raise KeyError(f"Keys {key_set.difference(set(self.data_columns))} not in data_columns")
            selected_data = {key: data for key, data in self.data.items() if key in key_set}

            return self.copy_override(series=selected_data)

        if isinstance(key, (SeriesBoolean, slice, int)):
            if isinstance(key, int):
                raise NotImplementedError("index key lookups not supported, use slices instead.")
            if isinstance(key, slice):
                node = self.get_current_node(name='getitem_slice', limit=key)
                single_value = (
                    # This is our best guess, there can always be zero results, but at least we tried.
                    # Negative slices are not supported, Exceptions was raised in get_current_node()
                    (key.stop is not None and key.start is None and key.stop == 1)
                    or
                    (key.start is not None and key.stop is not None and (key.stop - key.start) == 1)
                )
            else:
                single_value = False  # there is no way for us to know. User has to slice the result first

                if key.base_node != self.base_node:
                    raise ValueError('Cannot apply Boolean series with a different base_node to DataFrame. '
                                     'Hint: make sure the Boolean series is derived from this DataFrame and '
                                     'that is has the same group by or use df.merge(series) to merge the '
                                     'series with the df first, and then create a new Boolean series on the '
                                     'resulting merged data.')

                # window functions do not have group_by set, but they can't be used without materialization
                if key.expression.has_windowed_aggregate_function:
                    raise ValueError('Cannot apply a Boolean series containing a window function to '
                                     'DataFrame. Hint: materialize() the DataFrame before creating the '
                                     'Boolean series')

                # If the key has no group_by but the df has, this is a filter before aggregation. This is
                # supported but it can change the aggregated results.
                # (A common case is a filter on the columns in the group_by e.g. the index of this df.)
                # We might come back to this when we keep conditions (where/having) as state.

                # We don't support using aggregated series to filter on a non-aggregated df though:
                if key.group_by and not self._group_by:
                    raise ValueError('Can not apply aggregated BooleanSeries to a non-grouped df.'
                                     'Please merge() the selector df with this df first.')

                # If a group_by is set on both, they have to match.
                if key.group_by and key.group_by != self._group_by:
                    raise ValueError('Can not apply aggregated BooleanSeries with non matching group_by.'
                                     'Please merge() the selector df with thisdf first.')

                if key.group_by is not None and key.expression.has_aggregate_function:
                    # Create a having-condition if the key is aggregated
                    node = self.get_current_node(
                        name='getitem_having_boolean',
                        having_clause=Expression.construct("having {}", key.expression))
                else:
                    # A normal where-condition will do
                    node = self.get_current_node(
                        name='getitem_where_boolean',
                        where_clause=Expression.construct("where {}", key.expression))

            return self.copy_override(
                base_node=node,
                group_by=[None],
                index_dtypes={name: series.dtype for name, series in self.index.items()},
                series_dtypes={name: series.dtype for name, series in self.data.items()},
                single_value=single_value
            )
        raise NotImplementedError(f"Only str, (set|list)[str], slice or SeriesBoolean are supported, "
                                  f"but got {type(key)}")

    def __getattr__(self, attr):
        """
        After regular attribute access, try looking up the name. This allows simpler access to columns for
        interactive use.
        """
        return self._data[attr]

    def __setitem__(self,
                    key: Union[str, List[str]],
                    value: Union['DataFrame', 'Series', int, str, float, UUID]):
        """
        For usage see general introduction DataFrame class.
        """
        # TODO: all types from types.TypeRegistry are supported.
        from bach.series import Series, const_to_series
        if isinstance(key, str):
            if key in self.index:
                # Cannot set an index column, and cannot have a column name both in self.index and self.data
                raise ValueError(f'Column name "{key}" already exists as index.')
            if isinstance(value, DataFrame):
                raise ValueError("Can't set a DataFrame as a single column")
            if not isinstance(value, Series):
                series = const_to_series(base=self, value=value, name=key)
                self._data[key] = series
            else:
                if value.base_node == self.base_node and self._group_by == value.group_by:
                    self._data[key] = value.copy_override(name=key, index=self._index)
                elif value.expression.is_constant:
                    self._data[key] = value.copy_override(name=key, index=self._index,
                                                          group_by=[self._group_by])
                elif value.expression.is_independent_subquery:
                    self._data[key] = value.copy_override(name=key, index=self._index,
                                                          group_by=[self._group_by])
                elif value.expression.is_single_value:
                    self._data[key] = Series.as_independent_subquery(value).copy_override(
                        name=key, index=self._index, group_by=[self._group_by])
                else:
                    if value.group_by and not value.expression.has_aggregate_function:
                        raise ValueError('Setting a grouped Series to a DataFrame is only supported if '
                                         'the Series is aggregated.')
                    if self.group_by and \
                            not all(_s.expression.has_aggregate_function for _s in self.data.values()):
                        raise ValueError('Setting new columns to grouped DataFrame is only supported if '
                                         'the DataFrame has aggregated columns.')
                    self._index_merge(key=key, value=value)

        elif isinstance(key, list):
            if len(key) == 0:
                return
            if len(key) == 1:
                return self.__setitem__(key[0], value)
            # len(key) > 1
            if not isinstance(value, DataFrame):
                raise ValueError(f'Assigned value should be a bach.DateFrame, provided: {type(value)}')
            if len(value.data_columns) != len(key):
                raise ValueError(f'Number of columns in key and value should match. '
                                 f'Key: {len(key)}, value: {len(value.data_columns)}')
            series_list = [value.data[col_name] for col_name in value.data_columns]
            for i, sub_key in enumerate(key):
                self.__setitem__(sub_key, series_list[i])
        else:
            raise ValueError(f'Key should be either a string or a list of strings, value: {key}')

    def _index_merge(self,
                     key: str,
                     value: 'Series',
                     how: str = 'left'):
        """"
        Internal method used by __setitem__ to set a series using a merge on index. Modifies the DataFrame
        with the added column. The DataFrames index name is the same as the original DataFrame's.

        :param key: name of the column to set.
        :param value: Series that is set.
        :param how: 'left' or 'outer'.
        """

        # todo This method's functionality will be implementd in merge()
        if not (len(value.index) == 1 and len(self.index) == 1):

            raise ValueError('setting with different base nodes only supported for one level'
                             ' index')
        index_name = self.index_columns[0]
        value_index_name = list(value.index.keys())[0]
        if self.index[index_name].dtype != value.index[value_index_name].dtype:
            raise ValueError('dtypes of indexes should be the same')
        renamed_value = value.copy_override(name=key)

        if how == 'outer':
            renamed_value = renamed_value.to_frame().materialize()
            renamed_value[value_index_name + '__index'] = renamed_value.index[value_index_name]

        df = self.merge(renamed_value,
                        left_index=True,
                        right_index=True,
                        how=how,
                        suffixes=('', '__remove'))

        if how == 'outer':
            new_index = df.index[index_name].fillna(df[value_index_name + '__index'])
        elif how == 'left':
            new_index = df.index[index_name]
        else:
            raise NotImplementedError(f'how "{how}" not supported')

        df.set_index(new_index, inplace=True)
        if key in self.data_columns:
            df[key] = df[key + '__remove']
            df.drop(columns=[key + '__remove'], inplace=True)
        df.drop(columns=[value_index_name + '__index'], inplace=True, errors='ignore')

        self._update_self_from_df(df)

    def rename(self, mapper: Union[Dict[str, str], Callable[[str], str]] = None,
               index: Union[Dict[str, str], Callable[[str], str]] = None,
               columns: Union[Dict[str, str], Callable[[str], str]] = None,
               axis: int = 0,
               inplace: bool = False,
               level: int = None,
               errors: str = 'ignore') -> Optional['DataFrame']:
        """
        Rename columns.

        The interface is similar to Panda's :py:meth:`pandas.DataFrame.rename`. However we don't support
        renaming indexes, so recommended usage is ``rename(columns=...)``.

        :param mapper: dict to apply to that axis' values. Use mapper and axis to specify the axis to target
            with mapper. Currently mapper is only supported with ``axis=1``, which is similar to using
            columns.
        :param index: not supported.
        :param columns: dict str:str to rename columns, or a function that takes column names as an argument
            and returns the new one. The new column names must not clash with other column names in either
            `self.`:py:attr:`data` or `self.`:py:attr:`index`, after renaming is complete.
        :param axis: ``axis=1`` is supported, rest is not.
        :param inplace: update the current DataFrame or return a new DataFrame.
        :param level: not supported
        :param errors: Either 'ignore' or 'raise'. When set to 'ignore' KeyErrors about non-existing
            column names in `columns` or `mapper` are ignored. Errors thrown in the mapper function or
            about invalid target column names are not suppressed.
        :returns: DataFrame with the renamed axis labels or None if ``inplace=True``.

        .. note::
            The copy parameter is not supported since it makes very little sense for db backed series.
        """
        # todo should we support arguments of unsupported functionality?
        # todo note is not visible in docstring do we want that?
        if level is not None or \
                index is not None or \
                (mapper is not None and axis == 0):
            raise NotImplementedError("index renames not supported")

        if mapper is not None:
            columns = mapper

        if inplace:
            df = self
        else:
            df = self.copy_override()

        if callable(columns):
            columns = {source: columns(source) for source in df.data_columns}

        if not isinstance(columns, dict):
            raise TypeError(f'unsupported argument type for columns or mappers: {type(columns)}')

        non_existing_columns = set(columns.keys()) - set(df.data.keys())
        if errors == 'raise' and non_existing_columns:
            raise KeyError(f'No such column(s): {non_existing_columns}')

        from bach.series import Series
        new_data: Dict[str, 'Series'] = {}
        for column_name in df.data_columns:
            new_name = columns.get(column_name, column_name)
            if new_name in df.index or new_name in new_data:
                # This error doesn't happen in Pandas, as Pandas allows duplicate column names, but we don't.
                raise ValueError(f'Cannot set {column_name} as {new_name}. New column name already exists.')
            series = df.data[column_name]
            if new_name != series.name:
                series = series.copy_override(name=new_name)
            new_data[new_name] = series
        df._data = new_data
        return None if inplace else df

    def reset_index(
        self,
        level: Optional[Union[str, Sequence[str]]] = None,
        drop: bool = False,
        inplace: bool = False,
    ) -> Optional['DataFrame']:
        """
        Drops the current index.

        With reset_index, all indexes are removed from the DataFrame, so that the DataFrame does not have any
        index Series. A new index can be set with :py:meth:`set_index`.

        :param level: Removes given levels from index. Removes all levels by default
        :param drop: if False, the dropped index is added to the data columns of the DataFrame. If True it
            is removed.
        :param inplace: update the current DataFrame or return a new DataFrame.
        :returns: DataFrame with the index dropped or None if ``inplace=True``.
        """
        df = self if inplace else self.copy_override()
        if self._group_by:
            # materialize, but raise if inplace is required.
            df = df.materialize(node_name='reset_index', inplace=inplace)

        new_index = {}
        series = df._data if drop else df.all_series
        if level is not None:
            series = df._data
            levels_to_remove = [level] if isinstance(level, str) else level

            for lvl in levels_to_remove:
                if lvl not in df._index:
                    raise ValueError(f'\'{lvl}\' level not found in index')

                if not drop:
                    series[lvl] = df.index[lvl]

            new_index = {idx: series for idx, series in df.index.items() if idx not in levels_to_remove}

        df._data = {n: s.copy_override(index={}) for n, s in series.items()}
        df._index = new_index
        return None if inplace else df

    def set_index(
        self,
        keys: Union[str, 'Series', List[Union[str, 'Series']]],
        drop: bool = True,
        append: bool = False,
        inplace: bool = False,
    ) -> Optional['DataFrame']:
        """
        Set this dataframe's index to the the index given in keys

        :param keys: the keys of the new index. Can be a column name str, a Series, or a list of those. If
            Series are passed, they should have the same base node as the DataFrame they are set on.
        :param drop: delete columns to be used as the new index.
        :param append: whether to append to the existing index or replace.
        :param inplace: update the current DataFrame or return a new DataFrame. This is not always supported
            and will raise if it is not.
        :returns: a DataFrame with the new index or None if ``inplace=True``.
        """
        from bach.series import Series

        df = self if inplace else self.copy_override()
        if self._group_by:
            df = df.materialize(node_name='groupby_setindex', inplace=inplace)

        # build the new index, appending if necessary
        new_index = {} if not append else copy(df._index)
        for k in (keys if isinstance(keys, list) else [keys]):
            idx_series: Series
            if isinstance(k, Series):
                if k.base_node != df.base_node or k.group_by != df.group_by:
                    raise ValueError('index series should have same base_node and group_by as df')
                idx_series = k
            else:
                if k not in df.all_series:
                    raise ValueError(f'series \'{k}\' not found')
                idx_series = df.all_series[k]

            new_index[idx_series.name] = idx_series.copy_override(index={})

            if not drop and idx_series.name not in df._index and idx_series.name in df._data:
                raise ValueError('When adding existing series to the index, drop must be True'
                                 ' because duplicate column names are not supported.')

        new_series = {n: s.copy_override(index=new_index) for n, s in df._data.items()
                      if n not in new_index}

        df._index = new_index
        df._data = new_series
        return None if inplace else df

    def __delitem__(self, key: str):
        """
        Deletes columns from the DataFrame.
        """
        if isinstance(key, str):
            del (self._data[key])
            return
        else:
            raise TypeError(f'Unsupported type {type(key)}')

    def drop(self,
             labels: List[str] = None,
             index: List[str] = None,
             columns: List[str] = None,
             level: int = None,
             inplace: bool = False,
             errors: str = 'raise') -> Optional['DataFrame']:
        """
        Drop columns from the DataFrame

        :param labels: not supported
        :param index: not supported
        :param columns: the list of columns to drop.
        :param level: not supported
        :param inplace: update the current DataFrame or return a new DataFrame.
        :param errors: 'raise' or 'ignore' missing key errors.
        :returns: DataFrame without the removed columns or None if ``inplace=True``.

        """
        if labels or index is not None:
            # TODO we could do this using a boolean __series__
            raise NotImplementedError('dropping labels from index not supported.')

        if level is not None:
            raise NotImplementedError('dropping index levels not supported.')

        if columns is None:
            raise ValueError("columns needs to be a list of strings.")

        if inplace:
            df = self
        else:
            df = self.copy_override()

        try:
            for key in columns:
                del (df[key])
        except Exception as e:
            if errors == "raise":
                raise e

        return None if inplace else df

    def astype(self, dtype: Union[str, Dict[str, str]]) -> 'DataFrame':
        """
        Cast all or some of the data columns to a certain dtype.

        Only data columns can be cast, index columns cannot be cast.

        This does not modify the current DataFrame, instead it returns a new DataFrame.

        :param dtype: either:

            * A single str, in which case all data columns are cast to this dtype.
            * A dictionary mapping column labels to dtype.
        :returns: New DataFrame with the specified column(s) cast to the specified dtype
        """
        # Check and/or convert parameters
        if not isinstance(dtype, dict):
            dtype = {column: dtype for column in self.data_columns}
        not_existing_columns = set(dtype.keys()) - set(self.data_columns)
        if not_existing_columns:
            raise ValueError(f'Specified columns do not exist: {not_existing_columns}')

        # Construct new dataframe with converted columns
        new_data = {}
        for column, series in self.data.items():
            new_dtype = dtype.get(column)
            if new_dtype:
                new_data[column] = series.astype(dtype=new_dtype)
            else:
                new_data[column] = series

        return self.copy_override(series=new_data)

    # Some typing help required here.
    _GroupBySingleType = Union[str, 'Series']
    # TODO exclude from docs

    def _partition_by_series(self,
                             by: Union[_GroupBySingleType,
                                       Union[List[_GroupBySingleType], Tuple[_GroupBySingleType, ...]],
                                       None]) -> List['Series']:
        """
        Helper method to check and compile a partitioning list
        """
        from bach.series import Series
        group_by_columns: List['Series'] = []
        if isinstance(by, str):
            group_by_columns.append(self.all_series[by])
        elif isinstance(by, Series):
            group_by_columns.append(by)
        elif isinstance(by, list):
            for by_item in by:
                if isinstance(by_item, str):
                    group_by_columns.append(self.all_series[by_item])
                if isinstance(by_item, Series):
                    group_by_columns.append(by_item)
        elif by is None:
            pass
        else:
            raise ValueError(f'Value of "by" should be either None, a string, or a Series.')

        return group_by_columns

    @classmethod
    def _groupby_to_frame(cls, df: 'DataFrame', group_by: 'GroupBy'):
        """
        Given a group_by, and a df create a new DataFrame that has all the right stuff set.
        It will not materialize, just prepared for more operations
        """
        # update the series to also contain our group_by and group_by index
        # (behold ugly syntax on group_by=[]. See Series.copy_override() docs for explanation)
        new_series = {s.name: s.copy_override(group_by=[group_by], index=group_by.index)
                      for n, s in df.all_series.items() if n not in group_by.index.keys()}
        return df.copy_override(
            engine=df.engine,
            base_node=df.base_node,
            index=group_by.index,
            series=new_series,
            group_by=[group_by])

    def groupby(
            self,
            by: Union[_GroupBySingleType,  # single series group_by
                      # for GroupingSets
                      Tuple[Union[_GroupBySingleType, Tuple[_GroupBySingleType, ...]], ...],
                      List[Union[_GroupBySingleType,  # multi series
                                 List[_GroupBySingleType],  # for grouping lists
                                 Tuple[_GroupBySingleType, ...]]],  # for grouping lists
                      None] = None) -> 'DataFrame':
        """
        Group by any of the series currently in this DataDrame, both from index as well as data.

        :param by: The series to group by. Supported are:

            * a string containing a columnn name.
            * a series.
            * a list of strings or series. A normal group by will be created.
            * a list of (strings, series, lists). In this case a grouping list is created.
            * a tuple of (strings, series, lists). In this case a grouping set is created.
        :returns: a new DataFrame object with the :py:attr:`group_by` attribute set.

        .. note::
            If the dataframe is already grouped, we'll create a grouping list from the initial
            grouping combined with this one.
        """
        # todo the grouping set / list relevant?
        # todo format bullet points: text does not start on same line as parameter
        from bach.partitioning import GroupBy, GroupingList, GroupingSet

        df = self
        if self._group_by:
            # We need to materialize this node first, we can't stack aggregations (yet)
            df = self.materialize(node_name='nested_groupby')

        group_by: GroupBy
        if isinstance(by, tuple):
            # by is a list containing at least one other list. We're creating a grouping set
            # aka "Yo dawg, I heard you like GroupBys, ..."
            group_by = GroupingSet(
                [GroupBy(group_by_columns=df._partition_by_series(b)) for b in by]
            )
        elif isinstance(by, list) and len([b for b in by if isinstance(b, (tuple, list))]) > 0:
            group_by = GroupingList(
                [GroupBy(group_by_columns=df._partition_by_series(b)) for b in by])
        else:
            by_mypy = cast(Union[str, 'Series',
                                 List[DataFrame._GroupBySingleType], None], by)
            group_by = GroupBy(group_by_columns=df._partition_by_series(by_mypy))

        return DataFrame._groupby_to_frame(df, group_by)

    def window(self, **frame_args) -> 'DataFrame':
        """
        Create a window on the current dataframe grouping and its sorting.

        .. warning::
            This is an expert method. Use :py:meth:`rolling` or :py:meth:`expanding` if possible.

        see :py:class:`bach.partitioning.Window` for parameters.
        """
        # TODO Better argument typing, needs fancy import logic
        from bach.partitioning import Window
        index = list(self._group_by.index.values()) if self._group_by else []
        group_by = Window(group_by_columns=index,
                          order_by=self._order_by,
                          **frame_args)
        return DataFrame._groupby_to_frame(self, group_by)

    def cube(self,
             by: Union[str, 'Series', List[Union[str, 'Series']], None],
             ) -> 'DataFrame':
        """
        Group by and cube over the column(s) `by`.

        :param by: the series to group by and cube. Can be a column or index name str, a Series or a list
            of any of those. If Series are passed, they should have the same base node as the DataFrame.
        :returns: a new DataFrame object with the :py:attr:`group_by` attribute set.
        """
        from bach.partitioning import Cube
        index = self._partition_by_series(by)
        group_by = Cube(group_by_columns=index)
        return DataFrame._groupby_to_frame(self, group_by)

    def rollup(self,
               by: Union[str, 'Series', List[Union[str, 'Series']], None],
               ) -> 'DataFrame':
        """
        Group by and roll up over the column(s) `by`, replacing any current grouping.

        :param by: the series to group by and roll up. Can be a column or index name str, a Series or a list
            of any of those. If Series are passed, they should have the same base node as the DataFrame.
        :returns: a new DataFrame object with the :py:attr:`group_by` attribute set.
        """
        # todo update tests?
        from bach.partitioning import Rollup
        index = self._partition_by_series(by)
        group_by = Rollup(group_by_columns=index)
        return DataFrame._groupby_to_frame(self, group_by)

    def rolling(self, window: int,
                min_periods: int = None,
                center: bool = False,
                closed: str = 'right') -> 'DataFrame':
        """
        A rolling window of size 'window', by default right aligned.

        To use grouping as well, first call :py:meth:`group_by` on this frame and call rolling on the result.

        :param window: the window size.
        :param min_periods: the min amount of rows included in the window before an actual value is returned.
        :param center: center the result, or align the result on the right.
        :param closed: make the interval closed on the ‘right’, ‘left’, ‘both’ or ‘neither’ endpoints.
            Defaults to ‘right’, and the rest is currently unsupported.
        :returns: a new DataFrame object with the :py:attr:`group_by` attribute set with a
            :py:class:`bach.partitioning.Window`.

        .. note::
            The `win_type`, `axis` and `method` parameters as supported by pandas, are currently not
            implemented.
        """
        from bach.partitioning import WindowFrameBoundary, WindowFrameMode, Window

        if min_periods is None:
            min_periods = window

        if min_periods > window:
            raise ValueError(f'min_periods {min_periods} must be <= window {window}')

        if closed != 'right':
            raise NotImplementedError("Only closed=right is supported")

        mode = WindowFrameMode.ROWS
        end_value: Optional[int]
        if center:
            end_value = (window - 1) // 2
        else:
            end_value = 0

        start_boundary = WindowFrameBoundary.PRECEDING
        start_value = (window - 1) - end_value

        if end_value == 0:
            end_boundary = WindowFrameBoundary.CURRENT_ROW
            end_value = None
        else:
            end_boundary = WindowFrameBoundary.FOLLOWING

        index = list(self._group_by.index.values()) if self._group_by else []
        group_by = Window(group_by_columns=index,
                          order_by=self._order_by,
                          mode=mode,
                          start_boundary=start_boundary, start_value=start_value,
                          end_boundary=end_boundary, end_value=end_value,
                          min_values=min_periods)
        return DataFrame._groupby_to_frame(self, group_by)

    def expanding(self,
                  min_periods: int = 1,
                  center: bool = False,
                  ) -> 'DataFrame':
        """
        Create an expanding window starting with the first row in the group, with at least `min_period`
        observations. The result will be right-aligned in the window.

        To use grouping as well, first call :py:meth:`group_by` on this frame and call rolling on the result.

        :param min_periods: the minimum amount of observations in the window before a value is reported.
        :param center: whether to center the result, currently not supported.
        """
        # TODO We could move the partitioning to GroupBy
        from bach.partitioning import WindowFrameBoundary, WindowFrameMode, \
            Window

        if center:
            # Will never be implemented probably, as it's also deprecated in pandas
            raise NotImplementedError("centering is not implemented.")

        mode = WindowFrameMode.ROWS
        start_boundary = WindowFrameBoundary.PRECEDING
        start_value = None
        end_boundary = WindowFrameBoundary.CURRENT_ROW
        end_value = None

        index = list(self._group_by.index.values()) if self._group_by else []
        group_by = Window(group_by_columns=index,
                          order_by=self._order_by,
                          mode=mode,
                          start_boundary=start_boundary, start_value=start_value,
                          end_boundary=end_boundary, end_value=end_value,
                          min_values=min_periods)

        return DataFrame._groupby_to_frame(self, group_by)

    def sort_values(
            self,
            by: Union[str, List[str]],
            ascending: Union[bool, List[bool]] = True
    ) -> 'DataFrame':
        """
        Create a new DataFrame with the specified sorting order.

        This does not modify the current DataFrame, instead it returns a new DataFrame.

        The sorting will remain in the returned DataFrame as long as no operations are performed on that
        frame that materially change the selected data. Operations that materially change the selected data
        are for example :py:meth:`groupby`, :py:meth:`merge`, :py:meth:`materialize`, and filtering out rows.
        Adding or removing a column does not materially change the selected data.

        :param by: column label or list of labels to sort by.
        :param ascending: Whether to sort ascending (True) or descending (False). If this is a list, then the
            `by` must also be a list and ``len(ascending) == len(by)``.
        :returns: a new DataFrame with the specified ordering.
        """
        if isinstance(by, str):
            by = [by]
        elif not isinstance(by, list) or not all(isinstance(by_item, str) for by_item in by):
            raise TypeError('by should be a str, or a list of str')
        if isinstance(ascending, bool):
            ascending = [ascending] * len(by)
        if len(by) != len(ascending):
            raise ValueError(f'Length of ascending ({len(ascending)}) != length of by ({len(by)})')
        missing = set(by) - set(self.all_series.keys())
        if len(missing) > 0:
            raise KeyError(f'Some series could not be found in current frame: {missing}')

        by_series_list = [self.all_series[by_name] for by_name in by]
        order_by = [SortColumn(expression=by_series.expression, asc=asc_item)
                    for by_series, asc_item in zip(by_series_list, ascending)]
        return self.copy_override(order_by=order_by)

    def to_pandas(self, limit: Union[int, slice] = None) -> pandas.DataFrame:
        """
        Run a SQL query representing the current state of this DataFrame against the database and return the
        resulting data as a Pandas DataFrame.

        :param limit: the limit to apply, either as a max amount of rows or a slice of the data.
        :returns: a pandas DataFrame.

        .. note::
            This function queries the database.
        """
        with self.engine.connect() as conn:
            sql = self.view_sql(limit=limit)
            dtype = {name: series.dtype_to_pandas for name, series in self.all_series.items()
                     if series.dtype_to_pandas is not None}

            # read_sql_query expects a parameterized query, so we need to escape the parameter characters
            sql = escape_parameter_characters(conn, sql)
            pandas_df = pandas.read_sql_query(sql, conn).astype(dtype)

            if len(self._index):
                return pandas_df.set_index(list(self._index.keys()))
            return pandas_df

    def head(self, n: int = 5) -> pandas.DataFrame:
        """
        Similar to :py:meth:`to_pandas` but only returns the first `n` rows.

        :param n: number of rows to query from database.
        :returns: a pandas DataFrame.

        .. note::
            This function queries the database.
        """
        return self.to_pandas(limit=n)

    @property
    def values(self):
        """
        Return a Numpy representation of the DataFrame akin :py:attr:`pandas.Dataframe.values`

        :returns: Returns the values of the DataFrame as numpy.ndarray.

        .. note::
            This function queries the database.
        """
        # todo function is not recommended by pandas, change?
        return self.to_pandas().values

    def _get_order_by_clause(self) -> Expression:
        """
        Get a properly formatted order by expression based on this df's order_by.
        Will return an empty Expression in case ordering is not requested.
        """
        if self._order_by:
            exprs = [sc.expression for sc in self._order_by]
            fmtstr = [f"{{}} {'asc' if sc.asc else 'desc'}" for sc in self._order_by]
            return Expression.construct(f'order by {", ".join(fmtstr)}', *exprs)
        else:
            return Expression.construct('')

    def get_current_node(self, name: str,
                         limit: Union[int, slice] = None,
                         where_clause: Expression = None,
                         having_clause: Expression = None) -> BachSqlModel:
        """
        INTERNAL: Translate the current state of this DataFrame into a SqlModel.

        :param name: The name of the new node
        :param limit: The limit to use
        :param where_clause: The where-clause to apply, if any
        :param having_clause: The having-clause to apply in case group_by is set, if any
        :returns: SQL query as a SqlModel that represents the current state of this DataFrame.
        """
        self._assert_all_variables_set()

        if isinstance(limit, int):
            limit = slice(0, limit)

        limit_str = 'limit all'
        if limit is not None:
            if limit.step is not None:
                raise NotImplementedError("Step size not supported in slice")
            if (limit.start is not None and limit.start < 0) or \
                    (limit.stop is not None and limit.stop < 0):
                raise NotImplementedError("Negative start or stop not supported in slice")

            if limit.start is not None:
                if limit.stop is not None:
                    if limit.stop <= limit.start:
                        raise ValueError('limit.stop <= limit.start')
                    limit_str = f'limit {limit.stop - limit.start} offset {limit.start}'
                else:
                    limit_str = f'limit all offset {limit.start}'
            else:
                if limit.stop is not None:
                    limit_str = f'limit {limit.stop}'

        limit_clause = Expression.construct('' if limit_str is None else f'{limit_str}')
        where_clause = where_clause if where_clause else Expression.construct('')
        group_by_clause = None
        if self.group_by:

            not_aggregated = [s.name for s in self._data.values()
                              if not s.expression.has_aggregate_function]
            if len(not_aggregated) > 0:
                raise ValueError(f'The df has groupby set, but contains Series that have no aggregation '
                                 f'function yet. Please make sure to first: remove these from the frame, '
                                 f'setup aggregation through agg(), or on all individual series.'
                                 f'Unaggregated series: {not_aggregated}')

            group_by_column_expr = self.group_by.get_group_by_column_expression()
            if group_by_column_expr:
                column_exprs = self.group_by.get_index_column_expressions()
                column_names = tuple(self.group_by.index.keys())
                group_by_clause = Expression.construct('group by {}', group_by_column_expr)
            else:
                column_exprs = []
                column_names = tuple()
                group_by_clause = Expression.construct('')
            having_clause = having_clause if having_clause else Expression.construct('')

            column_exprs += [s.get_column_expression() for s in self._data.values()]
            column_names += tuple(self._data.keys())
        else:
            column_exprs = [s.get_column_expression() for s in self.all_series.values()]
            column_names = tuple(self.all_series.keys())

        return CurrentNodeSqlModel(
            name=name,
            column_names=column_names,
            column_exprs=column_exprs,
            where_clause=where_clause,
            group_by_clause=group_by_clause,
            having_clause=having_clause,
            order_by_clause=self._get_order_by_clause(),
            limit_clause=limit_clause,
            previous_node=self.base_node,
            variables=self.variables
        )

    def view_sql(self, limit: Union[int, slice] = None) -> str:
        """
        Translate the current state of this DataFrame into a SQL query.

        This includes setting all variable values that are in self.variables.

        :param limit: the limit to apply, either as a max amount of rows or a slice of the data.
        :returns: SQL query
        """
        model = self.get_current_node('view_sql', limit=limit)
        property_values = get_variable_values_sql(variable_values=self.variables)
        # TODO: fix typing here, or move all BachSqlModel logic to SqlModel, or both?
        model = update_properties_in_graph(start_node=model, property_values=property_values)  # type: ignore
        return to_sql(model)

    def merge(
            self,
            right: DataFrameOrSeries,
            how: str = 'inner',
            on: ColumnNames = None,
            left_on: ColumnNames = None,
            right_on: ColumnNames = None,
            left_index: bool = False,
            right_index: bool = False,
            suffixes: Tuple[str, str] = ('_x', '_y'),
    ) -> 'DataFrame':
        """
        Join the right Dataframe or Series on self. This will return a new DataFrame that contains the
        combined columns of both dataframes, and the rows that result from joining on the specified columns.
        The columns that are joined on can consist (partially or fully) out of index columns.

        The interface of this function is similar to pandas' merge, but the following parameters are not
        supported: `sort`, `copy`, `indicator`, and `validate`.
        Additionally, when merging two frames that have conflicting columns names, and joining on indices,
        then the resulting columns/column names can differ slightly from Pandas.

        If variables are set (see :meth:`DataFrame.variables`), then values from self will be used in cases
        where a variable name/dtype combination has been defined in both the `self` and `right`
        DataFramesOrSeries.

        :param right: DataFrame or Series to join on self
        :param how: supported values: {‘left’, ‘right’, ‘outer’, ‘inner’, ‘cross’}
        :param on: optional, column(s) to join left and right on.
        :param left_on: optional, column(s) from the left df to join on
        :param right_on: optional, column(s) from the right df/series to join on
        :param left_index: If true uses the index of the left df as columns to join on
        :param right_index: If true uses the index of the right df/series as columns to join on
        :param suffixes: Tuple of two strings. Will be used to suffix duplicate column names. Must make
            column names unique
        :return: A new Dataframe. The original frames are not modified.
        """
        from bach.merge import merge
        return merge(
            left=self,
            right=right,
            how=how,
            on=on,
            left_on=left_on,
            right_on=right_on,
            left_index=left_index,
            right_index=right_index,
            suffixes=suffixes
        )

    def _apply_func_to_series(
        self,
        func: Union[ColumnFunction, Dict[str, ColumnFunction]],
        axis: int = 1,
        numeric_only: bool = False,
        exclude_non_applied: bool = False,
        *args,
        **kwargs,
    ) -> List['Series']:
        """
        :param func: function, str, list or dict to apply to all series
            Function to use on the data. If a function, must work when passed a
            Series.

            Accepted combinations are:
            - function
            - string function name
            - list of functions and/or function names, e.g. [SeriesInt64.sum, 'mean']
            - dict of axis labels -> functions, function names or list of such.
        :param axis: the axis
        :param numeric_only: Whether to apply to numeric series only, or attempt all.
        :param exclude_non_applied: Exclude series where applying was not attempted / failed
        :param args: Positional arguments to pass through to the aggregation function
        :param kwargs: Keyword arguments to pass through to the aggregation function

        .. note::
            Pandas has numeric_only=None to attempt all columns but ignore failing ones
            silently. This is currently not implemented.

        .. note::
            The `axis` parameter defaults to 1, because 0 is currently unsupported.
        """
        from bach.series import SeriesAbstractNumeric
        if axis == 0:
            raise NotImplementedError("Only axis=1 is currently implemented")

        if numeric_only is None:
            raise NotImplementedError("numeric_only=None to attempt all columns but ignore "
                                      "failing ones silently is currently not implemented.")

        apply_dict: Dict[str, ColumnFunction] = {}
        if isinstance(func, dict):
            # make sure the keys are series we know
            for k, v in func.items():
                if k not in self._data:
                    raise KeyError(f'{k} not found in group by series')
                if not isinstance(v, (str, list)) and not callable(v):
                    raise TypeError(f'Unsupported value type {type(v)} in func dict for key {k}')
                apply_dict[k] = v
        elif isinstance(func, (str, list)) or callable(func):
            # check whether we need to exclude non-numeric
            for name, series in self.data.items():
                if not numeric_only or isinstance(series, SeriesAbstractNumeric):
                    apply_dict[name] = func
        else:
            raise TypeError(f'Unsupported type for func: {type(func)}')

        new_series = {}
        for name, apply_func in apply_dict.items():
            for applied in self._data[name].apply_func(apply_func, *args, **kwargs):
                if applied.name in new_series:
                    raise ValueError(f'duplicate result series: {applied.name}')
                new_series[applied.name] = applied

        applied_series = list(new_series.values())
        if exclude_non_applied:
            return applied_series

        non_applied_series = [
            series.copy_override() for name, series in self._data.items() if name not in apply_dict
        ]
        return applied_series + non_applied_series

    def aggregate(self,
                  func: Union[ColumnFunction, Dict[str, ColumnFunction]],
                  axis: int = 1,
                  numeric_only: bool = False,
                  *args, **kwargs) -> 'DataFrame':
        """
        Alias for :py:meth:`agg`
        """
        return self.agg(func, axis, numeric_only, *args, **kwargs)

    def agg(
        self,
        func: Union[ColumnFunction, Dict[str, ColumnFunction]],
        axis: int = 1,
        numeric_only: bool = False,
        *args,
        **kwargs,
    ) -> 'DataFrame':
        """
        Aggregate using one or more operations over the specified axis.

        :param func: the aggregations to apply on all series. Accepted combinations are:

            * function, e.g. `SeriesInt64.sum`
            * function name
            * list of functions and/or function names, e.g. [`SeriesInt64.sum`, 'mean']
            * dict of axis labels -> functions, function names or list of such.
        :param axis: the aggregation axis. If ``axis=1`` the index is aggregated as well. Only ``axis=1``
            supported at the moment.
        :param numeric_only: whether to aggregate numeric series only, or attempt all.
        :param args: Positional arguments to pass through to the aggregation function
        :param kwargs: Keyword arguments to pass through to the aggregation function

        .. note::
            Pandas has ``numeric_only=None`` to attempt all columns but ignore failing ones
            silently. This is currently not implemented.

        .. note::
            The `axis` parameter defaults to 1, because 0 is currently unsupported
        """
        # todo do we want standard aggregation of index (pandas doesn't have this)?
        # todo numeric_only is a kwarg of the called func (like pandas)? ie now it breaks for nunique
        df = self
        if df.group_by is None:
            df = df.groupby()

        new_series = df._apply_func_to_series(func, axis, numeric_only,
                                              True,  # exclude_non_applied, must be positional arg.
                                              df.group_by, *args, **kwargs)

        # If the new series have a different group_by or index, we need to copy that
        if new_series:
            new_index = new_series[0].index
            new_group_by = new_series[0].group_by

        if not all(dict_name_series_equals(s.index, new_index)
                   and s.group_by == new_group_by
                   for s in new_series):
            raise ValueError("series do not agree on new index / group_by")

        return df.copy_override(index=new_index, group_by=[new_group_by],
                                series={s.name: s for s in new_series})

    def _aggregate_func(self, func: str, axis, level, numeric_only, *args, **kwargs) -> 'DataFrame':
        """
        Return a copy of this dataframe with the aggregate function applied (but not materialized).
        :param func: sql fragment that will be applied as 'func(column_name)', e.g. 'sum'
        """

        """
        Internals documentation
        Typical execution trace, in this case for calling sum on a DataFrame:
         * df.sum()
         * df._aggregate_func('sum', ...)
         * df.agg('sum', ...)
         * df._apply_func_to_series('sum', ...)
         then per series object:
          * series.apply_func({'column': ['sum']}, ..)
          * series_subclass.sum(...)
          * series._derived_agg_func(partition, 'sum', ...)
          * series.copy_override(..., expression=Expression.construct('sum({})'))
        """
        if level is not None:
            raise NotImplementedError("index levels are currently not implemented")
        return self.agg(func, axis, numeric_only, *args, **kwargs)

    # AGGREGATES
    def count(self, axis=1, level=None, numeric_only=False, **kwargs):
        """
        Count all non-NULL values in each column.

        :param axis: only ``axis=1`` is supported. This means columns are aggregated.
        :param level: not supported.
        :param numeric_only: whether to aggregate numeric series only, or attempt all.
        :returns: a new DataFrame with the aggregation applied to all selected columns.
        """
        return self._aggregate_func('count', axis, level, numeric_only, **kwargs)

    # def kurt(self, axis=None, skipna=True, level=None, numeric_only=False, **kwargs):
    #     return self._aggregate_func('kurt', axis, level, numeric_only,
    #                                 skipna=skipna, **kwargs)
    #
    # def kurtosis(self, axis=None, skipna=True, level=None, numeric_only=False, **kwargs):
    #     return self._aggregate_func('kurtosis', axis, level, numeric_only,
    #                                 skipna=skipna, **kwargs)
    #
    # def mad(self, axis=None, skipna=True, level=None, numeric_only=False, **kwargs):
    #     return self._aggregate_func('mad', axis, level, numeric_only,
    #                                 skipna=skipna, **kwargs)

    def max(self, axis=1, skipna=True, level=None, numeric_only=False, **kwargs):
        """
        Returns the maximum of all values in each column.

        :param axis: only ``axis=1`` is supported. This means columns are aggregated.
        :param skipna: only ``skipna=True`` supported. This means NULL values are ignored.
        :param level: not supported.
        :param numeric_only: whether to aggregate numeric series only, or attempt all.
        :returns: a new DataFrame with the aggregation applied to all selected columns.
        """
        return self._aggregate_func('max', axis, level, numeric_only,
                                    skipna=skipna, **kwargs)

    def min(self, axis=1, skipna=True, level=None, numeric_only=False, **kwargs):
        """
        Returns the minimum of all values in each column.

        :param axis: only ``axis=1`` is supported. This means columns are aggregated.
        :param skipna: only ``skipna=True`` supported. This means NULL values are ignored.
        :param level: not supported.
        :param numeric_only: whether to aggregate numeric series only, or attempt all.
        :returns: a new DataFrame with the aggregation applied to all selected columns.
        """
        return self._aggregate_func('min', axis, level, numeric_only,
                                    skipna=skipna, **kwargs)

    def mean(self, axis=1, skipna=True, level=None, numeric_only=False, **kwargs):
        """
        Returns the mean of all values in each column.

        :param axis: only ``axis=1`` is supported. This means columns are aggregated.
        :param skipna: only ``skipna=True`` supported. This means NULL values are ignored.
        :param level: not supported.
        :param numeric_only: whether to aggregate numeric series only, or attempt all.
        :returns: a new DataFrame with the aggregation applied to all selected columns.
        """
        return self._aggregate_func('mean', axis, level, numeric_only,
                                    skipna=skipna, **kwargs)

    def median(self, axis=1, skipna=True, level=None, numeric_only=False, **kwargs):
        """
        Returns the median of all values in each column.

        :param axis: only ``axis=1`` is supported. This means columns are aggregated.
        :param skipna: only ``skipna=True`` supported. This means NULL values are ignored.
        :param level: not supported.
        :param numeric_only: whether to aggregate numeric series only, or attempt all.
        :returns: a new DataFrame with the aggregation applied to all selected columns.
        """
        return self._aggregate_func('median', axis, level, numeric_only,
                                    skipna=skipna, **kwargs)

    def mode(self, axis=1, skipna=True, level=None, numeric_only=False, **kwargs):
        """
        Returns the mode of all values in each column.

        :param axis: only ``axis=1`` is supported. This means columns are aggregated.
        :param skipna: only ``skipna=True`` supported. This means NULL values are ignored.
        :param level: not supported.
        :param numeric_only: whether to aggregate numeric series only, or attempt all.
        :returns: a new DataFrame with the aggregation applied to all selected columns.
        """
        # slight deviation from pd.mode(axis=0, numeric_only=False, dropna=True)
        return self._aggregate_func('mode', axis, level, numeric_only,
                                    skipna=skipna, **kwargs)

    def nunique(self, axis=1, skipna=True, **kwargs):
        """
        Returns the number of unique values in each column.

        :param axis: only ``axis=1`` is supported. This means columns are aggregated.
        :param skipna: only ``skipna=True`` supported. This means NULL values are ignored.
        :returns: a new DataFrame with the aggregation applied to all selected columns.
        """
        # deviation from horrible pd.nunique(axis=0, dropna=True)
        return self._aggregate_func('nunique', axis=axis,
                                    level=None, numeric_only=False, skipna=skipna, **kwargs)

    def round(self, decimals: int = 0):
        """
        Returns a DataFrame with rounded numerical values

        :param decimals: number of decimal places to round each numeric column
        :returns: a new DataFrame with rounded numerical columns
        """
        from bach.series import SeriesAbstractNumeric

        df = self.copy_override()
        for col in df.data.values():
            if not isinstance(col, SeriesAbstractNumeric):
                continue
            df._data[col.name] = col.round(decimals)

        return df

    # def skew(self, axis=None, skipna=True, level=None, numeric_only=False, **kwargs):
    #     return self._aggregate_func('skew', axis, level, numeric_only,
    #                                 skipna=skipna, **kwargs)
    #
    # def prod(self, axis=None, skipna=True, level=None, numeric_only=False, min_count=0, **kwargs):
    #     return self._aggregate_func('prod', axis, level, numeric_only,
    #                                 skipna=skipna, min_count=min_count, **kwargs)
    #
    # def product(self, axis=None, skipna=True, level=None, numeric_only=False, min_count=0, **kwargs):
    #     return self._aggregate_func('product', axis, level, numeric_only,
    #                                 skipna=skipna, min_count=min_count, **kwargs)

    def sem(self, axis=1, skipna=True, level=None, ddof: int = 1, numeric_only=False, **kwargs):
        """
        Returns the unbiased standard error of the mean of each column.

        :param axis: only ``axis=1`` is supported. This means columns are aggregated.
        :param skipna: only ``skipna=True`` supported. This means NULL values are ignored.
        :param level: not supported.
        :param ddof: Delta Degrees of Freedom. Only 1 is supported.
        :param numeric_only: whether to aggregate numeric series only, or attempt all.
        :returns: a new DataFrame with the aggregation applied to all selected columns.
        """
        return self._aggregate_func('sem', axis, level, numeric_only,
                                    skipna=skipna, ddof=ddof, **kwargs)

    def std(self, axis=1, skipna=True, level=None, ddof: int = 1, numeric_only=False, **kwargs):
        """
        Returns the sample standard deviation of each column.

        :param axis: only ``axis=1`` is supported. This means columns are aggregated.
        :param skipna: only ``skipna=True`` supported. This means NULL values are ignored.
        :param level: not supported.
        :param ddof: Delta Degrees of Freedom. Only 1 is supported.
        :param numeric_only: whether to aggregate numeric series only, or attempt all.
        :returns: a new DataFrame with the aggregation applied to all selected columns.
        """
        return self._aggregate_func('std', axis, level, numeric_only,
                                    skipna=skipna, ddof=ddof, **kwargs)

    def sum(self, axis=1, skipna=True, level=None, numeric_only=False, min_count=0, **kwargs):
        """
        Returns the sum of all values in each column.

        :param axis: only ``axis=1`` is supported. This means columns are aggregated.
        :param skipna: only ``skipna=True`` supported. This means NULL values are ignored.
        :param level: not supported.
        :param numeric_only: whether to aggregate numeric series only, or attempt all.
        :param min_count: This minimum amount of values (not NULL) to be present before returning a result.
        :returns: a new DataFrame with the aggregation applied to all selected columns.
        """
        return self._aggregate_func('sum', axis, level, numeric_only,
                                    skipna=skipna, min_count=min_count, **kwargs)

    def var(self, axis=1, skipna=True, level=None, ddof: int = 1, numeric_only=False, **kwargs):
        """
        Returns the unbiased variance of each column.

        :param axis: only ``axis=1`` is supported. This means columns are aggregated.
        :param skipna: only ``skipna=True`` supported. This means NULL values are ignored.
        :param level: not supported.
        :param ddof: Delta Degrees of Freedom. Only 1 is supported.
        :param numeric_only: whether to aggregate numeric series only, or attempt all.
        :returns: a new DataFrame with the aggregation applied to all selected columns.
        """
        return self._aggregate_func('var', axis, level, numeric_only,
                                    skipna=skipna, ddof=ddof, **kwargs)

<<<<<<< HEAD
    def describe(
        self,
        percentiles: Optional[Sequence[float]] = None,
        include: Optional[Union[str, Sequence[str]]] = None,
        exclude: Optional[Union[str, Sequence[str]]] = None,
        datetime_is_numeric: bool = False,
    ) -> 'DataFrame':
        """
        Returns descriptive statistics, it will vary based on what is provided

        :param percentiles: list of percentiles to be calculated. Values must be between 0 and 1.
        :param include: dtypes to be included, if not provided calculations will be based on numerical columns
        :param exclude: dtypes to be excluded
        :param datetime_is_numeric: not supported
        :returns: a new DataFrame with the descriptive statistics
        """
        from bach.describe import describe_frame
        return describe_frame(
            frame=self,
            include=include,
            exclude=exclude,
            datetime_is_numeric=datetime_is_numeric,
            percentiles=percentiles,
        )
=======
    def create_variable(
            self,
            name: str,
            value: Any,
            *, dtype: Optional[str] = None
    ) -> Tuple['DataFrame', 'Series']:
        """
        Create a Series object that can be used as a variable, within the returned DataFrame. The
        DataFrame will have the variable with the given values set in :meth:`DataFrame.variables`.

        The variable value can later be changed using :meth:`DataFrame.set_variable`

        ## Multiple variables with the same name
        For variables the combination (name, dtype) uniquely identifies a variable. That means that there
        can be multiple variables with the same name, if they are of different types. This is counter to
        how a lot of programming languages handle variables. But it prevents a lot of error conditions and
        edge cases around merging DataFrames and Series with the same variables, and building on top of
        SqlModels that already have variables.

        :param name: name of variable to update
        :param value: value of variable
        :param dtype: optional. If not set it will be derived from the value, if set we check that it
            matches the value. If dtype doesn't match the value's dtype, then an Exception is raised.
        :return: Tuple with DataFrame and Series object.
        """
        from bach.series.series import variable_series
        series = variable_series(base=self, value=value, name=name)
        if dtype is not None and dtype != series.dtype:
            raise ValueError(f"Dtype of value ({series.dtype}) and provided dtype ({dtype}) don't match.")
        variables = self.variables
        variables[DtypeNamePair(dtype=series.dtype, name=name)] = value
        df = self.copy_override(variables=variables)
        return df, series

    def set_variable(self, name: str, value: Any, *, dtype: Optional[str] = None) -> 'DataFrame':
        """
        Return a copy of this DataFrame with the variable value updated.
        :param name: name of variable to update
        :param value: new value of variable
        :param dtype: optional. If not set it will be derived from the value, if set we check that it
            matches the value. If dtype doesn't match the value's dtype, then an Exception is raised.
        :return: copy of this DataFrame, with the value updated.
        """
        df, _ = self.create_variable(name, value, dtype=dtype)
        return df

    def get_all_variable_usage(self) -> List[DefinedVariable]:
        """
        Get all variables that influence the values of this DataFrame.
        This includes both variables that are used in the current `self.series`, but also variables that
        were used in earlier steps, i.e. in the SqlModels of `self.base_node`.

        The output of this method can be useful for diagnosing issues with variables. If a variable is used
        multiple times, then it will appear here multiple times. If a variable has conflicting definitions
        then the conflicting dtypes and/or values are all returned.

        :return: List of DefinedVariable tuples. The fields in each tuple:
            - name: name of the variable
            - dtype: dtype
            - value: value that is currently set in `self.variables`, or None if there is no value
            - ref_path: If the variable is used in an already materialized part of the DataFrame, i.e.
                the usage is in self.base_node, then this is the reference path from self.base_node to the
                SqlModel in which the variable usage occurs. If the variable is used in self.series instead,
                then this is None
            - old_value: If the variable is used in an already materialized part of the DataFrame, then it
                also has a value already. That is this value. Will be None if this variable usage is not in
                self.base_node.
        """
        return self._get_all_used_variables_series() + self._get_all_used_variables_base_node()

    def _get_all_used_variables_series(self) -> List[DefinedVariable]:
        all_tokens = []
        for series in self.all_series.values():
            all_tokens.extend(series.expression.get_all_tokens())
        variable_tokens = [token for token in all_tokens if isinstance(token, VariableToken)]

        result = []
        for vt in variable_tokens:
            dtype_name = DtypeNamePair(dtype=vt.dtype, name=vt.name)
            value = None if dtype_name not in self.variables else self.variables[dtype_name]
            result.append(
                DefinedVariable(name=vt.name, dtype=vt.dtype, value=value, ref_path=None, old_value=None)
            )
        return result

    def _get_all_used_variables_base_node(self) -> List[DefinedVariable]:
        result = []
        all_properties = get_all_properties(self.base_node)
        for property_name, values_dict in all_properties.items():
            token = VariableToken.property_name_to_token(property_name)
            if token is None:
                continue
            for ref_path, old_value in values_dict.items():
                dtype_name = token.dtype_name
                value = None if dtype_name not in self.variables else self.variables[dtype_name]
                result.append(
                    DefinedVariable(
                        name=dtype_name.name, dtype=dtype_name.dtype,
                        value=value, ref_path=ref_path, old_value=old_value)
                )
        return result

    def _assert_all_variables_set(self):
        """
        Asserts that all variables used in the series are set. Raises an Exception if a variable is not set.
        """
        used_variables = self._get_all_used_variables_series()
        for var in used_variables:
            dtype_name = DtypeNamePair(dtype=var.dtype, name=var.name)
            if dtype_name not in self.variables:
                raise Exception(f'Variable {dtype_name.name}, with dtype {dtype_name.dtype} is used, '
                                f'but not set. Use create_variable() to assign a value')
>>>>>>> bd16140e


def dict_name_series_equals(a: Dict[str, 'Series'], b: Dict[str, 'Series']):
    """
    Compare two dicts in the format that we use to track series and indices.
    A normal == does not work on these dicts, because Series.equals() is overridden to create SeriesBoolean,
    so we need to call Series.equals instead.
    """
    return (a is None and b is None) or (
            len(a) == len(b) and list(a.keys()) == list(b.keys())
            and all(ai.equals(bi) for (ai, bi) in zip(a.values(), b.values()))
    )


def escape_parameter_characters(conn: Connection, raw_sql: str) -> str:
    """
    Return a modified copy of the given sql with the query-parameter special characters escaped.
    e.g. if the connection uses '%' to mark a parameter, then all occurrences of '%' will be replaced by '%%'
    """
    # for now we'll just assume Postgres and assume the pyformat parameter style is used.
    # When we support more databases we'll need to do something smarter, see
    # https://www.python.org/dev/peps/pep-0249/#paramstyle
    return raw_sql.replace('%', '%%')<|MERGE_RESOLUTION|>--- conflicted
+++ resolved
@@ -2054,7 +2054,6 @@
         return self._aggregate_func('var', axis, level, numeric_only,
                                     skipna=skipna, ddof=ddof, **kwargs)
 
-<<<<<<< HEAD
     def describe(
         self,
         percentiles: Optional[Sequence[float]] = None,
@@ -2079,12 +2078,13 @@
             datetime_is_numeric=datetime_is_numeric,
             percentiles=percentiles,
         )
-=======
+
     def create_variable(
-            self,
-            name: str,
-            value: Any,
-            *, dtype: Optional[str] = None
+        self,
+        name: str,
+        value: Any,
+        *,
+        dtype: Optional[str] = None,
     ) -> Tuple['DataFrame', 'Series']:
         """
         Create a Series object that can be used as a variable, within the returned DataFrame. The
@@ -2192,7 +2192,6 @@
             if dtype_name not in self.variables:
                 raise Exception(f'Variable {dtype_name.name}, with dtype {dtype_name.dtype} is used, '
                                 f'but not set. Use create_variable() to assign a value')
->>>>>>> bd16140e
 
 
 def dict_name_series_equals(a: Dict[str, 'Series'], b: Dict[str, 'Series']):
