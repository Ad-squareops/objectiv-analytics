--- conflicted
+++ resolved
@@ -54,10 +54,7 @@
             f"{engine.url.query['catalog_name']}." if 'catalog_name' in engine.url.query else ''
         )
         meta_data_table = f'{catalog_name}INFORMATION_SCHEMA.COLUMNS'
-<<<<<<< HEAD
-=======
         # This filter is needed because athena does not limit to data from the current schema
->>>>>>> 59c8f3f9
         filters_expr.append(Expression.construct(f"table_schema='{engine.url.database}'"))
     else:
         raise DatabaseNotSupportedException(engine)
