--- conflicted
+++ resolved
@@ -38,11 +38,7 @@
         materialization: Materialization,
         materialization_name: Optional[str],
         column_expressions: Dict[str, Expression],
-<<<<<<< HEAD
-    ):
-=======
     ) -> None:
->>>>>>> 408f0f4b
         """
         Similar to :py:meth:`SqlModel.__init__()`. With one additional parameter: column_expressions,
         a mapping between the names of the columns and expressions
@@ -60,11 +56,7 @@
     @property
     def columns(self) -> Tuple[str, ...]:
         """ Columns returned by the query of this model, in order."""
-<<<<<<< HEAD
-        return tuple(self.column_expressions.keys())
-=======
         return tuple(self._column_expressions.keys())
->>>>>>> 408f0f4b
 
     @property
     def column_expressions(self) -> Dict[str, Expression]:
@@ -79,11 +71,7 @@
         references: Mapping[str, 'SqlModel'] = None,
         materialization: Materialization = None,
         materialization_name: Union[Optional[str], NotSet] = not_set,
-<<<<<<< HEAD
-        column_expressions: Dict[str, Expression] = None,
-=======
         column_expressions: Dict[str, Expression] = None
->>>>>>> 408f0f4b
     ) -> TBachSqlModel:
         """
         Similar to super class's implementation, but adds optional 'columns' parameter
@@ -97,21 +85,11 @@
             references=self.references if references is None else references,
             materialization=self.materialization if materialization is None else materialization,
             materialization_name=materialization_name_value,
-<<<<<<< HEAD
-            column_expressions=self.column_expressions if column_expressions is None else column_expressions,
-        )
-
-    @classmethod
-    def from_sql_model(
-        cls, sql_model: SqlModel, column_expressions: Dict[str, Expression],
-    ) -> 'BachSqlModel':
-=======
             column_expressions=self.column_expressions if column_expressions is None else column_expressions
         )
 
     @classmethod
     def from_sql_model(cls, sql_model: SqlModel, column_expressions: Dict[str, Expression]) -> 'BachSqlModel':
->>>>>>> 408f0f4b
         """ From any SqlModel create a BachSqlModel with the given column definitions. """
         return cls(
             model_spec=sql_model.model_spec,
@@ -194,10 +172,7 @@
     @staticmethod
     def get_instance(
         *,
-<<<<<<< HEAD
-=======
         dialect: Dialect,
->>>>>>> 408f0f4b
         table_name: str,
         previous: BachSqlModel,
         column_expressions: Dict[str, Expression],
@@ -263,11 +238,7 @@
             references=references,
             materialization=Materialization.CTE,
             materialization_name=None,
-<<<<<<< HEAD
-            column_expressions={name: expr for name, expr in zip(column_names, column_exprs)}
-=======
             column_expressions={name: expr for name, expr in zip(column_names, column_exprs)},
->>>>>>> 408f0f4b
         )
 
 
