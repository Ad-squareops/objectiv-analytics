"""
Copyright 2022 Objectiv B.V.
"""

from typing import cast, List, Union
from bach import SeriesAbstractNumeric, SeriesFloat64, Series, DataFrame, SeriesInt64, SeriesBoolean
from bach.expression import Expression
import numpy


_RANGE_ADJUSTMENT = 0.001  # Pandas.cut currently uses 1%


class CutOperation:
    """
    In order to instantiate this class you should provide the following params:
    series: a numerical series to be segmented into bins
    bins: number of equal-width bins the series will be divided into.
    right: indicates if bin ranges should include the rightmost edge (lower bound).
    ignore_index: if true, original index will be dropped
    include_empty_bins: if true, it will return bins that contain no values in series.

    returns a new Numerical Series

    Example:
        CutOperation(series=s1, bins=3)()
    """
    series: SeriesAbstractNumeric
    bins: int
    right: bool
    include_empty_bins: bool
    ignore_index: bool
    RANGE_SERIES_NAME = 'range'

    def __init__(
        self,
        series: SeriesAbstractNumeric,
        bins: int,
        right: bool = True,
        ignore_index: bool = True,
        include_empty_bins: bool = False,
    ) -> None:
        self.series = series
        self.bins = bins
        self.right = right
        self.ignore_index = ignore_index
        self.include_empty_bins = include_empty_bins

    def __call__(self) -> SeriesFloat64:
        """
        Merges self.series with its correspondent bucket range.

        returns a series containing each bin range/interval per value,
        if self.include_empty_bins is True, ranges without values will be considered.
        (initial series will be contained as index)
        """
        bucket_properties_df = self._calculate_bucket_properties()
        range_series = self._calculate_bucket_ranges(bucket_properties_df)

<<<<<<< HEAD
        final_index_keys = []
        if not self.ignore_index:
            final_index_keys = list(self.series.index.keys())
        final_index_keys += [self.series.name]

        df = self.series.to_frame().reset_index(drop=self.ignore_index)
        df[self.RANGE_SERIES_NAME] = df[self.series.name].copy_override(
=======
        df = self.series.to_frame().reset_index(drop=True)

        left_df = df if not self.include_empty_bins else range_series.to_frame()
        right_df = range_series.to_frame() if not self.include_empty_bins else df
        how = 'inner' if not self.include_empty_bins else 'left'

        # <@ (contains operator for ranges) is currently not supported
        # therefore we need to create a raw expression for this
        fake_merge = left_df.merge(right_df, how='cross')
        mask = fake_merge[self.series.name].copy_override(
>>>>>>> e81b2437
            expression=Expression.construct(
                f'cast({{}} as numeric) <@ {{}}',
                fake_merge[self.series.name],
                fake_merge[self.RANGE_SERIES_NAME],
            ),
        )
        mask = mask.copy_override_type(SeriesBoolean)

        df = left_df.merge(right_df, how=how, on=mask)

        df = df.set_index(keys=final_index_keys)
        return cast(SeriesFloat64, df[self.RANGE_SERIES_NAME])

    @property
    def bounds(self) -> str:
        return "'(]'" if self.right else "'[)'"

    def _calculate_bucket_properties(self) -> 'DataFrame':
        """
        Calculates the following properties that are required
        for the bucket calculations and range adjustments:
        * min: Lower boundary for width_bucket. Based on series.min - min_adjustment

        * max: Upper boundary for width_bucket. Based on series.max - max_adjustment:

        * min_adjustment: the value to be subtracted to series.min
            if series.min == series.max,
            minimum value is decreased by RANGE_ADJUSTMENT * abs(series.min) if series.min > 0, otherwise just
            by the RANGE_ADJUSTMENT

        * max_adjustment: the value to be added to series.max
            if series.min == series.max,
            maximum value is increased by RANGE_ADJUSTMENT * abs(series.max) if series.max > 0, otherwise just
            by the RANGE_ADJUSTMENT

        * bin_adjustment: value used to adjust lower/upper bounds of the final bucket ranges.
           Based on (max - min) * RANGE_ADJUSTMENT

        * step: the size of each bucket range

        returns a DataFrame containing the following calculated columns:
        * {self.series.name}_min: the final minimum value of the series with applied adjustments
        * {self.series.name}_max: the final maximum value of the series with applied adjustments
        * bin_adjustment: the adjustment to be applied to the lower bound of the first range or
        the upper bound of the last range. This is based on self.right
        * step: The equal-length width of each bucket.

        ** Adjustments are needed in order to have similar bin intervals as in Pandas
        """
        df = self.series.to_frame().reset_index(drop=True)

        properties_df = df.agg(['min', 'max'])
        min_name = f'{self.series.name}_min'
        max_name = f'{self.series.name}_max'

        properties_df['min_adjustment'] = self._calculate_adjustments(
            to_adjust=properties_df[min_name], compare_with=properties_df[max_name],
        )
        properties_df['max_adjustment'] = self._calculate_adjustments(
            to_adjust=properties_df[max_name], compare_with=properties_df[min_name],
        )

        # need to adjust both min and max with the prior calculated adjustment
        # this is mainly to avoid the case both min and max are equal
        properties_df[min_name] = properties_df[min_name] - properties_df['min_adjustment']
        properties_df[max_name] = properties_df[max_name] + properties_df['max_adjustment']

        diff_min_max = properties_df[max_name] - properties_df[min_name]
        # value used for expanding start/end bound
        properties_df['bin_adjustment'] = diff_min_max * _RANGE_ADJUSTMENT
        properties_df['step'] = diff_min_max / self.bins

        final_properties = [min_name, max_name, 'bin_adjustment', 'step']
        return properties_df[final_properties]

    def _calculate_adjustments(
        self, to_adjust: 'Series', compare_with: 'Series'
    ) -> 'Series':
        """
        calculates adjustment when to_adjust == compare_with.
        If both are equal, calculations based on RANGE_ADJUSTMENT will be performed:
        * if to_adjust != 0: RANGE_ADJUSTMENT * abs(to_adjust) else RANGE_ADJUSTMENT

        returns a Series with the calculated adjustment
        """
        case_stmt = (
            f'case when {{}} = {{}} then\n'
            f'case when {{}} != 0 then {_RANGE_ADJUSTMENT} * abs({{}}) else {_RANGE_ADJUSTMENT} end\n'
            f'else 0 end'
        )
        return to_adjust.copy_override(
            expression=Expression.construct(
                case_stmt,
                compare_with,
                *[to_adjust] * 3,
            )
        )

    def _calculate_bucket_ranges(self, bucket_properties_df: 'DataFrame') -> 'Series':
        """
        Calculates upper and lower bound for each bucket.
         * bucket (integer 1 to N)
         * lower_bound (float)
         * upper_bound (float)
         * range (object containing both lower_bound and upper_bound)

         return a series containing each range per bucket (bucket series is found as index)
        """
        min_series = Series.as_independent_subquery(bucket_properties_df.data[f'{self.series.name}_min'])
        step_series = Series.as_independent_subquery(bucket_properties_df.data[f'step'])

        # self.series might not have data for all buckets, we need to actually generate the series
        buckets = SeriesInt64(
            engine=self.series.engine,
            base_node=self.series.base_node,
            expression=Expression.construct(f'generate_series(1, {self.bins})'),
            name='bucket',
            index={},
            group_by=None,
            sorted_ascending=None,
            index_sorting=[],
        )
        range_df = buckets.to_frame().reset_index(drop=True).drop_duplicates(ignore_index=True)

        # lower_bound = (bucket - 1) *  step + min
        range_df['lower_bound'] = (range_df.bucket - 1) * step_series + min_series

        # upper_bound = bucket * step + min
        range_df['upper_bound'] = range_df.bucket * step_series + min_series

        if self.right:
            case_stmt = f'case when bucket = 1 then {{}} - {{}} else {{}} end'
            bound_to_adjust = 'lower_bound'
        else:
            case_stmt = f'case when bucket = {self.bins} then {{}} + {{}} else {{}} end'
            bound_to_adjust = 'upper_bound'

        # expand the correspondent boundary
        range_df[bound_to_adjust] = range_df[bound_to_adjust].copy_override(
            expression=Expression.construct(
                case_stmt,
                range_df[bound_to_adjust],
                Series.as_independent_subquery(bucket_properties_df['bin_adjustment']),
                range_df[bound_to_adjust],
            ),
        )

        range_df[self.RANGE_SERIES_NAME] = range_df.bucket.copy_override(
            expression=Expression.construct(
                # casting is needed since numrange does not support float64
                f'numrange(cast({{}} as numeric), cast({{}} as numeric), {self.bounds})',
                range_df['lower_bound'],
                range_df['upper_bound'],
            ),
        )
        range_df = range_df.materialize(node_name='bin_ranges')
        return range_df[self.RANGE_SERIES_NAME]


class QCutOperation:
    """
    In order to instantiate this class you should provide the following params:
    series: A numerical series
    q: The number of quantiles or list of quantiles to be calculated

    returns a new Series containing the quantile ranges per each value on the series.

    Example:
        QCutOperation(s1, q=4)()   # will calculated quantiles `0, 0.25, 0.5, 0.75, 1`
        or
        QCutOperation(s1, q=[0.25, 0.5, 0.75])()
    """

    series: SeriesAbstractNumeric
    quantiles: List[float]

    RANGE_SERIES_NAME = 'q_range'

    def __init__(self, series: SeriesAbstractNumeric, q: Union[int, List[float]]) -> None:
        self.series = series
        self.quantiles = q if isinstance(q, list) else numpy.linspace(0, 1, q + 1).tolist()

    def __call__(self, *args, **kwargs) -> SeriesFloat64:
        """
        Gets the quantile range per bucket and assigns the correct range to each value. If the value
        is not contained in any range, then it will be null.
        """
        df = self.series.to_frame().reset_index(drop=True)

        if len(self.quantiles) == 1:
            # need at least 2 quantiles for a range
            df[self.RANGE_SERIES_NAME] = None
        else:
            quantile_ranges = self._get_quantile_ranges()
            # <@ (contains operator for ranges) is currently not supported
            # therefore we need to create a raw expression for this
            fake_merge = df.merge(quantile_ranges, how='cross')
            mask = fake_merge[self.series.name].copy_override(
                expression=Expression.construct(
                    f'cast({{}} as numeric) <@ {{}}',
                    fake_merge[self.series.name],
                    fake_merge[self.RANGE_SERIES_NAME],
                ),
            )
            mask = mask.copy_override_type(SeriesBoolean)
            df = df.merge(quantile_ranges, how='left', on=mask)

        new_index = {self.series.name: df[self.series.name]}
        return cast(SeriesFloat64, df[self.RANGE_SERIES_NAME].copy_override(index=new_index))

    def _get_quantile_ranges(self) -> 'Series':
        """
        Calculates the corresponding ranges per each quantile bucket.

        The following series are calculated:
        * lower_bound: for calculating the lower bound of each range it is required to calculate
            all requested quantiles from the series. The lowest bound is adjusted since it might be
            included in the dataset.
        * upper_bound: is the lower bound from the next range that follows the current one.
            If current lower bound is the result of the largest quantile, the upper bound will be null.
        * range: interval containing the calculated upper and lower bounds per bucket.
            If the upper bound is null, the range will be null.

        Returns a series containing the range of each bucket

        .. note::
            The adjustment performed on the lowest bound is done only to resemble Panda's implementation.
            Current implementation might generate wrong ranges in very extreme edge cases,
            such as when _RANGE_ADJUSTMENT is considerably larger than the first quantile result.
            Therefore, be aware of this scenario.
            Current implementation might go into a discussion in the future.
        """
        q_result = self.series.quantile(q=self.quantiles).copy_override(name='q_result')
        min_q_result = q_result.min()

        quantile_ranges_df = q_result.to_frame()

        # some quantiles might have the same result, we need to avoid having overlapped ranges
        quantile_ranges_df = quantile_ranges_df.drop_duplicates(ignore_index=True)

        # lowest calculated quantile might be also be in the dataset, therefore
        # we need to extend the lowest bound
        # Be aware that this adjustment might generate errors when
        # 0 < lowest_quantile < RANGE_ADJUSTMENT
        quantile_ranges_df['lower_bound'] = quantile_ranges_df['q_result'].copy_override(
            expression=Expression.construct(
                f'case when {{}} = {{}} then {{}} - {_RANGE_ADJUSTMENT} else {{}} end',
                Series.as_independent_subquery(min_q_result),
                *[quantile_ranges_df['q_result']] * 3
            )
        )

        # should call "series.lag" instead but just need sorting in the window function
        quantile_ranges_df['upper_bound'] = quantile_ranges_df['lower_bound'].copy_override(
            expression=Expression.construct(
                f'lag({{}}, 1, NULL) over (order by {{}} desc)',
                quantile_ranges_df['lower_bound'],
                quantile_ranges_df['lower_bound'],
            ),
            name='upper_bound'
        )

        # must not include lower bound, since a calculated quantile might also be in the dataset
        # so the value can generate duplicates
        bound = "'(]'"
        range_stmt = (
            f'case when {{}} is not null\n'
            f'then numrange(cast({{}} as numeric), cast({{}} as numeric), {bound}) end'
        )
        lower_bound = quantile_ranges_df['lower_bound']
        upper_bound = quantile_ranges_df['upper_bound']

        quantile_ranges_df[self.RANGE_SERIES_NAME] = lower_bound.copy_override(
            expression=Expression.construct(range_stmt, upper_bound, lower_bound, upper_bound),
        )
        # The expressions of lower_bound and upper_bound are complex and long. Below they are used three
        # times in the expression for the range column. By materializing the dataframe first, we prevent the
        # generated sql from containing duplicated code. Additionally, the generated sql becomes more
        # readable too.
        quantile_ranges_df = quantile_ranges_df.materialize()
        return quantile_ranges_df[self.RANGE_SERIES_NAME]<|MERGE_RESOLUTION|>--- conflicted
+++ resolved
@@ -57,16 +57,12 @@
         bucket_properties_df = self._calculate_bucket_properties()
         range_series = self._calculate_bucket_ranges(bucket_properties_df)
 
-<<<<<<< HEAD
         final_index_keys = []
         if not self.ignore_index:
             final_index_keys = list(self.series.index.keys())
         final_index_keys += [self.series.name]
 
         df = self.series.to_frame().reset_index(drop=self.ignore_index)
-        df[self.RANGE_SERIES_NAME] = df[self.series.name].copy_override(
-=======
-        df = self.series.to_frame().reset_index(drop=True)
 
         left_df = df if not self.include_empty_bins else range_series.to_frame()
         right_df = range_series.to_frame() if not self.include_empty_bins else df
@@ -76,7 +72,6 @@
         # therefore we need to create a raw expression for this
         fake_merge = left_df.merge(right_df, how='cross')
         mask = fake_merge[self.series.name].copy_override(
->>>>>>> e81b2437
             expression=Expression.construct(
                 f'cast({{}} as numeric) <@ {{}}',
                 fake_merge[self.series.name],
