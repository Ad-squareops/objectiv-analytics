--- conflicted
+++ resolved
@@ -49,17 +49,10 @@
         self._method = ValuePropagationMethod.get_method(method)
 
     def propagate(
-<<<<<<< HEAD
-        self,
-        sort_by: Optional[Union[str, Sequence[str]]] = None,
-        ascending: Union[bool, List[bool]] = True,
-        window_group: Optional[Union[str, Sequence[str]]] = None
-=======
             self,
             sort_by: Optional[Union[str, Sequence[str]]] = None,
             ascending: Union[bool, List[bool]] = True,
             window_group: Optional[Union[str, Sequence[str]]] = None
->>>>>>> 7fdb742b
     ):
         df = self._df.copy()
 
@@ -82,13 +75,6 @@
         df = df.materialize(node_name='numbered_fillna')
 
         # sort values by row number
-<<<<<<< HEAD
-        df = df.sort_values(**self._row_sorting)
-        df = self._add_partition_per_data_columns(df, window_group=window_group)
-
-        # sorting is lost due to materialization, still requires it
-        df = df.sort_values(**self._row_sorting)
-=======
         by = [self.ROW_NUMBER_SERIES_NAME]
         ascending = self._method == ValuePropagationMethod.FORWARD_FILL
 
@@ -97,15 +83,10 @@
 
         # sorting is lost due to materialization, still requires it
         df = df.sort_values(by=by, ascending=ascending)
->>>>>>> 7fdb742b
         df = self._propagate_first_value_per_partition(df, window_group=window_group)
 
         # sort values, this way we respect the provided order by
         df = df.sort_values(by=self.ROW_NUMBER_SERIES_NAME)
-<<<<<<< HEAD
-        return df[self._df.data_columns].materialize(node_name='nafilled')
-
-=======
 
         df = df[self._df.data_columns].materialize(node_name='nafilled')
 
@@ -118,7 +99,6 @@
 
         return df.drop(columns=gb)
 
->>>>>>> 7fdb742b
     def _add_partition_per_data_columns(
         self,
         df: DataFrame,
