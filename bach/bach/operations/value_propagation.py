"""
Copyright 2022 Objectiv B.V.
"""
from enum import Enum
from typing import Optional, Union, Sequence, List, Dict
from bach import DataFrame, Series
<<<<<<< HEAD
=======
from bach.series.series import WrappedPartition
>>>>>>> be80925f


class ValuePropagationMethod(Enum):
    BACK_FILL = 'bfill'
    FORWARD_FILL = 'ffill'

    @classmethod
    def get_method(cls, method: str) -> 'ValuePropagationMethod':
        if method in ('ffill', 'pad'):
            return cls.FORWARD_FILL

        if method in ('bfill', 'backfill'):
            return cls.BACK_FILL

        raise ValueError(f'"{method}" is not a valid propagation method.')


class ValuePropagation:
    """
    In order to instantiate this class you should provide the following params:
    df: a DataFrame containing all series to be filled by value propagation
    method: a string identifying the ValuePropagationMethod to be used.
        - 'ffill' or 'pad': Fill missing values by propagating the last non-nullable value in each series.
        - 'bfill' or 'backfill: Fill missing values by using the next non-nullable value in each series.
    returns a new DataFrame with filled missing values.

    Steps of how values are propagated:
    1.  Number each row of the sorted DataFrame. The main reason of numbering each row, is because
        bfill is the opposite to ffill, so we can say that it uses a reversed sorting. The issue with this
        is that Bach will always sort NULLS LAST, therefore reversing the order by won't work. By numbering
        each row, we can at least rely on a non-nullable value.

    2. Sort dataframe based on the row number.
            Ascending if method == 'ffill' and descending if method == 'bfill'.
    3. Partition each series to be filled, a partition is the cumulative sum of the total amount
        of observed non-nullable values in the series.
    4. Group the series to be filled by its partition and assign the first value.
    """
    ROW_NUMBER_SERIES_NAME = '__row_number'

    def __init__(self, df: DataFrame, method: str):
        self._df = df
        self._method = ValuePropagationMethod.get_method(method)

    def propagate(
<<<<<<< HEAD
        self,
        sort_by: Optional[Union[str, Sequence[str]]] = None,
        ascending: Union[bool, List[bool]] = True,
        window_group: Optional[Union[str, Sequence[str]]] = None
=======
            self,
            sort_by: Optional[Union[str, Sequence[str]]] = None,
            ascending: Union[bool, List[bool]] = True,
            window: Optional[WrappedPartition] = None
>>>>>>> be80925f
    ):
        df = self._df.copy()

        if df.group_by:
            raise ValueError('ffill/bfill cannot be applied on grouped DataFrame. '
                             'please materialize first.')

        if sort_by:
            df = df.sort_values(by=sort_by, ascending=ascending)

        if not df.order_by:
            raise Exception('dataframe must be sorted in order to apply forward or backward fill.')

        # Number each sorted row this way we avoid issues when sorting NULL values
        # since bfill is ffill with reversed sort (this might generate different results)
        base_series = df[df.data_columns[0]]
        # order nulls last in window function, else numbering will be wrong
        window = window or df.groupby().window(na_position='last')
        window_group = list(window.index.keys())

        df[self.ROW_NUMBER_SERIES_NAME] = base_series.window_row_number(window)
        df = df.materialize(node_name='numbered_fillna')

        # sort values by row number
<<<<<<< HEAD
        df = df.sort_values(**self._row_sorting)
        df = self._add_partition_per_data_columns(df, window_group=window_group)

        # sorting is lost due to materialization, still requires it
        df = df.sort_values(**self._row_sorting)
=======
        by = window_group + [self.ROW_NUMBER_SERIES_NAME]
        ascending = self._method == ValuePropagationMethod.FORWARD_FILL

        df = df.sort_values(by=by, ascending=ascending)
        df = self._add_partition_per_data_columns(df, window_group=window_group)

        # sorting is lost due to materialization, still requires it
        df = df.sort_values(by=by, ascending=ascending)
>>>>>>> be80925f
        df = self._propagate_first_value_per_partition(df, window_group=window_group)

        # sort values, this way we respect the provided order by
        df = df.sort_values(by=self.ROW_NUMBER_SERIES_NAME)
<<<<<<< HEAD
        return df[self._df.data_columns].materialize(node_name='nafilled')

=======

        df = df[self._df.data_columns].materialize(node_name='nafilled')

        gb: List[Union[str, Series]] = []
        if window_group:
            if isinstance(window_group, str):
                gb = [window_group]
            elif isinstance(window_group, list):
                gb = window_group

        return df.drop(columns=gb)

>>>>>>> be80925f
    def _add_partition_per_data_columns(
        self,
        df: DataFrame,
        window_group: Optional[Union[str, Sequence[str]]] = None
    ) -> DataFrame:
        """
        Helper function that creates a partition column for each series to be filled
        this column contains the cumulative sum of the total amount of observed non-nullable values
        till the current row.
                Example:
                |   A  | __partition_A |
                |:----:|:-------------:|
                |   1  |       1       |
                | NULL |       1       |
                | NULL |       1       |
                |   3  |       2       |
                | NULL |       2       |
                |   4  |       3       |

        Returns a DataFrame containing a partition series per data column
        """
        from bach.partitioning import WindowFrameMode
        df_cp = df.copy()
        partition_window = df_cp.groupby(window_group).window(mode=WindowFrameMode.ROWS)
        for series_name, series in self._df.data.items():
            partition_name = f'__partition_{series.name}'
            df_cp[partition_name] = 1
            df_cp.loc[series.isnull(), partition_name] = 0
            df_cp[partition_name] = df_cp[partition_name].sum(partition=partition_window)

        return df_cp.materialize(node_name='fillna_partitioning')

    def _propagate_first_value_per_partition(self,
                                             df: DataFrame,
                                             window_group: Optional[Union[str, Sequence[str]]] = None):
        """
        Helper function that fills null values based on partitions
        NULL records are grouped by the partition and filled with the non-nullable value
        respective to the partition
              Example:
              |   A  | __partition_A | filled_A |
              |:----:|:-------------:|:--------:|
              |   1  |       1       |     1    |
              | NULL |       1       |     1    |
              | NULL |       1       |     1    |
              |   3  |       2       |     3    |
              | NULL |       2       |     3    |
              |   4  |       3       |     4    |

        Returns a DataFrame where all data columns are filled
        """
        # fill gaps with the first_value per partition
        df_cp = df.copy()

        gb: List[Union[str, Series]] = []
        if window_group:
            if isinstance(window_group, str):
                gb = [window_group]
            elif isinstance(window_group, list):
                gb = window_group

        initial_columns = self._df.data_columns
        fill_columns = [x for x in initial_columns if x not in gb]

        for series_name in fill_columns:
            partition_series = [df_cp[f'__partition_{series_name}']]
            gb_final = gb + partition_series
            window_first_value = df_cp.groupby(gb_final).window()
            df_cp[series_name] = df_cp[series_name].window_first_value(window_first_value)

        return df_cp.materialize(node_name='fillna_propagated_values')<|MERGE_RESOLUTION|>--- conflicted
+++ resolved
@@ -4,10 +4,7 @@
 from enum import Enum
 from typing import Optional, Union, Sequence, List, Dict
 from bach import DataFrame, Series
-<<<<<<< HEAD
-=======
 from bach.series.series import WrappedPartition
->>>>>>> be80925f
 
 
 class ValuePropagationMethod(Enum):
@@ -53,17 +50,10 @@
         self._method = ValuePropagationMethod.get_method(method)
 
     def propagate(
-<<<<<<< HEAD
-        self,
-        sort_by: Optional[Union[str, Sequence[str]]] = None,
-        ascending: Union[bool, List[bool]] = True,
-        window_group: Optional[Union[str, Sequence[str]]] = None
-=======
             self,
             sort_by: Optional[Union[str, Sequence[str]]] = None,
             ascending: Union[bool, List[bool]] = True,
             window: Optional[WrappedPartition] = None
->>>>>>> be80925f
     ):
         df = self._df.copy()
 
@@ -88,13 +78,6 @@
         df = df.materialize(node_name='numbered_fillna')
 
         # sort values by row number
-<<<<<<< HEAD
-        df = df.sort_values(**self._row_sorting)
-        df = self._add_partition_per_data_columns(df, window_group=window_group)
-
-        # sorting is lost due to materialization, still requires it
-        df = df.sort_values(**self._row_sorting)
-=======
         by = window_group + [self.ROW_NUMBER_SERIES_NAME]
         ascending = self._method == ValuePropagationMethod.FORWARD_FILL
 
@@ -103,15 +86,10 @@
 
         # sorting is lost due to materialization, still requires it
         df = df.sort_values(by=by, ascending=ascending)
->>>>>>> be80925f
         df = self._propagate_first_value_per_partition(df, window_group=window_group)
 
         # sort values, this way we respect the provided order by
         df = df.sort_values(by=self.ROW_NUMBER_SERIES_NAME)
-<<<<<<< HEAD
-        return df[self._df.data_columns].materialize(node_name='nafilled')
-
-=======
 
         df = df[self._df.data_columns].materialize(node_name='nafilled')
 
@@ -124,7 +102,6 @@
 
         return df.drop(columns=gb)
 
->>>>>>> be80925f
     def _add_partition_per_data_columns(
         self,
         df: DataFrame,
