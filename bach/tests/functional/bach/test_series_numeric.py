--- conflicted
+++ resolved
@@ -126,11 +126,7 @@
     for column, quantile in zip(pdf.columns, quantiles):
         expected = pdf[column].quantile(q=quantile)
         result = bt[column].quantile(q=quantile).to_numpy()[0]
-<<<<<<< HEAD
-        assert round(expected, 4) == round(result, 4)
-=======
         assert round(expected, 10) == round(result, 10)
->>>>>>> 0907f88b
 
     for column in pdf.columns:
         expected_all_quantiles = pdf[column].quantile(q=quantiles)
