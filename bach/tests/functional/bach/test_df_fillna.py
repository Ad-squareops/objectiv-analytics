"""
Copyright 2022 Objectiv B.V.
"""
from unittest.mock import ANY

import pandas as pd
import pytest
from datetime import datetime

from bach import DataFrame
from bach.testing import assert_equals_data


DATA = [
    [None, None, None, None, None, 'a',   datetime(2022, 1, 1)],
    [3,    4,    None, 1,    1,     None, datetime(2022, 1, 2)],
    [None, 3,    None, 4,    None,  'b',  None],
    [None, 2,    None, 0,    None,  'c',  None],
    [None, None, None, None, 2,     None, None],
    [1,    None, None, None, None,  'd',  datetime(2022, 1, 5)],
    [None, None, None, None, 3,     'e',  datetime(2022, 1, 6)],
    [None, None, 1,    None, None,  'f',  None],
]


def test_basic_fillna(engine) -> None:
    pdf = pd.DataFrame(DATA, columns=list("ABCDEFG"))
    pdf = pdf[list("ABCDE")]
    df = DataFrame.from_pandas(engine=engine, df=pdf, convert_objects=True)
    df = df.astype('int64')

    result = df.fillna(value=0)
    assert_equals_data(
        result,
        use_to_pandas=True,
        expected_columns=['_index_0', 'A', 'B', 'C', 'D', 'E'],
        expected_data=[
            [0, 0, 0, 0, 0, 0],
            [1, 3, 4, 0, 1, 1],
            [2, 0, 3, 0, 4, 0],
            [3, 0, 2, 0, 0, 0],
            [4, 0, 0, 0, 0, 2],
            [5, 1, 0, 0, 0, 0],
            [6, 0, 0, 0, 0, 3],
            [7, 0, 0, 1, 0, 0],
        ],
    )
    pd.testing.assert_frame_equal(
        pdf.fillna(value=0),
        result.sort_index().to_pandas(),
        check_names=False,
        check_dtype=False,
    )


def test_fillna_w_methods_against_pandas(engine) -> None:
    pdf = pd.DataFrame(DATA, columns=list("ABCDEFG"))
    df = DataFrame.from_pandas(engine=engine, df=pdf, convert_objects=True)

    sort_by = ['A', 'B', 'C']
    ascending = [False, True, False]

    check_sort_expected = pdf.sort_values(by=sort_by, ascending=ascending)
    check_sort_expected = check_sort_expected.dropna(subset=sort_by, how='all')

    check_sort_result = df.sort_values(by=sort_by, ascending=ascending)
    check_sort_result = check_sort_result.dropna(subset=sort_by, how='all')

    # check if sort performed in ffilna generates same order based on sortby
    # ignores when all columns involved in sort by are NULL (non-deterministic)
    pd.testing.assert_frame_equal(
        check_sort_expected, check_sort_result.to_pandas(), check_index_type=False, check_names=False,
    )

    fillna_check_ffill_expected = check_sort_expected.fillna(method='ffill')
    fillna_check_ffill_result = check_sort_result.fillna(method='ffill')
    pd.testing.assert_frame_equal(
        fillna_check_ffill_expected,
        fillna_check_ffill_result.to_pandas(),
        check_index_type=False,
        check_names=False,
    )

    # test selecting from ffilled df
    pd.testing.assert_frame_equal(
        fillna_check_ffill_expected[fillna_check_ffill_expected.F=='f'],
        fillna_check_ffill_result[fillna_check_ffill_result.F=='f'].to_pandas(),
        check_index_type=False,
        check_names=False,
    )

    fillna_check_bfill_expected = check_sort_expected.fillna(method='bfill')
    fillna_check_bfill_result = check_sort_result.fillna(method='bfill')
    pd.testing.assert_frame_equal(
        fillna_check_bfill_expected,
        fillna_check_bfill_result.to_pandas(),
        check_index_type=False,
        check_names=False,
    )


<<<<<<< HEAD
def test_ffill_propagation(engine) -> None:
    pdf = pd.DataFrame(DATA, columns=list("ABCDEFG"))
    pdf['groups'] = pdf.B>0
    df = DataFrame.from_pandas(engine=engine, df=pdf, convert_objects=True).reset_index().sort_values('_index_0')
    pdf = pdf.reset_index().rename(columns={'index': '_index_0'})

    pd.testing.assert_frame_equal(
        pdf, df.to_pandas(), check_index_type=False, check_names=False,
    )

    from bach.operations.value_propagation import ValuePropagation
    vp = ValuePropagation(df, method='ffill')
    df_ffill = vp.propagate(window_group='groups')

    pdf_ffill = pdf.groupby('groups').fillna(method='ffill')
    pdf_ffill['groups'] = pdf.groups
=======
def test_ffill_propagation_on_groups(engine) -> None:
    pdf = pd.DataFrame(DATA, columns=list("ABCDEFG"), index=[1,2,3,4,5,6,7,9])
    pdf['groups'] = pdf.B>0

    df = DataFrame.from_pandas(engine=engine, df=pdf, convert_objects=True).sort_index()

    df_ffill = df.ffill(groupby='groups')
    pdf_ffill = pdf.groupby('groups').ffill()

    pd.testing.assert_frame_equal(
        pdf_ffill,
        df_ffill.to_pandas(),
        check_index_type=False,
        check_names=False)

    # test without index
    df = DataFrame.from_pandas(engine=engine, df=pdf, convert_objects=True).reset_index().sort_values('_index_0')
    pdf = pdf.reset_index().rename(columns={'index': '_index_0'})

    df_ffill = df.ffill(groupby='groups')
    pdf_ffill = pdf.groupby('groups').ffill()
>>>>>>> 7fdb742b

    pd.testing.assert_frame_equal(
        pdf_ffill,
        df_ffill.to_pandas(),
        check_index_type=False,
        check_names=False)

<<<<<<< HEAD
=======

>>>>>>> 7fdb742b
def test_fillna_w_methods(engine) -> None:
    pdf = pd.DataFrame(DATA, columns=list("ABCDEFG"))
    df = DataFrame.from_pandas(engine=engine, df=pdf, convert_objects=True)

    sort_by = ['A', 'B', 'C']
    ascending = [False, True, False]

    assert_equals_data(
        df.sort_values(by=sort_by, ascending=ascending),
        use_to_pandas=True,
        expected_columns=['_index_0', 'A', 'B', 'C', 'D', 'E', 'F', 'G'],
        expected_data=[
            [1,    3,    4, None,    1,    1, None, datetime(2022, 1, 2)],
            [5,    1, None, None, None, None,  'd', datetime(2022, 1, 5)],
            [3, None,    2, None,    0, None,  'c',                 None],
            [2, None,    3, None,    4, None,  'b',                 None],
            [7, None, None,    1, None, None,  'f',                 None],
            # last 3 rows are non-deterministic because A, B, C are all nulls
            [ANY, None, None, None] + [ANY] * 4,
            [ANY, None, None, None] + [ANY] * 4,
            [ANY, None, None, None] + [ANY] * 4,
        ],
    )

    result_ffill = df.fillna(method='ffill', sort_by=sort_by, ascending=ascending)
    assert_equals_data(
        result_ffill.sort_index(),
        use_to_pandas=True,
        expected_columns=['_index_0', 'A', 'B', 'C', 'D', 'E', 'F', 'G'],
        expected_data=[
            [ANY,  1,    3,    1] + [ANY] * 4,
            [1,    3,    4, None,    1,    1, None, datetime(2022, 1, 2)],
            [2,    1,    3, None,    4,    1,  'b', datetime(2022, 1, 5)],
            [3,    1,    2, None,    0,    1,  'c', datetime(2022, 1, 5)],
            [ANY,  1,    3,    1] + [ANY] * 4,
            [5,    1,    4, None,    1,    1,  'd', datetime(2022, 1, 5)],
            [ANY,  1,    3,    1] + [ANY] * 4,
            [7,    1,    3,    1,    4,    1,  'f', datetime(2022, 1, 5)],
        ],
    )

    result_bfill = df.fillna(
        method='bfill', sort_by=['A', 'B', 'C'], ascending=[False, True, False],
    )
    assert_equals_data(
        result_bfill,
        use_to_pandas=True,
        expected_columns=['_index_0', 'A', 'B', 'C', 'D', 'E', 'F', 'G'],
        expected_data=[
            [ANY, None, None, None] + [ANY] * 4,
            [1,    3,    4,    1,    1,    1,  'd', datetime(2022, 1, 2)],
            [2, None,    3,    1,    4,  ANY,  'b',                 ANY],
            [3, None,    2,    1,    0,  ANY,  'c',                 ANY],
            [ANY, None, None, None] + [ANY] * 4,
            [5,    1,    2,    1,    0,  ANY,  'd', datetime(2022, 1, 5)],
            [ANY, None, None, None] + [ANY] * 4,
            [7, None, None,    1,  ANY,  ANY,  'f',                 ANY],
        ],
    )


def test_fillna_w_methods_w_sorted_df(engine) -> None:
    pdf = pd.DataFrame(DATA, columns=list("ABCDEFG"))
    df = DataFrame.from_pandas(engine=engine, df=pdf, convert_objects=True).sort_index()

    result_ffill = df.fillna(method='ffill')
    assert_equals_data(
        result_ffill,
        use_to_pandas=True,
        expected_columns=['_index_0', 'A', 'B', 'C', 'D', 'E', 'F', 'G'],
        expected_data=[
            [0, None, None, None, None, None, 'a', datetime(2022, 1, 1)],
            [1, 3,    4,    None, 1,    1,    'a', datetime(2022, 1, 2)],
            [2, 3,    3,    None, 4,    1,    'b', datetime(2022, 1, 2)],
            [3, 3,    2,    None, 0,    1,    'c', datetime(2022, 1, 2)],
            [4, 3,    2,    None, 0,    2,    'c', datetime(2022, 1, 2)],
            [5, 1,    2,    None, 0,    2,    'd', datetime(2022, 1, 5)],
            [6, 1,    2,    None, 0,    3,    'e', datetime(2022, 1, 6)],
            [7, 1,    2,    1,    0,    3,    'f', datetime(2022, 1, 6)],
        ],
    )

    result_bfill = df.fillna(method='bfill')
    assert_equals_data(
        result_bfill,
        use_to_pandas=True,
        expected_columns=['_index_0', 'A', 'B', 'C', 'D', 'E', 'F', 'G'],
        expected_data=[
            [0, 3,    4,    1, 1,    1,    'a', datetime(2022, 1, 1)],
            [1, 3,    4,    1, 1,    1,    'b', datetime(2022, 1, 2)],
            [2, 1,    3,    1, 4,    2,    'b', datetime(2022, 1, 5)],
            [3, 1,    2,    1, 0,    2,    'c', datetime(2022, 1, 5)],
            [4, 1,    None, 1, None, 2,    'd', datetime(2022, 1, 5)],
            [5, 1,    None, 1, None, 3,    'd', datetime(2022, 1, 5)],
            [6, None, None, 1, None, 3,    'e', datetime(2022, 1, 6)],
            [7, None, None, 1, None, None, 'f', None],
        ],
    )


def test_fillna_errors(engine):
    pdf = pd.DataFrame(DATA, columns=list("ABCDEFG"))
    df = DataFrame.from_pandas(engine=engine, df=pdf, convert_objects=True)
    with pytest.raises(ValueError, match=r'cannot specify both "method" and "value".'):
        df.fillna(value=0, method='ffill')

    with pytest.raises(Exception, match=r'"random" is not a valid propagation method.'):
        df.fillna(method='random')

    with pytest.raises(Exception, match=r'dataframe must be sorted'):
        df.fillna(method='ffill')<|MERGE_RESOLUTION|>--- conflicted
+++ resolved
@@ -99,24 +99,6 @@
     )
 
 
-<<<<<<< HEAD
-def test_ffill_propagation(engine) -> None:
-    pdf = pd.DataFrame(DATA, columns=list("ABCDEFG"))
-    pdf['groups'] = pdf.B>0
-    df = DataFrame.from_pandas(engine=engine, df=pdf, convert_objects=True).reset_index().sort_values('_index_0')
-    pdf = pdf.reset_index().rename(columns={'index': '_index_0'})
-
-    pd.testing.assert_frame_equal(
-        pdf, df.to_pandas(), check_index_type=False, check_names=False,
-    )
-
-    from bach.operations.value_propagation import ValuePropagation
-    vp = ValuePropagation(df, method='ffill')
-    df_ffill = vp.propagate(window_group='groups')
-
-    pdf_ffill = pdf.groupby('groups').fillna(method='ffill')
-    pdf_ffill['groups'] = pdf.groups
-=======
 def test_ffill_propagation_on_groups(engine) -> None:
     pdf = pd.DataFrame(DATA, columns=list("ABCDEFG"), index=[1,2,3,4,5,6,7,9])
     pdf['groups'] = pdf.B>0
@@ -138,7 +120,6 @@
 
     df_ffill = df.ffill(groupby='groups')
     pdf_ffill = pdf.groupby('groups').ffill()
->>>>>>> 7fdb742b
 
     pd.testing.assert_frame_equal(
         pdf_ffill,
@@ -146,10 +127,7 @@
         check_index_type=False,
         check_names=False)
 
-<<<<<<< HEAD
-=======
-
->>>>>>> 7fdb742b
+
 def test_fillna_w_methods(engine) -> None:
     pdf = pd.DataFrame(DATA, columns=list("ABCDEFG"))
     df = DataFrame.from_pandas(engine=engine, df=pdf, convert_objects=True)
