"""
Copyright 2021 Objectiv B.V.
"""
import pytest
import sqlalchemy

from bach import DataFrame
from tests.functional.bach.test_data_and_utils import get_pandas_df, TEST_DATA_CITIES, CITIES_COLUMNS, \
    DB_TEST_URL, assert_equals_data
import datetime
from uuid import UUID
import pandas as pd
<<<<<<< HEAD
=======
import numpy as np
>>>>>>> 6d826f50

EXPECTED_COLUMNS = [
    '_index_skating_order', 'skating_order', 'city', 'municipality', 'inhabitants', 'founding'
]
EXPECTED_DATA = [
    [1, 1, 'Ljouwert', 'Leeuwarden', 93485, 1285],
    [2, 2, 'Snits', 'Súdwest-Fryslân', 33520, 1456],
    [3, 3, 'Drylts', 'Súdwest-Fryslân', 3055, 1268]
]

TEST_DATA_INJECTION = [
    [1, '{X}', "'test'", '"test"'],
    [2, '{{x}}', "{{test}}", "''test''\\''"]
]
COLUMNS_INJECTION = ['Index', 'X"x"', '{test}', '{te{}{{s}}t}']
# The expected data is what we put in, plus the index column, which equals the first column
EXPECTED_COLUMNS_INJECTION = [f'_index_{COLUMNS_INJECTION[0]}'] + COLUMNS_INJECTION
EXPECTED_DATA_INJECTION = [[row[0]] + row for row in TEST_DATA_INJECTION]

get_pandas_df(TEST_DATA_INJECTION, COLUMNS_INJECTION)

TYPES_DATA = [
<<<<<<< HEAD
            [1, 1.324, True, datetime.datetime(2021, 5, 3, 11, 28, 36, 388), 'Ljouwert', datetime.date(2021, 5, 3),
             ['Sûkerbôlle'], UUID('36ca4c0b-804d-48ff-809f-28cf9afd078a'), {'a': 'b'},
             datetime.timedelta(days=1, seconds=7583, microseconds=100), datetime.date(2021, 5, 3)],
            [2, 2.734, True, datetime.datetime(2021, 5, 4, 23, 28, 36, 388), 'Snits', datetime.date(2021, 5, 4),
             ['Dúmkes'], UUID('81a8ace2-273b-4b95-b6a6-0fba33858a22'), {'c': ['d', 'e']},
             datetime.timedelta(days=5, seconds=583, microseconds=100), ['Dúmkes']],
            [3, 3.52, False, datetime.datetime(2022, 5, 3, 14, 13, 13, 388), 'Drylts', datetime.date(2022, 5, 3),
             ['Grutte Pier Bier'], UUID('8a70b3d3-33ec-4300-859a-bb2efcf0b188'), {'f': 'g', 'h': 'i'},
             datetime.timedelta(days=4, seconds=8583, microseconds=100), ['Grutte Pier Bier']
             ]
        ]
TYPES_COLUMNS = ['int_column', 'float_column', 'bool_column', 'datetime_column',
       'string_column', 'date_column', 'list_column', 'uuid_column',
       'dict_column', 'timedelta_column', 'mixed_column']
=======
    [1, 1.324, True, datetime.datetime(2021, 5, 3, 11, 28, 36, 388), 'Ljouwert', datetime.date(2021, 5, 3),
     ['Sûkerbôlle'], UUID('36ca4c0b-804d-48ff-809f-28cf9afd078a'), {'a': 'b'},
     datetime.timedelta(days=1, seconds=7583, microseconds=100), datetime.date(2021, 5, 3)],
    [2, 2.734, True, datetime.datetime(2021, 5, 4, 23, 28, 36, 388), 'Snits', datetime.date(2021, 5, 4),
     ['Dúmkes'], UUID('81a8ace2-273b-4b95-b6a6-0fba33858a22'), {'c': ['d', 'e']},
     datetime.timedelta(days=5, seconds=583, microseconds=100), ['Dúmkes']],
    [3, 3.52, False, datetime.datetime(2022, 5, 3, 14, 13, 13, 388), 'Drylts', datetime.date(2022, 5, 3),
     ['Grutte Pier Bier'], UUID('8a70b3d3-33ec-4300-859a-bb2efcf0b188'), {'f': 'g', 'h': 'i'},
     datetime.timedelta(days=4, seconds=8583, microseconds=100), ['Grutte Pier Bier']
     ]
]
TYPES_COLUMNS = ['int_column', 'float_column', 'bool_column', 'datetime_column',
                 'string_column', 'date_column', 'list_column', 'uuid_column',
                 'dict_column', 'timedelta_column', 'mixed_column']
>>>>>>> 6d826f50


def test_from_pandas_table():
    pdf = get_pandas_df(TEST_DATA_CITIES, CITIES_COLUMNS)
    engine = sqlalchemy.create_engine(DB_TEST_URL)
    bt = DataFrame.from_pandas(
        engine=engine,
        df=pdf,
        convert_objects=True,
        name='test_from_pd_table',
        materialization='table',
        if_exists='replace'
    )
    assert_equals_data(bt, expected_columns=EXPECTED_COLUMNS, expected_data=EXPECTED_DATA)


def test_from_pandas_table_injection():
    pdf = get_pandas_df(TEST_DATA_INJECTION, COLUMNS_INJECTION)
    engine = sqlalchemy.create_engine(DB_TEST_URL)
    bt = DataFrame.from_pandas(
        engine=engine,
        df=pdf,
        convert_objects=True,
        name='test_from_pd_{table}_"injection"',
        materialization='table',
        if_exists='replace'
    )
    assert_equals_data(bt, expected_columns=EXPECTED_COLUMNS_INJECTION, expected_data=EXPECTED_DATA_INJECTION)


def test_from_pandas_ephemeral_basic():
    pdf = get_pandas_df(TEST_DATA_CITIES, CITIES_COLUMNS)
    engine = sqlalchemy.create_engine(DB_TEST_URL)
    bt = DataFrame.from_pandas(
        engine=engine,
        df=pdf,
        convert_objects=True,
        materialization='cte',
        name='ephemeral data'
    )
    assert_equals_data(bt, expected_columns=EXPECTED_COLUMNS, expected_data=EXPECTED_DATA)


def test_from_pandas_ephemeral_injection():
    pdf = get_pandas_df(TEST_DATA_INJECTION, COLUMNS_INJECTION)
    engine = sqlalchemy.create_engine(DB_TEST_URL)
    bt = DataFrame.from_pandas(
        engine=engine,
        df=pdf,
        convert_objects=True,
        materialization='cte',
        name='ephemeral data'
    )
    assert_equals_data(bt, expected_columns=EXPECTED_COLUMNS_INJECTION, expected_data=EXPECTED_DATA_INJECTION)


def test_from_pandas_non_happy_path():
    pdf = get_pandas_df(TEST_DATA_CITIES, CITIES_COLUMNS)
    engine = sqlalchemy.create_engine(DB_TEST_URL)
    with pytest.raises(TypeError):
        # if convert_objects is false, we'll get an error, because pdf's dtype for 'city' and 'municipality'
        # is 'object
        DataFrame.from_pandas(
            engine=engine,
            df=pdf,
            convert_objects=False,
            name='test_from_pd_table_convert_objects_false',
            materialization='table',
            if_exists='replace'
        )
    # Create the same table twice. This will fail if if_exists='fail'
    # Might fail on either the first or second try. As we don't clean up between tests.
    with pytest.raises(ValueError, match="Table 'test_from_pd_table' already exists"):
        DataFrame.from_pandas(
            engine=engine,
            df=pdf,
            convert_objects=True,
            name='test_from_pd_table',
            materialization='table',
        )
        DataFrame.from_pandas(
            engine=engine,
            df=pdf,
            convert_objects=True,
            name='test_from_pd_table',
            materialization='table',
        )


@pytest.mark.parametrize("materialization", ['cte', 'table'])
<<<<<<< HEAD
=======
def test_from_pandas_index(materialization: str):
    # test multilevel index
    pdf = get_pandas_df(TEST_DATA_CITIES, CITIES_COLUMNS).set_index(['skating_order', 'city'])
    engine = sqlalchemy.create_engine(DB_TEST_URL)
    bt = DataFrame.from_pandas(
        engine=engine,
        df=pdf,
        convert_objects=True,
        name='test_from_pd_table',
        materialization=materialization,
        if_exists='replace'
    )

    assert_equals_data(
        bt,
        expected_columns=['_index_skating_order',
                          '_index_city',
                          'municipality',
                          'inhabitants',
                          'founding'],
        expected_data=[x[1:] for x in EXPECTED_DATA])

    # test nameless index
    pdf.reset_index(inplace=True)
    engine = sqlalchemy.create_engine(DB_TEST_URL)
    bt = DataFrame.from_pandas(
        engine=engine,
        df=pdf,
        convert_objects=True,
        name='test_from_pd_table',
        materialization=materialization,
        if_exists='replace'
    )

    assert_equals_data(
        bt,
        expected_columns=['_index_0',
                          'skating_order',
                          'city',
                          'municipality',
                          'inhabitants',
                          'founding'],
        expected_data=[[idx] + x[1:] for idx, x in enumerate(EXPECTED_DATA)])


@pytest.mark.parametrize("materialization", ['cte', 'table'])
>>>>>>> 6d826f50
def test_from_pandas_types(materialization: str):
    pdf = pd.DataFrame.from_records(TYPES_DATA, columns=TYPES_COLUMNS)
    pdf.set_index(pdf.columns[0], drop=True, inplace=True)
    engine = sqlalchemy.create_engine(DB_TEST_URL)
    df = DataFrame.from_pandas(
        engine=engine,
        df=pdf.loc[:, :'string_column'],
        convert_objects=True,
        name='test_from_pd_table',
        materialization=materialization,
        if_exists='replace'
    )

    assert df.index_dtypes == {'_index_int_column': 'int64'}
    assert df.dtypes == {'float_column': 'float64', 'bool_column': 'bool',
                         'datetime_column': 'timestamp', 'string_column': 'string'}

    assert_equals_data(
        df,
        expected_columns=[
            '_index_int_column',
            'float_column',
            'bool_column',
            'datetime_column',
            'string_column'
        ],
        expected_data=[x[:5] for x in TYPES_DATA]
    )

<<<<<<< HEAD
=======
    pdf = pd.DataFrame.from_records(TYPES_DATA, columns=TYPES_COLUMNS)
    pdf.set_index(pdf.columns[0], drop=False, inplace=True)
    pdf['int32_column'] = pdf.int_column.astype(np.int32)
    df = DataFrame.from_pandas(
        engine=engine,
        df=pdf[['int32_column']],
        convert_objects=True,
        name='test_from_pd_table',
        materialization=materialization,
        if_exists='replace'
    )

    assert df.index_dtypes == {'_index_int_column': 'int64'}
    assert df.dtypes == {'int32_column': 'int64'}

    assert_equals_data(
        df,
        expected_columns=[
            '_index_int_column',
            'int32_column'
        ],
        expected_data=[[x[0], x[0]] for x in TYPES_DATA]
    )

>>>>>>> 6d826f50

def test_from_pandas_types_cte():
    pdf = pd.DataFrame.from_records(TYPES_DATA, columns=TYPES_COLUMNS)
    pdf.set_index(pdf.columns[0], drop=True, inplace=True)
    engine = sqlalchemy.create_engine(DB_TEST_URL)
    df = DataFrame.from_pandas(
        engine=engine,
        df=pdf.loc[:, :'timedelta_column'],
        convert_objects=True,
        materialization='cte'
    )

    assert df.index_dtypes == {'_index_int_column': 'int64'}
    assert df.dtypes == {'float_column': 'float64',
                         'bool_column': 'bool',
                         'datetime_column': 'timestamp',
                         'string_column': 'string',
                         'date_column': 'date',
                         'list_column': 'jsonb',
                         'uuid_column': 'uuid',
                         'dict_column': 'jsonb',
                         'timedelta_column': 'timedelta'}

    assert_equals_data(
        df,
        expected_columns=['_index_int_column',
                          'float_column',
                          'bool_column',
                          'datetime_column',
                          'string_column',
                          'date_column',
                          'list_column',
                          'uuid_column',
                          'dict_column',
                          'timedelta_column'],
        expected_data=[x[:10] for x in TYPES_DATA]
    )

    with pytest.raises(TypeError, match="unsupported dtype for"):
        DataFrame.from_pandas(
            engine=engine,
            df=pdf.loc[:, :'timedelta_column'],
            convert_objects=True,
            name='test_from_pd_table',
            materialization='table',
            if_exists='replace'
        )

    with pytest.raises(TypeError, match="multiple types found in column"):
        DataFrame.from_pandas(
            engine=engine,
            df=pdf.loc[:, :'mixed_column'],
            convert_objects=True,
            materialization='cte'
        )<|MERGE_RESOLUTION|>--- conflicted
+++ resolved
@@ -10,10 +10,7 @@
 import datetime
 from uuid import UUID
 import pandas as pd
-<<<<<<< HEAD
-=======
 import numpy as np
->>>>>>> 6d826f50
 
 EXPECTED_COLUMNS = [
     '_index_skating_order', 'skating_order', 'city', 'municipality', 'inhabitants', 'founding'
@@ -36,22 +33,6 @@
 get_pandas_df(TEST_DATA_INJECTION, COLUMNS_INJECTION)
 
 TYPES_DATA = [
-<<<<<<< HEAD
-            [1, 1.324, True, datetime.datetime(2021, 5, 3, 11, 28, 36, 388), 'Ljouwert', datetime.date(2021, 5, 3),
-             ['Sûkerbôlle'], UUID('36ca4c0b-804d-48ff-809f-28cf9afd078a'), {'a': 'b'},
-             datetime.timedelta(days=1, seconds=7583, microseconds=100), datetime.date(2021, 5, 3)],
-            [2, 2.734, True, datetime.datetime(2021, 5, 4, 23, 28, 36, 388), 'Snits', datetime.date(2021, 5, 4),
-             ['Dúmkes'], UUID('81a8ace2-273b-4b95-b6a6-0fba33858a22'), {'c': ['d', 'e']},
-             datetime.timedelta(days=5, seconds=583, microseconds=100), ['Dúmkes']],
-            [3, 3.52, False, datetime.datetime(2022, 5, 3, 14, 13, 13, 388), 'Drylts', datetime.date(2022, 5, 3),
-             ['Grutte Pier Bier'], UUID('8a70b3d3-33ec-4300-859a-bb2efcf0b188'), {'f': 'g', 'h': 'i'},
-             datetime.timedelta(days=4, seconds=8583, microseconds=100), ['Grutte Pier Bier']
-             ]
-        ]
-TYPES_COLUMNS = ['int_column', 'float_column', 'bool_column', 'datetime_column',
-       'string_column', 'date_column', 'list_column', 'uuid_column',
-       'dict_column', 'timedelta_column', 'mixed_column']
-=======
     [1, 1.324, True, datetime.datetime(2021, 5, 3, 11, 28, 36, 388), 'Ljouwert', datetime.date(2021, 5, 3),
      ['Sûkerbôlle'], UUID('36ca4c0b-804d-48ff-809f-28cf9afd078a'), {'a': 'b'},
      datetime.timedelta(days=1, seconds=7583, microseconds=100), datetime.date(2021, 5, 3)],
@@ -66,7 +47,6 @@
 TYPES_COLUMNS = ['int_column', 'float_column', 'bool_column', 'datetime_column',
                  'string_column', 'date_column', 'list_column', 'uuid_column',
                  'dict_column', 'timedelta_column', 'mixed_column']
->>>>>>> 6d826f50
 
 
 def test_from_pandas_table():
@@ -157,8 +137,6 @@
 
 
 @pytest.mark.parametrize("materialization", ['cte', 'table'])
-<<<<<<< HEAD
-=======
 def test_from_pandas_index(materialization: str):
     # test multilevel index
     pdf = get_pandas_df(TEST_DATA_CITIES, CITIES_COLUMNS).set_index(['skating_order', 'city'])
@@ -205,7 +183,6 @@
 
 
 @pytest.mark.parametrize("materialization", ['cte', 'table'])
->>>>>>> 6d826f50
 def test_from_pandas_types(materialization: str):
     pdf = pd.DataFrame.from_records(TYPES_DATA, columns=TYPES_COLUMNS)
     pdf.set_index(pdf.columns[0], drop=True, inplace=True)
@@ -235,8 +212,6 @@
         expected_data=[x[:5] for x in TYPES_DATA]
     )
 
-<<<<<<< HEAD
-=======
     pdf = pd.DataFrame.from_records(TYPES_DATA, columns=TYPES_COLUMNS)
     pdf.set_index(pdf.columns[0], drop=False, inplace=True)
     pdf['int32_column'] = pdf.int_column.astype(np.int32)
@@ -261,7 +236,6 @@
         expected_data=[[x[0], x[0]] for x in TYPES_DATA]
     )
 
->>>>>>> 6d826f50
 
 def test_from_pandas_types_cte():
     pdf = pd.DataFrame.from_records(TYPES_DATA, columns=TYPES_COLUMNS)
