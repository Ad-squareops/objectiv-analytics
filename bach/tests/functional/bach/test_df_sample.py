"""
Copyright 2021 Objectiv B.V.
"""
from typing import Optional

import pytest

from sql_models.graph_operations import get_graph_nodes_info
from sql_models.util import is_bigquery, is_postgres
from tests.functional.bach.test_data_and_utils import assert_equals_data, get_df_with_test_data

<<<<<<< HEAD
=======

# For now skip all tests for BigQuery. The next commit or PR will fix this again.
pytestmark = [pytest.mark.skip_bigquery]

>>>>>>> f65c8a16

def test_get_sample(engine):
    # For reliable asserts (see below) we need more rows than the standard dataset of 11 rows has.
    # Therefore we append the dataset to itself two times to get 33 rows in total.
    df = get_df_with_test_data(engine, True)
    df = df.append([df, df])
<<<<<<< HEAD
    df = df.materialize()

    df_sample = df.get_sample(table_name='test_df_sample__get_sample',
                              sample_percentage=50,
                              overwrite=True)
    # We cannot know the exact rows in df_sample, as that's random.
    # However, the columns should match, and additionally, since df has 33 rows, we can be _very_ sure
    # that df_sample has at least a row and less than 33.
    pdf_sample = df_sample.to_pandas()
    assert pdf_sample.index.name == '_index_skating_order'
    assert list(pdf_sample.columns) == ['skating_order', 'city', 'municipality', 'inhabitants', 'founding']
    assert len(pdf_sample) > 0
    assert len(pdf_sample) < 33


@pytest.mark.skip_bigquery('We do not support the seed parameter for bigquery')
def test_get_sample_seed(engine):
    bt = get_df_with_test_data(engine, True)
    bt_sample = bt.get_sample(table_name='test_df_sample__get_sample_seed',
=======

    df_sample = df.get_sample(table_name='test_df_sample__get_sample',
>>>>>>> f65c8a16
                              sample_percentage=50,
                              overwrite=True)
    # We cannot know the exact rows in df_sample, as that's random.
    # However, the columns should match, and additionally, since df has 33 rows, we can be _very_ sure
    # that df_sample has at least a row and less than 33.
    pdf_sample = df_sample.to_pandas()
    assert pdf_sample.index.name == '_index_skating_order'
    assert list(pdf_sample.columns) == ['skating_order', 'city', 'municipality', 'inhabitants', 'founding']
    assert len(pdf_sample) > 0
    assert len(pdf_sample) < 33


@pytest.mark.skip_bigquery('We do not support the seed parameter for bigquery')
def test_get_sample_seed(engine):
    bt = get_df_with_test_data(engine, True)
    bt_sample = bt.get_sample(table_name='test_df_sample__get_sample_seed',
                              sample_percentage=50,
                              seed=_get_seed(engine),
                              overwrite=True)

    assert_equals_data(
        bt_sample,
        expected_columns=[
            '_index_skating_order',  # index
            'skating_order', 'city', 'municipality', 'inhabitants', 'founding',  # data columns
        ],
        expected_data=[
            [3, 3, 'Drylts', 'Súdwest-Fryslân', 3055, 1268],
            [4, 4, 'Sleat', 'De Friese Meren', 700, 1426],
            [6, 6, 'Hylpen', 'Súdwest-Fryslân', 870, 1225]
        ]
    )


_EXPECTED_COLUMNS_OPERATIONS = [
    '_index_skating_order',  # index
    'skating_order', 'city', 'municipality', 'inhabitants', 'founding',
    'better_city', 'a', 'big_city', 'b', 'extra_ppl'
]
_EXPECTED_DATA_OPERATIONS = [
    [1, 1, 'Ljouwert', 'Leeuwarden', 93485, 1285, 'Ljouwert_better', 'LjLe', 93495, 94770, 93490],
    [2, 2, 'Snits', 'Súdwest-Fryslân', 33520, 1456, 'Snits_better', 'SnSú', 33530, 34976, 33525],
    [3, 3, 'Drylts', 'Súdwest-Fryslân', 3055, 1268, 'Drylts_better', 'DrSú', 3065, 4323, 3060],
    [4, 4, 'Sleat', 'De Friese Meren', 700, 1426, 'Sleat_better', 'SlDe', 710, 2126, 705],
    [5, 5, 'Starum', 'Súdwest-Fryslân', 960, 1061, 'Starum_better', 'StSú', 970, 2021, 965],
    [6, 6, 'Hylpen', 'Súdwest-Fryslân', 870, 1225, 'Hylpen_better', 'HySú', 880, 2095, 875],
    [7, 7, 'Warkum', 'Súdwest-Fryslân', 4440, 1399, 'Warkum_better', 'WaSú', 4450, 5839, 4445],
    [8, 8, 'Boalsert', 'Súdwest-Fryslân', 10120, 1455, 'Boalsert_better', 'BoSú', 10130, 11575, 10125],
    [9, 9, 'Harns', 'Harlingen', 14740, 1234, 'Harns_better', 'HaHa', 14750, 15974, 14745],
    [10, 10, 'Frjentsjer', 'Waadhoeke', 12760, 1374, 'Frjentsjer_better', 'FrWa', 12770, 14134, 12765],
    [11, 11, 'Dokkum', 'Noardeast-Fryslân', 12675, 1298, 'Dokkum_better', 'DoNo', 12685, 13973, 12680]
]


def test_sample_operations(engine):
    bt = get_df_with_test_data(engine, True)
    seed = _get_seed(engine)
    bt_sample = bt.get_sample(table_name='test_df_sample__sample_operations',
                              sample_percentage=50,
                              seed=seed,
                              overwrite=True)

    bt_sample['better_city'] = bt_sample.city + '_better'
    bt_sample['a'] = bt_sample.city.str[:2] + bt_sample.municipality.str[:2]
    bt_sample['big_city'] = bt_sample.inhabitants + 10
    bt_sample['b'] = bt_sample.inhabitants + bt_sample.founding

    # If seed is set, we know what to expect from the 'random' values.
    # If seed is not set, then the database doesn't support it. We just skip the assert for those databases.
    if seed is not None:
        assert bt_sample.skating_order.nunique().value == 3

    all_data_bt = bt_sample.get_unsampled()
    all_data_bt['extra_ppl'] = all_data_bt.inhabitants + 5

    assert_equals_data(
        all_data_bt,
        expected_columns=_EXPECTED_COLUMNS_OPERATIONS,
        expected_data=_EXPECTED_DATA_OPERATIONS
    )


<<<<<<< HEAD
def _get_seed(engine) -> Optional[int]:
    """ Return 200 if the database supports seeding. """
    if is_bigquery(engine):
        return None
    if is_postgres(engine):
        return 200
    raise Exception()


=======
>>>>>>> f65c8a16
def test_sample_operations_filter(engine):
    bt = get_df_with_test_data(engine, True)
    bt_sample = bt.get_sample(table_name='test_df_sample__sample_operations_filter',
                              filter=bt.skating_order % 2 == 0,
                              overwrite=True)

    bt_sample['better_city'] = bt_sample.city + '_better'
    bt_sample['a'] = bt_sample.city.str[:2] + bt_sample.municipality.str[:2]
    bt_sample['big_city'] = bt_sample.inhabitants + 10
    bt_sample['b'] = bt_sample.inhabitants + bt_sample.founding
    assert bt_sample.skating_order.nunique().value == 5

    all_data_bt = bt_sample.get_unsampled()
    all_data_bt['extra_ppl'] = all_data_bt.inhabitants + 5
<<<<<<< HEAD
    print(bt_sample.view_sql())
=======
>>>>>>> f65c8a16
    assert_equals_data(
        all_data_bt,
        expected_columns=_EXPECTED_COLUMNS_OPERATIONS,
        expected_data=_EXPECTED_DATA_OPERATIONS
    )


def test_combine_unsampled_with_before_data(engine):
    # Test that the get_unsampled() df has a base_node and state that is compatible with the base_node and
    # state of the original df
    dff = get_df_with_test_data(engine, True)
    dff_s = dff[['municipality', 'city']].get_sample(
        'test_df_sample__combine_unsampled_with_before_data', overwrite=True, sample_percentage=50
    )
    dff_s['e'] = dff_s.city + '_extended'
    new_dff = dff_s.get_unsampled()
    assert new_dff.all_series.keys() == dff_s.all_series.keys()
    dff['e'] = new_dff.e


def test_get_unsampled_multiple_nodes(engine):
    # 1. Start with dataframe with multiple nodes in graph
    # 2. Create sampled dataframe
    # 3. Add node to sampled dataframe
    # 4. Go back to unsampled data
    bt = get_df_with_test_data(engine, False)
    num_start_nodes = len(get_graph_nodes_info(bt.base_node))
    bt = bt[['municipality', 'inhabitants', 'founding']]
    bt['inhabitants_more'] = bt['inhabitants'] + 1000
    bt = bt.materialize()
    bt['inhabitants_more'] = bt['inhabitants_more'] + 1000
    # assert graph contains multiple nodes
    assert len(get_graph_nodes_info(bt.base_node)) >= 2
    assert len(get_graph_nodes_info(bt.base_node)) == num_start_nodes + 1

    bt_sample = bt.get_sample(table_name='test_df_sample__get_unsampled_multiple_nodes',
                              sample_percentage=50,
                              overwrite=True)
    # bt_sample is based on newly created table, so there will only be a single node in the graph
    assert len(get_graph_nodes_info(bt_sample.base_node)) == 1
    bt_sample = bt_sample[['municipality', 'inhabitants_more', 'founding']]
    bt_sample['inhabitants_plus_3000'] = bt_sample['inhabitants_more'] + 1000
    del bt_sample['inhabitants_more']
    bt_sample = bt_sample.groupby('municipality').sum(numeric_only=True)
    bt_sample['inhabitants_plus_3000_sum'] -= 3000

    bt2 = bt_sample.get_unsampled()
    bt2['extra_ppl'] = bt2.inhabitants_plus_3000_sum + 5

    with pytest.raises(ValueError, match='has not been sampled'):
        bt2.get_unsampled()

    assert_equals_data(
        bt2,
        expected_columns=[
            'municipality', 'founding_sum', 'inhabitants_plus_3000_sum',
            'extra_ppl'
        ],
        expected_data=[
            ['Leeuwarden', 1285, 93485, 93490],
            ['Súdwest-Fryslân', 2724, 39575, 39580]
        ]
    )


def test_sample_grouped(engine):
<<<<<<< HEAD
=======
    # TODO: create additional tests here. Perhaps we should always materialize the dataframe before
    #   sampling. Currently we sample the base_node, which doesn't always match the state of the DataFrame
>>>>>>> f65c8a16
    bt = get_df_with_test_data(engine, True)
    seed = _get_seed(engine)
    bt = bt[['municipality', 'inhabitants', 'founding']]
    bt['founding_century'] = (bt['founding'] // 100) + 1
    btg = bt.groupby('municipality').sort_values('municipality')
    btg_min = btg.min()

<<<<<<< HEAD
    with pytest.raises(ValueError, match='contains Series that have no aggregation function yet'):
        btg_sample = btg.get_sample(table_name='test_df_sample__sample_grouped',
                                    sample_percentage=50,
                                    seed=seed,
                                    overwrite=True)

    btg_max = btg.max()
    btg_sample_max = btg_max.get_sample(table_name='test_df_sample__sample_grouped',
                                    sample_percentage=50,
                                    seed=seed,
                                    overwrite=True)
=======
    btg_sample = btg.get_sample(table_name='test_df_sample__sample_grouped',
                                sample_percentage=50,
                                seed=seed,
                                overwrite=True)
    btg_sample_max = btg_sample.max()
>>>>>>> f65c8a16
    btg_sample_max = btg_sample_max[['founding_century_max']]
    btg_sample_max['founding_century_max_plus_10'] = btg_sample_max['founding_century_max'] + 10
    del btg_sample_max['founding_century_max']

    btg_unsampled_max = btg_sample_max.get_unsampled()

    btg_unsampled_max['after_unsample_plus_20'] = btg_unsampled_max.founding_century_max_plus_10 + 10
    btg_unsampled_max['founding_century_min'] = btg_min['founding_century_min']

    with pytest.raises(ValueError, match='has not been sampled'):
        btg_unsampled_max.get_unsampled()

    # Assert sampled data first.
    # We expect less rows than in the unsampled data. Which rows are returned should be deterministic
    # given the seed and sample_percentage.
    # If seed is not set, then the database doesn't support it. We just skip the assert for those databases.
    if seed is not None:
        assert_equals_data(
            btg_sample_max,
            expected_columns=['municipality', 'founding_century_max_plus_10'],
            expected_data=[
<<<<<<< HEAD
                ['Leeuwarden', 23.0],
                ['Noardeast-Fryslân', 23.0],
                ['Waadhoeke', 24.0]
=======
                ['De Friese Meren', 25.0],
                ['Súdwest-Fryslân', 23.0]
>>>>>>> f65c8a16
            ]
        )

    # Assert unsampled data.
    # Should have all rows, and a few more columns as we added those after unsampling.
    assert_equals_data(
        btg_unsampled_max,
        expected_columns=[
            'municipality', 'founding_century_max_plus_10', 'after_unsample_plus_20', 'founding_century_min'
        ],
        expected_data=[
            ['De Friese Meren', 25.0, 35.0, 15.0],
            ['Harlingen', 23.0, 33.0, 13.0],
            ['Leeuwarden', 23.0, 33.0, 13.0],
            ['Noardeast-Fryslân', 23.0, 33.0, 13.0],
            ['Súdwest-Fryslân', 25.0, 35.0, 11.0],
            ['Waadhoeke', 24.0, 34.0, 14.0]
        ]
    )


def test_sample_operations_variable(engine):
    # Test to prevent regression: using variables and materializing them should not change the SqlModel type
    # and then break when calling `is_materialized` after unsample()
    bt = get_df_with_test_data(engine, True)
    seed = _get_seed(engine)
    bt_sample = bt.get_sample(table_name='test_df_sample__sample_operations_variable',
                              sample_percentage=50,
                              seed=seed,
                              overwrite=True)

    bt_sample, var = bt_sample.create_variable('var', 10)
    bt_sample['better_city'] = bt_sample.city + '_better'
    bt_sample['a'] = bt_sample.city.str[:2] + bt_sample.municipality.str[:2]
    bt_sample['big_city'] = bt_sample.inhabitants + var
    bt_sample['b'] = bt_sample.inhabitants + bt_sample.founding
    bt_sample = bt_sample.materialize()
    # If seed is set, we know what to expect from the 'random' values.
    # If seed is not set, then the database doesn't support it. We just skip the assert for those databases.
    if seed is not None:
        assert bt_sample.skating_order.nunique().value == 3

    all_data_bt = bt_sample.get_unsampled()
    all_data_bt['extra_ppl'] = all_data_bt.inhabitants + 5

    assert_equals_data(
        all_data_bt,
        expected_columns=_EXPECTED_COLUMNS_OPERATIONS,
        expected_data=_EXPECTED_DATA_OPERATIONS
    )
    assert not all_data_bt.is_materialized  # this used to raise an exception
    all_data_bt = all_data_bt.materialize()
    assert all_data_bt.is_materialized


def _get_seed(engine) -> Optional[int]:
    """ Return 200 if the database supports seeding. """
    if is_bigquery(engine):
        return None
    if is_postgres(engine):
        return 200
    raise Exception()<|MERGE_RESOLUTION|>--- conflicted
+++ resolved
@@ -9,43 +9,14 @@
 from sql_models.util import is_bigquery, is_postgres
 from tests.functional.bach.test_data_and_utils import assert_equals_data, get_df_with_test_data
 
-<<<<<<< HEAD
-=======
-
-# For now skip all tests for BigQuery. The next commit or PR will fix this again.
-pytestmark = [pytest.mark.skip_bigquery]
-
->>>>>>> f65c8a16
 
 def test_get_sample(engine):
     # For reliable asserts (see below) we need more rows than the standard dataset of 11 rows has.
     # Therefore we append the dataset to itself two times to get 33 rows in total.
     df = get_df_with_test_data(engine, True)
     df = df.append([df, df])
-<<<<<<< HEAD
-    df = df.materialize()
 
     df_sample = df.get_sample(table_name='test_df_sample__get_sample',
-                              sample_percentage=50,
-                              overwrite=True)
-    # We cannot know the exact rows in df_sample, as that's random.
-    # However, the columns should match, and additionally, since df has 33 rows, we can be _very_ sure
-    # that df_sample has at least a row and less than 33.
-    pdf_sample = df_sample.to_pandas()
-    assert pdf_sample.index.name == '_index_skating_order'
-    assert list(pdf_sample.columns) == ['skating_order', 'city', 'municipality', 'inhabitants', 'founding']
-    assert len(pdf_sample) > 0
-    assert len(pdf_sample) < 33
-
-
-@pytest.mark.skip_bigquery('We do not support the seed parameter for bigquery')
-def test_get_sample_seed(engine):
-    bt = get_df_with_test_data(engine, True)
-    bt_sample = bt.get_sample(table_name='test_df_sample__get_sample_seed',
-=======
-
-    df_sample = df.get_sample(table_name='test_df_sample__get_sample',
->>>>>>> f65c8a16
                               sample_percentage=50,
                               overwrite=True)
     # We cannot know the exact rows in df_sample, as that's random.
@@ -128,18 +99,6 @@
     )
 
 
-<<<<<<< HEAD
-def _get_seed(engine) -> Optional[int]:
-    """ Return 200 if the database supports seeding. """
-    if is_bigquery(engine):
-        return None
-    if is_postgres(engine):
-        return 200
-    raise Exception()
-
-
-=======
->>>>>>> f65c8a16
 def test_sample_operations_filter(engine):
     bt = get_df_with_test_data(engine, True)
     bt_sample = bt.get_sample(table_name='test_df_sample__sample_operations_filter',
@@ -154,10 +113,6 @@
 
     all_data_bt = bt_sample.get_unsampled()
     all_data_bt['extra_ppl'] = all_data_bt.inhabitants + 5
-<<<<<<< HEAD
-    print(bt_sample.view_sql())
-=======
->>>>>>> f65c8a16
     assert_equals_data(
         all_data_bt,
         expected_columns=_EXPECTED_COLUMNS_OPERATIONS,
@@ -224,11 +179,6 @@
 
 
 def test_sample_grouped(engine):
-<<<<<<< HEAD
-=======
-    # TODO: create additional tests here. Perhaps we should always materialize the dataframe before
-    #   sampling. Currently we sample the base_node, which doesn't always match the state of the DataFrame
->>>>>>> f65c8a16
     bt = get_df_with_test_data(engine, True)
     seed = _get_seed(engine)
     bt = bt[['municipality', 'inhabitants', 'founding']]
@@ -236,7 +186,6 @@
     btg = bt.groupby('municipality').sort_values('municipality')
     btg_min = btg.min()
 
-<<<<<<< HEAD
     with pytest.raises(ValueError, match='contains Series that have no aggregation function yet'):
         btg_sample = btg.get_sample(table_name='test_df_sample__sample_grouped',
                                     sample_percentage=50,
@@ -248,13 +197,6 @@
                                     sample_percentage=50,
                                     seed=seed,
                                     overwrite=True)
-=======
-    btg_sample = btg.get_sample(table_name='test_df_sample__sample_grouped',
-                                sample_percentage=50,
-                                seed=seed,
-                                overwrite=True)
-    btg_sample_max = btg_sample.max()
->>>>>>> f65c8a16
     btg_sample_max = btg_sample_max[['founding_century_max']]
     btg_sample_max['founding_century_max_plus_10'] = btg_sample_max['founding_century_max'] + 10
     del btg_sample_max['founding_century_max']
@@ -276,14 +218,9 @@
             btg_sample_max,
             expected_columns=['municipality', 'founding_century_max_plus_10'],
             expected_data=[
-<<<<<<< HEAD
                 ['Leeuwarden', 23.0],
                 ['Noardeast-Fryslân', 23.0],
                 ['Waadhoeke', 24.0]
-=======
-                ['De Friese Meren', 25.0],
-                ['Súdwest-Fryslân', 23.0]
->>>>>>> f65c8a16
             ]
         )
 
