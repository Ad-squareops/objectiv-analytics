"""
Copyright 2022 Objectiv B.V.
"""
import datetime

import numpy as np
import pandas as pd
import pytest

from bach import DataFrame
from sql_models.util import is_bigquery
from tests.functional.bach.test_data_and_utils import get_df_with_test_data
from unittest.mock import ANY

<<<<<<< HEAD
=======
from bach.testing import assert_equals_data

>>>>>>> 6f35afdc

def test_df_categorical_describe(engine) -> None:
    df = get_df_with_test_data(engine)[['city', 'municipality']]
    result = df.describe()
    assert isinstance(result, DataFrame)
    assert_equals_data(
        result,
        expected_columns=[
            '__stat',
            'city',
            'municipality',
        ],
        expected_data=[
            ['count', '3', '3'],
            ['min', 'Drylts', 'Leeuwarden'],
            ['max', 'Snits', 'Súdwest-Fryslân'],
            ['nunique', '3', '2'],
            ['mode', ANY, 'Súdwest-Fryslân'],
        ],
    )


@pytest.mark.skip_athena_todo()
def test_df_numerical_describe(engine) -> None:
    df = get_df_with_test_data(engine)[['city', 'skating_order', 'inhabitants']]
    result = df.describe(percentiles=[0.5])
    assert isinstance(result, DataFrame)

    result = result.reset_index(drop=False).materialize()
    # mode for PG and BQ yield different results, because we cannot change sorting for APPROX_TOP_COUNT
    # have to exclude mode form
    result = result[result['__stat'] != 'mode']

    expected_df = pd.DataFrame(
        data=[
            ['count', 3., 3.],
            ['mean', 2., 43353.333],
            ['std', 1., 46009.9666],
            ['min', 1., 3055.],
            ['max', 3., 93485.],
            ['nunique', 3., 3.],
            ['0.5', 2., 33520.],
        ],
        columns=[
            '__stat',
            'skating_order',
            'inhabitants',
        ],
    )
    numerical_columns = expected_df.columns[1:]
    expected_df[numerical_columns] = expected_df[numerical_columns].round(2)

    np.testing.assert_equal(expected_df.to_numpy(), result.to_numpy())

    df2 = df.copy_override()
    df2['inhabitants'] = df['inhabitants'].astype('float64')

    result2 = df2.describe(include=['int64'], exclude=['float64'], percentiles=[0.5])
    result2 = result2.reset_index(drop=False).materialize()
    result2 = result2[result2['__stat'] != 'mode']

    np.testing.assert_equal(
        expected_df[['__stat', 'skating_order']].to_numpy(),
        result2.to_numpy(),
    )


@pytest.mark.skip_athena_todo()
@pytest.mark.skip_bigquery_todo()
def test_include_mixed(engine) -> None:
    df = get_df_with_test_data(engine=engine)
    # duplicate last row. This will make the `mode` well-defined for all columns
    df = df.append(df.sort_index()[2:3])

    df['inhabitants'] = df['inhabitants'].astype('float64')
    df['timedelta'] = datetime.timedelta(days=1)
    include_dtypes = ['string', 'float64', 'int64', 'timedelta']
    result = df.describe(include=include_dtypes)
    result = result.reset_index(drop=False)

    expected_df = pd.DataFrame(
        data=[
            ['count', 4.0, '4', '4', 4.0, 4.0, '4'],
            ['mean', 2.25, None, None, 33278.75, 1319.25, '1 day'],
            ['std', 0.96, None, None, 42629.41, 91.52, None],
            ['min', 1.0, 'Drylts', 'Leeuwarden', 3055.0, 1268.0, '1 day'],
            ['max', 3.0, 'Snits', 'Súdwest-Fryslân', 93485.0, 1456.0, '1 day'],
            ['nunique', 3.0, '3', '2', 3.0, 3.0, '1'],
            ['mode', 3.0, 'Drylts', 'Súdwest-Fryslân', 3055.0, 1268.0, '1 day'],
            ['0.25', 1.75, None, None, 3055.0, 1268.0, '1 day'],
            ['0.5', 2.5, None, None, 18287.5, 1276.5, '1 day'],
            ['0.75', 3.0, None, None, 48511.25, 1327.75, '1 day']],
        columns=[
            '__stat', 'skating_order', 'city', 'municipality', 'inhabitants', 'founding', 'timedelta'
        ],
    )
    pd.testing.assert_frame_equal(result.to_pandas(), expected_df)


@pytest.mark.skip_athena_todo()
def test_describe_datetime(engine) -> None:
    pdf = pd.DataFrame(
        data=[
            [np.datetime64("2000-01-01")], [np.datetime64("2010-01-01")], [np.datetime64("2010-01-01")],
        ],
        columns=['column'],
    )
    df = DataFrame.from_pandas(engine=engine, df=pdf, convert_objects=True)

    result = df.describe()
    result = result.reset_index(drop=False)
    tz = '+00' if is_bigquery(engine) else ''
    expected_df = pd.DataFrame(
        data=[
            ['count', '3'],
            ['min', f'2000-01-01 00:00:00{tz}'],
            ['max', f'2010-01-01 00:00:00{tz}'],
            ['nunique', '2'],
            ['mode', f'2010-01-01 00:00:00{tz}'],
        ],
        columns=['__stat', 'column'],
    )
    pd.testing.assert_frame_equal(expected_df, result.to_pandas())


def test_describe_date(engine) -> None:
    pdf = pd.DataFrame(
        data=[
            [np.datetime64("2000-01-01")], [np.datetime64("2010-01-01")], [np.datetime64("2010-01-01")],
        ],
        columns=['column'],
    )
    df = DataFrame.from_pandas(engine=engine, df=pdf, convert_objects=True)
    df['column'] = df['column'].astype('date')

    result = df.describe()
    result = result.reset_index(drop=False)

    expected_df = pd.DataFrame(
        data=[
            ['count', '3'],
            ['min', '2000-01-01'],
            ['max', '2010-01-01'],
            ['nunique', '2'],
            ['mode', '2010-01-01'],
        ],
        columns=['__stat', 'column'],
    )
    pd.testing.assert_frame_equal(expected_df, result.to_pandas())


@pytest.mark.skip_athena_todo()
def test_describe_time(engine) -> None:
    pdf = pd.DataFrame(
        data=[
            ["11:00:01"], ["11:00:01"], ["13:37:00"],
        ],
        columns=['column'],
    )
    df = DataFrame.from_pandas(engine=engine, df=pdf, convert_objects=True)
    df['column'] = df['column'].astype('time')

    result = df.describe()
    result = result.reset_index(drop=False)

    expected_df = pd.DataFrame(
        data=[
            ['count', '3'],
            ['min', '11:00:01'],
            ['max', '13:37:00'],
            ['nunique', '2'],
            ['mode', '11:00:01'],
        ],
        columns=['__stat', 'column'],
    )
    pd.testing.assert_frame_equal(expected_df, result.to_pandas())


def test_describe_boolean(engine) -> None:
    pdf = pd.DataFrame(
        data=[
            [True], [False], [True],
        ],
        columns=['column'],
    )
    df = DataFrame.from_pandas(engine=engine, df=pdf, convert_objects=True)

    result = df.describe()
    result = result.reset_index(drop=False)

    expected_df = pd.DataFrame(
        data=[
            ['count', '3'],
            ['min', 'false'],
            ['max', 'true'],
            ['nunique', '2'],
            ['mode', 'true'],
        ],
        columns=['__stat', 'column'],
    )
    pd.testing.assert_frame_equal(expected_df, result.to_pandas())


def test_describe_json(engine) -> None:
    pdf = pd.DataFrame(
        data=[
            ['"a string"'],
            ['"other string"'],
            ['{"key": "value", "another key": "value"}'],
            ['"a string"'],
        ],
        columns=['column'],
    )
    df = DataFrame.from_pandas(engine=engine, df=pdf, convert_objects=True)
    df['column'] = df['column'].astype('json')

    result = df.describe()
    result = result.reset_index(drop=False)

    expected_df = pd.DataFrame(
        data=[
            ['count', '4'],
            ['nunique', '3'],
            ['mode', '"a string"'],
        ],
        columns=['__stat', 'column'],
    )
    pd.testing.assert_frame_equal(expected_df, result.to_pandas())


def test_describe_uuid(engine) -> None:
    pdf = pd.DataFrame(
        data=[
            ['0022c7dd-074b-4a44-a7cb-b7716b668264'],
            ['0022c7dd-074b-4a44-a7cb-b7716b668265'],
            ['0022c7dd-074b-4a44-a7cb-b7716b668266'],
            ['0022c7dd-074b-4a44-a7cb-b7716b668264'],
        ],
        columns=['column'],
    )
    df = DataFrame.from_pandas(engine=engine, df=pdf, convert_objects=True)
    df['column'] = df['column'].astype('uuid')
    result = df.describe()
    result = result.reset_index(drop=False)

    expected_df = pd.DataFrame(
        data=[
            ['count', '4'],
            ['nunique', '3'],
            ['mode', '0022c7dd-074b-4a44-a7cb-b7716b668264'],
        ],
        columns=['__stat', 'column'],
    )
    pd.testing.assert_frame_equal(expected_df, result.to_pandas())<|MERGE_RESOLUTION|>--- conflicted
+++ resolved
@@ -12,11 +12,8 @@
 from tests.functional.bach.test_data_and_utils import get_df_with_test_data
 from unittest.mock import ANY
 
-<<<<<<< HEAD
-=======
 from bach.testing import assert_equals_data
 
->>>>>>> 6f35afdc
 
 def test_df_categorical_describe(engine) -> None:
     df = get_df_with_test_data(engine)[['city', 'municipality']]
@@ -39,7 +36,6 @@
     )
 
 
-@pytest.mark.skip_athena_todo()
 def test_df_numerical_describe(engine) -> None:
     df = get_df_with_test_data(engine)[['city', 'skating_order', 'inhabitants']]
     result = df.describe(percentiles=[0.5])
@@ -84,8 +80,6 @@
     )
 
 
-@pytest.mark.skip_athena_todo()
-@pytest.mark.skip_bigquery_todo()
 def test_include_mixed(engine) -> None:
     df = get_df_with_test_data(engine=engine)
     # duplicate last row. This will make the `mode` well-defined for all columns
@@ -116,7 +110,6 @@
     pd.testing.assert_frame_equal(result.to_pandas(), expected_df)
 
 
-@pytest.mark.skip_athena_todo()
 def test_describe_datetime(engine) -> None:
     pdf = pd.DataFrame(
         data=[
@@ -168,7 +161,6 @@
     pd.testing.assert_frame_equal(expected_df, result.to_pandas())
 
 
-@pytest.mark.skip_athena_todo()
 def test_describe_time(engine) -> None:
     pdf = pd.DataFrame(
         data=[
