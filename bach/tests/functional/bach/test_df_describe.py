--- conflicted
+++ resolved
@@ -7,15 +7,9 @@
 import pandas as pd
 
 from bach import DataFrame
-<<<<<<< HEAD
 from tests.functional.bach.test_data_and_utils import get_df_with_test_data
 from unittest.mock import ANY
-=======
-from sql_models.util import is_bigquery
-from tests.functional.bach.test_data_and_utils import get_df_with_test_data
-from unittest.mock import ANY
-
->>>>>>> 6f35afdc
+
 from bach.testing import assert_equals_data
 
 
@@ -40,7 +34,6 @@
     )
 
 
-@pytest.mark.skip_athena_todo()
 def test_df_numerical_describe(engine) -> None:
     df = get_df_with_test_data(engine)[['city', 'skating_order', 'inhabitants']]
     result = df.describe(percentiles=[0.5])
@@ -85,11 +78,6 @@
     )
 
 
-<<<<<<< HEAD
-=======
-@pytest.mark.skip_athena_todo()
-@pytest.mark.skip_bigquery_todo()
->>>>>>> 6f35afdc
 def test_include_mixed(engine) -> None:
     df = get_df_with_test_data(engine=engine)
     # duplicate last row. This will make the `mode` well-defined for all columns
@@ -120,7 +108,6 @@
     pd.testing.assert_frame_equal(result.to_pandas(), expected_df)
 
 
-@pytest.mark.skip_athena_todo()
 def test_describe_datetime(engine) -> None:
     pdf = pd.DataFrame(
         data=[
@@ -171,7 +158,6 @@
     pd.testing.assert_frame_equal(expected_df, result.to_pandas())
 
 
-@pytest.mark.skip_athena_todo()
 def test_describe_time(engine) -> None:
     pdf = pd.DataFrame(
         data=[
