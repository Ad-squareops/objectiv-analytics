"""
Copyright 2021 Objectiv B.V.
"""
import datetime

import numpy as np
import pandas as pd
import pytest

from bach import DataFrame, SeriesTimedelta
from sql_models.util import is_athena
from tests.functional.bach.test_data_and_utils import get_df_with_test_data, get_df_with_food_data
from tests.functional.bach.test_series_timestamp import types_plus_min

from bach.testing import assert_equals_data


def test_timedelta_arithmetic(engine):
    data = [
        ['d', datetime.date(2020, 3, 11), 'date', ('date', None)],
        ['t', datetime.time(23, 11, 5), 'time', (None, None)],
        ['td', datetime.timedelta(days=321, seconds=9877), 'timedelta', ('timedelta', 'timedelta')],
        ['dt', datetime.datetime(2021, 5, 3, 11, 28, 36, 388000), 'timestamp', ('timestamp', None)]
    ]

    types_plus_min(engine, data, datetime.timedelta(days=123, seconds=5621), 'timedelta')


def test_timedelta_arithmetic2(engine):
    bt = get_df_with_test_data(engine, full_data_set=True)[['inhabitants']]
    td = datetime.timedelta(days=365, seconds=9877)
    td2 = datetime.timedelta(days=23, seconds=12)

    bt['td'] = np.timedelta64(td)
    bt['td2'] = td2
    expected = [td, td2]
    expected_types = ['timedelta', 'timedelta']

    # special timedelta ops only, rest is tested elsewhere
    bt['mul'] = bt.td * 5
    bt['div'] = bt.td / 5
    expected.extend([td * 5, td / 5])
    expected_types.extend(['timedelta', 'timedelta'])

    assert [s.dtype for s in list(bt.all_series.values())[2:]] == expected_types

    assert_equals_data(
        bt.sort_index()[:1],
        expected_columns=list(bt.all_series.keys()),
        expected_data=[
            [1, 93485, *expected],
        ],
        use_to_pandas=True,
    )


def test_timedelta(engine):
    mt = get_df_with_food_data(engine)[['skating_order', 'moment']]

    # import code has no means to distinguish between date and timestamp
    gb = mt.groupby([]).aggregate({'moment': ['min', 'max']})
    gb['delta'] = gb['moment_max'] - gb['moment_min']

    assert_equals_data(
        gb,
        expected_columns=['moment_min', 'moment_max', 'delta'],
        expected_data=[
            [
                datetime.datetime(2021, 5, 3, 11, 28, 36, 388000),
                datetime.datetime(2022, 5, 3, 14, 13, 13, 388000),
                datetime.timedelta(days=365, seconds=9877),
            ]
        ],
        use_to_pandas=True,
    )

    r2 = gb[['delta']].groupby().mean()
    assert_equals_data(
        r2,
        expected_columns=['delta_mean'],
        expected_data=[
            [datetime.timedelta(days=365, seconds=9877)]
        ],
        use_to_pandas=True,
    )

    r3 = r2['delta_mean'] + datetime.timedelta()
    assert_equals_data(
        r3,
        expected_columns=['delta_mean'],
        expected_data=[
            [datetime.timedelta(days=365, seconds=9877)]
        ],
        use_to_pandas=True,
    )

    r4 = gb[['delta']].groupby().mode()
    assert_equals_data(
        r4,
        expected_columns=['delta_mode'],
        expected_data=[
            [datetime.timedelta(days=365, seconds=9877)]
        ],
        use_to_pandas=True,
    )


def test_to_pandas(engine):
    bt = get_df_with_test_data(engine)
    bt['td'] = datetime.timedelta(days=321, seconds=9877)
    bt[['td']].to_pandas()
    # TODO, this is not great, but at least it does not error when imported into pandas,
    # and it looks good over there
    assert bt[['td']].to_numpy()[0] == [27744277000000000]


def test_timedelta_operations(engine):
    pdf = pd.DataFrame(
        data={
            'start_date': [
                datetime.datetime(year=2022, month=1, day=d) for d in range(1, 17)
            ],
            'end_date': [
                datetime.datetime(year=2022, month=m, day=d) for m in range(2, 4) for d in range(1, 9)
            ]
        }
    )
    df = DataFrame.from_pandas(engine=engine, df=pdf, convert_objects=True)

    pdf['diff'] = pdf['end_date'] - pdf['start_date']
    df['diff'] = df['end_date'] - df['start_date']

    result = df['diff'].quantile(q=[0.25, 0.5, .75])
    expected = pdf['diff'].quantile(q=[0.25, 0.5, .75])
    np.testing.assert_equal(expected.to_numpy(), result.sort_index().to_numpy())


def test_timedelta_dt_properties(engine) -> None:
    unit = 'ms' if is_athena(engine) else 'us'
    pdf = pd.DataFrame(
        data={
            'start_date': [
                np.datetime64("2022-01-01 12:34:56.7800", unit),
                np.datetime64("2022-01-05 01:23:45.6700", unit),
                np.datetime64("2022-01-10 02:34:56.7800", unit),
                np.datetime64("2020-12-10 02:34:56.7800", unit),
                np.datetime64("2022-01-05 01:23:45.1234567", unit),
                np.datetime64("2022-01-05 01:23:45.6700", unit),
                np.datetime64("2022-01-03", unit),
            ],
            'end_date': [
                np.datetime64("2022-01-03", unit),
                np.datetime64("2022-01-06", unit),
                np.datetime64("2022-01-10", unit),
                np.datetime64("2022-01-10", unit),
                np.datetime64("2022-01-05 01:23:45.7700", unit),
                np.datetime64("1999-12-31 01:23:45.6700", unit),
                np.datetime64("2022-01-01 12:34:56.7800", unit),
            ]
        }
    )
    df = DataFrame.from_pandas(engine=engine, df=pdf, convert_objects=True)

    pdf['diff'] = pdf['end_date'] - pdf['start_date']
    df['diff'] = df['end_date'] - df['start_date']

    dt_properties = ['days', 'seconds', 'microseconds']
    # properties df might have a different base node from parent timedelta series
    total_seconds_df = df['diff'].dt.total_seconds.to_frame()
    properties_df = total_seconds_df.copy_override(
        series={
            p: getattr(df['diff'].dt, p)
            for p in dt_properties
        }
    )
    properties_pdf = pd.DataFrame(data={p: getattr(pdf['diff'].dt, p) for p in dt_properties})

    pd.testing.assert_frame_equal(
        properties_pdf,
        properties_df.sort_index().to_pandas(),
        check_dtype=False,
        check_names=False,
    )

    properties_df['total_seconds'] = df['diff'].dt.total_seconds

    row_w_diff_precision = [0.,       0., 646544.,     0.64654]
    if is_athena(engine):
        # athena supports till milliseconds, therefore components might be rounded
        row_w_diff_precision = [0.,       0., 647000.,     0.64700]

    expected_data = [
        [1.,   41103., 220000.,   127503.22],
        [0.,   81374., 330000.,    81374.33],
        [-1.,  77103., 220000.,    -9296.78],
        [395., 77103., 220000., 34205103.22],
        row_w_diff_precision,
        [-8041.,   0.,      0., -694742400.],
        [-2.,  45296., 780000.,  -127503.22],
    ]
    np.testing.assert_almost_equal(
        expected_data, properties_df.sort_index().to_numpy(), decimal=4,
    )


def test_timedelta_dt_components(engine) -> None:
    unit = 'ms' if is_athena(engine) else 'us'
    pdf = pd.DataFrame(
        data={
            'start_date': [
                np.datetime64("2022-01-01 12:34:56.7800", unit),
                np.datetime64("2022-01-05 01:23:45.6700", unit),
                np.datetime64("2022-01-05 01:23:45.1234567", unit),
                np.datetime64("2022-01-05 01:23:45.6700", unit),
                np.datetime64("2022-01-03", unit),
            ],
            'end_date': [
                np.datetime64("2022-01-03", unit),
                np.datetime64("2022-01-06", unit),
                np.datetime64("2022-01-05 01:23:45.7700", unit),
                np.datetime64("1999-12-31 01:23:45.6700", unit),
                np.datetime64("2022-01-01 12:34:56.7800", unit),
            ]
        }
    )
    df = DataFrame.from_pandas(engine=engine, df=pdf, convert_objects=True)

    pdf['diff'] = pdf['end_date'] - pdf['start_date']
    df['diff'] = df['end_date'] - df['start_date']

    components = ['days', 'hours', 'minutes', 'seconds', 'milliseconds']
    result = df['diff'].dt.components.sort_index().to_pandas()[components]
    expected = pdf['diff'].dt.components[components]

    pd.testing.assert_frame_equal(expected, result, check_names=False)


@pytest.mark.skip_postgres('BigQuery specific test')
@pytest.mark.skip_athena('BigQuery specific test')
def test_mean_bigquery_remove_nano_precision(engine) -> None:
    pdf = pd.DataFrame(
        {
            'timedelta': [
                pd.Timedelta(microseconds=0),
                pd.Timedelta(microseconds=0),
                pd.Timedelta(microseconds=0),
                pd.Timedelta(microseconds=0),
                pd.Timedelta(microseconds=3000),
                pd.Timedelta(microseconds=1000),
                pd.Timedelta(microseconds=4000),
            ]
        }
    )
    df = DataFrame.from_pandas(engine, pdf, convert_objects=True)

    pandas_timedelta_mean = pdf.mean()
    assert pandas_timedelta_mean.dt.nanoseconds.values[0] > 0

    expected = pandas_timedelta_mean.dt.round(freq='us').values[0]
    result = df['timedelta'].mean().reset_index(drop=True)

    assert_equals_data(
        result,
        expected_columns=['timedelta'],
        expected_data=[[expected]],
        use_to_pandas=True,
    )


def test_from_total_seconds(engine) -> None:
    pdf = pd.DataFrame(
        data={
            'total_seconds': [
                127503.22,
                81374.33,
                0.64654,
                -694742400,
                -127503.22
            ]
        }
    )
    df = DataFrame.from_pandas(engine=engine, df=pdf, convert_objects=True)
    result = SeriesTimedelta.from_total_seconds(df['total_seconds'])

    assert_equals_data(
        result,
        expected_columns=['_index_0', 'total_seconds'],
        expected_data=[
            [0, datetime.timedelta(seconds=127503.22)],
            [1, datetime.timedelta(seconds=81374.33)],
            [2, datetime.timedelta(seconds=0.64654)],
            [3, datetime.timedelta(seconds=-694742400)],
            [4, datetime.timedelta(seconds=-127503.22)],
        ],
        use_to_pandas=True,
<<<<<<< HEAD
=======
    )


def test_timedelta_to_str(engine):
    pdf = pd.DataFrame(
        {
            'timedelta': [
                datetime.timedelta(seconds=127503.22),
                datetime.timedelta(seconds=81374.33),
                datetime.timedelta(seconds=0.64654),
                datetime.timedelta(seconds=-694742400),
                datetime.timedelta(seconds=-127503.22),
            ]
        }
    )
    df = DataFrame.from_pandas(engine=engine, df=pdf, convert_objects=True)
    result = df['timedelta'].astype('string')

    row_3 = "0 days, 00:00:00.646540"
    # value gets rounded do to precision
    if is_athena(engine):
        row_3 = "0 days, 00:00:00.647000"

    assert_equals_data(
        result,
        expected_columns=['_index_0', 'timedelta'],
        expected_data=[
            [0, "1 days, 11:25:03.220000"],
            [1, "0 days, 22:36:14.330000"],
            [2, row_3],
            [3, "-8041 days, 00:00:00.000000"],
            [4, "-2 days, 12:34:56.780000"],
        ]
>>>>>>> ee84aeca
    )<|MERGE_RESOLUTION|>--- conflicted
+++ resolved
@@ -293,8 +293,6 @@
             [4, datetime.timedelta(seconds=-127503.22)],
         ],
         use_to_pandas=True,
-<<<<<<< HEAD
-=======
     )
 
 
@@ -328,5 +326,4 @@
             [3, "-8041 days, 00:00:00.000000"],
             [4, "-2 days, 12:34:56.780000"],
         ]
->>>>>>> ee84aeca
     )