--- conflicted
+++ resolved
@@ -23,10 +23,5 @@
 def test_to_pandas(engine):
     bt = get_df_with_test_data(engine)
     bt['t'] = datetime.time(23, 11, 5, 123456)
-<<<<<<< HEAD
-    bt[['t']].to_pandas()
-    assert bt[['t']].to_numpy()[0] == [datetime.time(23, 11, 5, 123456)]
-=======
     result_pdf = bt[['t']].to_pandas()
-    assert result_pdf.to_numpy()[0] == [datetime.time(23, 11, 5, 123456)]
->>>>>>> 6156acb1
+    assert result_pdf.to_numpy()[0] == [datetime.time(23, 11, 5, 123456)]