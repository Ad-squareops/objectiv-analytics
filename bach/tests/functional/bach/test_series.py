"""
Copyright 2021 Objectiv B.V.
"""
import numpy as np
import pandas as pd
import pytest

from tests.functional.bach.test_data_and_utils import get_bt_with_test_data, assert_equals_data, df_to_list, \
    get_from_df


def test_series__getitem__():
    bt = get_bt_with_test_data(full_data_set=False)
    assert bt.city[1] == 'Ljouwert'
    assert bt.count().city_count[1] == 3

    # make sure getitem works when multiple nodes are in play.
    l1 = bt.groupby('municipality').count()
    l2 = l1.groupby().city_count.sum()
    assert l2[1] == 3



def test_series_sort_values():
    bt = get_bt_with_test_data(full_data_set=True)
    bt_series = bt.city
    kwargs_list = [{'ascending': True},
                   {'ascending': False},
                   {}
                   ]
    for kwargs in kwargs_list:
        assert_equals_data(
            bt_series.sort_values(**kwargs),
            expected_columns=['_index_skating_order', 'city'],
            expected_data=df_to_list(bt.to_df()['city'].sort_values(**kwargs))
        )


def test_fillna():
    values = [1, np.nan, 3, np.nan, 7]
    pdf = pd.DataFrame(data=values)
    bt = get_from_df('test_fillna', pdf)
    tf = lambda x: \
        np.testing.assert_equal(pdf[0].fillna(x).values, bt['0'].fillna(x).head(10).values)

    assert(bt['0'].dtype == 'float64')
    tf(1.25)
    tf(float(99))
    tf(np.nan)

    # pandas allows this, but we can't
    for val in [int(99), 'nope']:
        with pytest.raises(TypeError):
            bt['0'].fillna(val)


def test_isnull():
    values = ['a', 'b', None]
    pdf = pd.DataFrame(data=values, columns=['text_with_null'])
    pdf.set_index('text_with_null', drop=False, inplace=True)
    bt = get_from_df('test_isnull', pdf)
    bt['y'] = bt.text_with_null.isnull()
    bt['z'] = bt.text_with_null.notnull()

    assert_equals_data(
        bt,
        expected_columns=['_index_text_with_null', 'text_with_null', 'y', 'z'],
        expected_data=[['a', 'a', False, True],
                       ['b', 'b', False, True],
                       [None, None, True, False]
                       ]
    )


def test_type_agnostic_aggregation_functions():
    bt = get_bt_with_test_data(full_data_set=True)
    btg = bt.groupby()

    # type agnostic aggregations
    aggregation_functions = ['count', 'max', 'min', 'nunique', 'mode', 'median']
    result_bt = btg[['municipality']].aggregate(aggregation_functions)

    result_series_dtypes = {
        'municipality_count': 'int64',
        'municipality_max': 'string',
        'municipality_min': 'string',
        'municipality_nunique': 'int64',
        'municipality_mode': 'string',
        'municipality_median': 'string'
    }

    assert_equals_data(
        result_bt,
        expected_columns=['index'] + list(result_series_dtypes.keys()),
        expected_data=[
            [1, 11, 'Waadhoeke', 'De Friese Meren', 6, 'Súdwest-Fryslân', 'Súdwest-Fryslân']
        ]
    )
    assert result_bt.index_dtypes == {
        'index': 'int64'
    }
    assert result_bt.dtypes == result_series_dtypes


def test_dataframe_agg_skipna_parameter():
    # test full parameter traversal
    bt = get_bt_with_test_data(full_data_set=True)[['inhabitants']]

    series_agg = ['count', 'max', 'median', 'min', 'mode', 'nunique']
    for agg in series_agg:
        with pytest.raises(NotImplementedError):
            # currently not supported anywhere, so needs to raise
            bt.agg(agg, skipna=False)


def test_series_direct_aggregation():
    # test full parameter traversal
    bt = get_bt_with_test_data(full_data_set=True)

    btg = bt.groupby('municipality')
    print(bt.inhabitants.sum(btg).head())


<<<<<<< HEAD
def test_series_independant_subquery_any_all():
    bt = get_bt_with_test_data(full_data_set=True)
    s = bt.inhabitants.max() // 4

    bt[bt.inhabitants > s.any()].head()
    result_bt = bt[bt.inhabitants > s.all()]

    assert_equals_data(
        result_bt[['city', 'inhabitants']],
        expected_columns=['_index_skating_order', 'city', 'inhabitants'],
        expected_data=[
            [1, 'Ljouwert', 93485], [2, 'Snits', 33520]
        ]
    )


def test_series_independant_subquery_sets():
    bt = get_bt_with_test_data(full_data_set=True)
    # get 3 smallest cities
    s = bt.sort_values('inhabitants', True)[:3]
    result_bt = bt[bt.city.isin(s.city)]
    assert_equals_data(
        result_bt[['city', 'inhabitants']],
        expected_columns=['_index_skating_order', 'city', 'inhabitants'],
        expected_data=[
            [4, 'Sleat', 700], [5, 'Starum', 960], [6, 'Hylpen', 870]
        ]
    )

    result_bt = bt[~bt.city.isin(s.city)]
    assert_equals_data(
        result_bt[['city', 'inhabitants']],
        expected_columns=['_index_skating_order', 'city', 'inhabitants'],
        expected_data=[
            [1, 'Ljouwert', 93485], [2, 'Snits', 33520], [3, 'Drylts', 3055], [7, 'Warkum', 4440],
            [8, 'Boalsert', 10120], [9, 'Harns', 14740], [10, 'Frjentsjer', 12760], [11, 'Dokkum', 12675]
        ]
    )


def test_series_independant_subquery_single():
    bt = get_bt_with_test_data(full_data_set=True)
    # get smallest city
    s = bt.sort_values('inhabitants', True)[:1]
    result_bt = bt[bt.city == s.city]
    assert_equals_data(
        result_bt[['city', 'inhabitants']],
        expected_columns=['_index_skating_order', 'city', 'inhabitants'],
        expected_data=[
            [4, 'Sleat', 700]
        ]
    )
    # and some math
    bt = get_bt_with_test_data(full_data_set=False)
    result_bt = bt.inhabitants + s.inhabitants
    assert_equals_data(
        result_bt,
        expected_columns=['_index_skating_order', 'inhabitants'],
        expected_data=[
            [1, 94185], [2, 34220], [3, 3755]
        ]
    )


def test_series_different_aggregations():
    bt = get_bt_with_test_data(full_data_set=True)
    v =  bt.groupby('municipality').skating_order.nunique() / bt.skating_order.nunique()
    assert_equals_data(
        v,
        expected_columns=['municipality', 'skating_order'],
        expected_data=[['De Friese Meren', 0.09090909090909091], ['Harlingen', 0.09090909090909091],
                       ['Leeuwarden', 0.09090909090909091], ['Noardeast-Fryslân', 0.09090909090909091],
                       ['Súdwest-Fryslân', 0.5454545454545454], ['Waadhoeke', 0.09090909090909091]]
    )
    # TODO we could try to detect this.
    with pytest.raises(Exception, match='more than one row returned by a subquery used as an expression'):
        v = bt.skating_order.nunique() / bt.groupby('municipality').skating_order.nunique()
        v.head()
=======
def test_series_inherit_flag():
    # TODO: change this so it checks the flag correctly
    bts = get_bt_with_test_data(full_data_set=False).groupby('municipality')['founding']
    bts_min = bts.min()
    assert not bts.expression.has_aggregate_function
    assert bts_min.expression.has_aggregate_function

    bts_min_materialized = bts_min.to_frame().get_df_materialized_model()['founding']
    assert not bts_min_materialized.expression.has_aggregate_function

    assert_equals_data(
        bts_min_materialized,
        expected_columns=['municipality', 'founding'],
        expected_data=[
            ['Leeuwarden', 1285],
            ['Súdwest-Fryslân', 1268]
        ]
    )

    bts_min_min = bts_min_materialized.min()
    assert_equals_data(bts_min_min, expected_columns=['index', 'founding'], expected_data=[[1, 1268]])

    # bts_min_min has applied an aggregate function to a materialized view, so the aggregation flag should
    # be True again
    assert bts_min_min.expression.has_aggregate_function

    # Check that aggregation flag correctly gets inherited if multiple series are involved in a comparison
    # aggregation flag on left hand series
    bts_derived = bts_min_min - 5
    assert bts_derived.expression.has_aggregate_function

    # aggregation flag on right hand series
    bts_derived = bts_min_materialized - bts_min_min
    assert bts_derived.expression.has_aggregate_function
>>>>>>> 0cc09691
<|MERGE_RESOLUTION|>--- conflicted
+++ resolved
@@ -121,7 +121,6 @@
     print(bt.inhabitants.sum(btg).head())
 
 
-<<<<<<< HEAD
 def test_series_independant_subquery_any_all():
     bt = get_bt_with_test_data(full_data_set=True)
     s = bt.inhabitants.max() // 4
@@ -162,45 +161,6 @@
     )
 
 
-def test_series_independant_subquery_single():
-    bt = get_bt_with_test_data(full_data_set=True)
-    # get smallest city
-    s = bt.sort_values('inhabitants', True)[:1]
-    result_bt = bt[bt.city == s.city]
-    assert_equals_data(
-        result_bt[['city', 'inhabitants']],
-        expected_columns=['_index_skating_order', 'city', 'inhabitants'],
-        expected_data=[
-            [4, 'Sleat', 700]
-        ]
-    )
-    # and some math
-    bt = get_bt_with_test_data(full_data_set=False)
-    result_bt = bt.inhabitants + s.inhabitants
-    assert_equals_data(
-        result_bt,
-        expected_columns=['_index_skating_order', 'inhabitants'],
-        expected_data=[
-            [1, 94185], [2, 34220], [3, 3755]
-        ]
-    )
-
-
-def test_series_different_aggregations():
-    bt = get_bt_with_test_data(full_data_set=True)
-    v =  bt.groupby('municipality').skating_order.nunique() / bt.skating_order.nunique()
-    assert_equals_data(
-        v,
-        expected_columns=['municipality', 'skating_order'],
-        expected_data=[['De Friese Meren', 0.09090909090909091], ['Harlingen', 0.09090909090909091],
-                       ['Leeuwarden', 0.09090909090909091], ['Noardeast-Fryslân', 0.09090909090909091],
-                       ['Súdwest-Fryslân', 0.5454545454545454], ['Waadhoeke', 0.09090909090909091]]
-    )
-    # TODO we could try to detect this.
-    with pytest.raises(Exception, match='more than one row returned by a subquery used as an expression'):
-        v = bt.skating_order.nunique() / bt.groupby('municipality').skating_order.nunique()
-        v.head()
-=======
 def test_series_inherit_flag():
     # TODO: change this so it checks the flag correctly
     bts = get_bt_with_test_data(full_data_set=False).groupby('municipality')['founding']
@@ -235,4 +195,42 @@
     # aggregation flag on right hand series
     bts_derived = bts_min_materialized - bts_min_min
     assert bts_derived.expression.has_aggregate_function
->>>>>>> 0cc09691
+
+def test_series_independant_subquery_single():
+    bt = get_bt_with_test_data(full_data_set=True)
+    # get smallest city
+    s = bt.sort_values('inhabitants', True)[:1]
+    result_bt = bt[bt.city == s.city]
+    assert_equals_data(
+        result_bt[['city', 'inhabitants']],
+        expected_columns=['_index_skating_order', 'city', 'inhabitants'],
+        expected_data=[
+            [4, 'Sleat', 700]
+        ]
+    )
+    # and some math
+    bt = get_bt_with_test_data(full_data_set=False)
+    result_bt = bt.inhabitants + s.inhabitants
+    assert_equals_data(
+        result_bt,
+        expected_columns=['_index_skating_order', 'inhabitants'],
+        expected_data=[
+            [1, 94185], [2, 34220], [3, 3755]
+        ]
+    )
+
+
+def test_series_different_aggregations():
+    bt = get_bt_with_test_data(full_data_set=True)
+    v =  bt.groupby('municipality').skating_order.nunique() / bt.skating_order.nunique()
+    assert_equals_data(
+        v,
+        expected_columns=['municipality', 'skating_order'],
+        expected_data=[['De Friese Meren', 0.09090909090909091], ['Harlingen', 0.09090909090909091],
+                       ['Leeuwarden', 0.09090909090909091], ['Noardeast-Fryslân', 0.09090909090909091],
+                       ['Súdwest-Fryslân', 0.5454545454545454], ['Waadhoeke', 0.09090909090909091]]
+    )
+    # TODO we could try to detect this.
+    with pytest.raises(Exception, match='more than one row returned by a subquery used as an expression'):
+        v = bt.skating_order.nunique() / bt.groupby('municipality').skating_order.nunique()
+        v.head()