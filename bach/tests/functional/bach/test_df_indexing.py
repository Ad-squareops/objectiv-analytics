--- conflicted
+++ resolved
@@ -4,11 +4,8 @@
 import pytest
 
 from bach import Series, DataFrame
-<<<<<<< HEAD
-from tests.functional.bach.test_data_and_utils import assert_equals_data
-=======
-from tests.functional.bach.test_data_and_utils import get_from_df, assert_equals_data, get_df_with_test_data
->>>>>>> 13bd8c97
+from sql_models.util import is_bigquery
+from tests.functional.bach.test_data_and_utils import assert_equals_data, get_df_with_test_data
 
 
 @pytest.fixture()
@@ -80,6 +77,10 @@
 def test_index_slicing(indexing_dfs: Tuple[pd.DataFrame, DataFrame]) -> None:
     pdf, df = indexing_dfs
 
+    if is_bigquery(df.engine):
+        # indexing with slicing is still not supported for BigQuery
+        return
+
     df = df.sort_index()
     result_slicing = df.loc['b':'d']
     pd.testing.assert_frame_equal(
@@ -175,6 +176,9 @@
 
 def test_set_item_by_slicing(indexing_dfs: Tuple[pd.DataFrame, DataFrame], engine) -> None:
     pdf, df = indexing_dfs
+    if is_bigquery(df.engine):
+        # indexing with slicing is still not supported for BigQuery
+        return
     df = df.sort_index()
 
     df.loc['b':'d'] = 1
@@ -237,4 +241,5 @@
             [2, 'Snits', 'Snake'],
             [3, 'Drylts', 'placeholder'],
         ],
+        order_by=['_index_skating_order'],
     )