"""
Copyright 2021 Objectiv B.V.

Utilities and a very simple dataset for testing Bach DataFrames.

This file does not contain any test, but having the file's name start with `test_` makes pytest treat it
as a test file. This makes pytest rewrite the asserts to give clearer errors.
"""
import datetime
import math
import uuid
<<<<<<< HEAD
from typing import List, Type, Any, Dict
=======
from copy import copy
from decimal import Decimal
from typing import List, Union, Type, Any, Dict
from unittest.mock import ANY
>>>>>>> 98dec77a

import sqlalchemy
from sqlalchemy.engine import ResultProxy, Engine, Dialect

from bach import DataFrame, Series
from bach.types import get_series_type_from_db_dtype
from sql_models.constants import DBDialect
from sql_models.util import is_bigquery, is_postgres, is_athena
from tests.unit.bach.util import get_pandas_df
from bach.testing import assert_equals_data

# Three data tables for testing are defined here that can be used in tests
# 1. cities: 3 rows (or 11 for the full dataset) of data on cities
# 2. food: 3 rows of food data
# 3. railways: 7 rows of data on railway stations

# cities is the main table and should be used when sufficient. The other tables can be used in addition
# for more complex scenarios (e.g. merging)
ROW_LIMIT = 3
TEST_DATA_CITIES_FULL = [
    [1, 'Ljouwert', 'Leeuwarden', 93485, 1285],
    [2, 'Snits', 'Súdwest-Fryslân', 33520, 1456],
    [3, 'Drylts', 'Súdwest-Fryslân', 3055, 1268],
    [4, 'Sleat', 'De Friese Meren', 700, 1426],
    [5, 'Starum', 'Súdwest-Fryslân', 960, 1061],
    [6, 'Hylpen', 'Súdwest-Fryslân', 870, 1225],
    [7, 'Warkum', 'Súdwest-Fryslân', 4440, 1399],
    [8, 'Boalsert', 'Súdwest-Fryslân', 10120, 1455],
    [9, 'Harns', 'Harlingen', 14740, 1234],
    [10, 'Frjentsjer', 'Waadhoeke', 12760, 1374],
    [11, 'Dokkum', 'Noardeast-Fryslân', 12675, 1298],
]
# The TEST_DATA set that we'll use in most tests is limited to 3 rows for convenience.
TEST_DATA_CITIES = TEST_DATA_CITIES_FULL[:ROW_LIMIT]
CITIES_COLUMNS_X_DTYPES = {
    'skating_order': 'int64',
    'city': 'string',
    'municipality': 'string',
    'inhabitants': 'int64',
    'founding': 'int64'
}
CITIES_COLUMNS = list(CITIES_COLUMNS_X_DTYPES.keys())
# The default dataframe has skating_order as index, so that column will be prepended before the actual
# data in the query results.
CITIES_INDEX_AND_COLUMNS = ['_index_skating_order'] + CITIES_COLUMNS

TEST_DATA_FOOD = [
    [1, 'Sûkerbôlle', '2021-05-03 11:28:36.388', '2021-05-03'],
    [2, 'Dúmkes', '2021-05-04 23:28:36.388', '2021-05-04'],
    [4, 'Grutte Pier Bier', '2022-05-03 14:13:13.388', '2022-05-03']
]
FOOD_COLUMNS_X_DTYPES = {
    'skating_order': 'int64',
    'food': 'string',
    'moment': 'timestamp',
    'date': 'date',
}
FOOD_COLUMNS = list(FOOD_COLUMNS_X_DTYPES.keys())
FOOD_INDEX_AND_COLUMNS = ['_index_skating_order'] + FOOD_COLUMNS

TEST_DATA_RAILWAYS = [
    [1, 'Drylts', 'IJlst', 1],
    [2, 'It Hearrenfean', 'Heerenveen', 1],
    [3, 'It Hearrenfean', 'Heerenveen IJsstadion', 2],
    [4, 'Ljouwert', 'Leeuwarden', 4],
    [5, 'Ljouwert', 'Camminghaburen', 1],
    [6, 'Snits', 'Sneek', 2],
    [7, 'Snits', 'Sneek Noord', 2],
]
RAILWAYS_COLUMNS_X_DTYPES = {
    'station_id': 'int64',
    'town': 'string',
    'station': 'string',
    'platforms': 'int64',
}
RAILWAYS_COLUMNS = list(RAILWAYS_COLUMNS_X_DTYPES.keys())
RAILWAYS_INDEX_AND_COLUMNS = ['_index_station_id'] + RAILWAYS_COLUMNS

TEST_DATA_JSON = [
    [0,
     '{"a": "b"}',
     '[{"a": "b"}, {"c": "d"}]',
     '{"a": "b"}'
     ],
    [1,
     '{"_type": "SectionContext", "id": "home"}',
     '["a","b","c","d"]',
     '["a","b","c","d"]'
     ],
    [2,
     '{"a": "b", "c": {"a": "c"}}',
     '[{"_type": "a", "id": "b"},{"_type": "c", "id": "d"},{"_type": "e", "id": "f"}]',
     '{"a": "b", "c": {"a": "c"}}'
     ],
    [3,
     '{"a": "b", "e": [{"a": "b"}, {"c": "d"}]}',
     '[{"_type":"WebDocumentContext","id":"#document"},'
     ' {"_type":"SectionContext","id":"home"},'
     ' {"_type":"SectionContext","id":"top-10"},'
     ' {"_type":"ItemContext","id":"5o7Wv5Q5ZE"}]',
     '[{"_type":"WebDocumentContext","id":"#document"},'
     ' {"_type":"SectionContext","id":"home"},'
     ' {"_type":"SectionContext","id":"top-10"},'
     ' {"_type":"ItemContext","id":"5o7Wv5Q5ZE"}]'
     ],
    [4,
     None,
     None,
     None
     ],
]
JSON_COLUMNS = ['row', 'dict_column', 'list_column', 'mixed_column']
JSON_INDEX_AND_COLUMNS = ['_row_id'] + JSON_COLUMNS


def get_df_with_test_data(engine: Engine, full_data_set: bool = False) -> DataFrame:
    dataset = TEST_DATA_CITIES_FULL if full_data_set else TEST_DATA_CITIES
    return DataFrame.from_pandas(
        engine=engine,
        df=get_pandas_df(dataset, CITIES_COLUMNS),
        convert_objects=True
    )


def get_df_with_food_data(engine: Engine) -> DataFrame:
    return DataFrame.from_pandas(
        engine=engine,
        df=get_pandas_df(TEST_DATA_FOOD, FOOD_COLUMNS),
        convert_objects=True,
    )


def get_df_with_railway_data(engine: Engine) -> DataFrame:
    return DataFrame.from_pandas(
        engine=engine,
        df=get_pandas_df(TEST_DATA_RAILWAYS, RAILWAYS_COLUMNS),
        convert_objects=True,
    )


def get_df_with_json_data(engine: Engine, dtype='json') -> DataFrame:
    assert dtype in ('string', 'json', 'json_postgres')
    df = DataFrame.from_pandas(
        engine=engine,
        df=get_pandas_df(TEST_DATA_JSON, JSON_COLUMNS),
        convert_objects=True,
    )
    if dtype:
        df['dict_column'] = df.dict_column.astype(dtype)
        df['list_column'] = df.list_column.astype(dtype)
        df['mixed_column'] = df.mixed_column.astype(dtype)
    return df.materialize()


def run_query(engine: sqlalchemy.engine, sql: str) -> ResultProxy:
    # escape sql, as conn.execute will think that '%' indicates a parameter
    sql = sql.replace('%', '%%')
    with engine.connect() as conn:
        res = conn.execute(sql)
        return res


def df_to_list(df):
    data_list = df.reset_index().to_numpy().tolist()
    return(data_list)


def _convert_uuid_expected_data(engine: Engine, data: List[List[Any]]) -> List[List[Any]]:
    """
    Convert any UUID objects in data to string, if we represent uuids with strings in the engine's dialect.
    """
    if is_postgres(engine):
        return data
    if is_athena(engine) or is_bigquery(engine):
        result = [
            [str(cell) if isinstance(cell, uuid.UUID) else cell for cell in row]
            for row in data
        ]
        return result
    raise Exception(f'engine not supported {engine}')


<<<<<<< HEAD
=======
def assert_equals_data(
    bt: Union[DataFrame, Series],
    expected_columns: List[str],
    expected_data: List[list],
    order_by: Union[str, List[str]] = None,
    use_to_pandas: bool = False,
    round_decimals: bool = False,
    decimal=4,
    convert_uuid: bool = False,
) -> List[List[Any]]:
    """
    Execute the sql of ButTuhDataFrame/Series's view_sql(), with the given order_by, and make sure the
    result matches the expected columns and data.

    Note: By default this does not call `to_pandas()`, which we nowadays consider our 'normal' path,
    but directly executes the result from `view_sql()`. To test `to_pandas()` set use_to_pandas=True.
    :return: the values queried from the database
    """
    if len(expected_data) == 0:
        raise ValueError("Cannot check data if 0 rows are expected.")

    if isinstance(bt, Series):
        # Otherwise sorting does not work as expected
        bt = bt.to_frame()

    if convert_uuid:
        expected_data = _convert_uuid_expected_data(bt.engine, expected_data)

    if order_by:
        bt = bt.sort_values(order_by)
    elif not bt.order_by:
        bt = bt.sort_index()

    if not use_to_pandas:
        column_names, db_values = _get_view_sql_data(bt)
    else:
        column_names, db_values = _get_to_pandas_data(bt)

    assert len(db_values) == len(expected_data)
    assert column_names == expected_columns

    _date_freq = 'ms' if is_athena(bt.engine) else 'us'
    for i, df_row in enumerate(db_values):
        expected_row = expected_data[i]
        assert len(df_row) == len(expected_row)
        for j, val in enumerate(df_row):
            actual = copy(val)
            expected = copy(expected_row[j])

            if isinstance(expected, (float, Decimal)) and round_decimals:
                actual = round(Decimal(actual), decimal)
                expected = round(Decimal(expected), decimal)

            if isinstance(actual, pd.Timestamp):
                actual = actual.floor(freq=_date_freq)
                if isinstance(expected, (pd.Timestamp, datetime.datetime)):
                    pdt_expected = pd.Timestamp(expected)
                    expected = pdt_expected.floor(freq=_date_freq)

            assert_msg = f'row {i} is not equal: {expected_row} != {df_row}; value: {expected} != {actual}'
            if not _is_na(actual):
                assert actual == expected, assert_msg
            elif type(expected) is type(ANY):
                # Actual is None, NaN, or NaT, and expected is ANY. This is OK
                # We handle this as a separate case because isna() and isnan() functions don't understand
                # ANY
                pass
            else:
                # Generically check: if actual is None/NaN/NaT, then expected should be None/NaN/NaT too
                assert _is_na(expected), assert_msg
                # If we specifically expect NaN, then we expect the result to be NaN
                # If we specifically expect NaT, then we expect the result to be NaT
                # If we expect None, then the result can be any of None, Nan, or NaT
                if isinstance(expected, float) and math.isnan(expected):
                    assert isinstance(actual, float), assert_msg
                    assert math.isnan(actual), assert_msg
                elif expected is pd.NaT:
                    assert actual is pd.NaT, assert_msg
    return db_values


def _is_na(value: Any) -> bool:
    """
    Check if value is NaN, Nat, or None.
    Similar to pandas.isna(), but won't raise a warning when value is an empty array
    """
    is_nan = isinstance(value, float) and math.isnan(value)
    is_nat = value is pd.NaT
    is_none = value is None
    return is_nan or is_nat or is_none


def _get_view_sql_data(df: DataFrame):
    sql = df.view_sql()
    db_rows = run_query(df.engine, sql)
    column_names = list(db_rows.keys())
    db_values = [list(row) for row in db_rows]
    print(db_values)
    return column_names, db_values


def _get_to_pandas_data(df: DataFrame):
    pdf = df.to_pandas()
    # Convert pdf to the same format as _get_view_sql_data gives
    column_names = (list(pdf.index.names) if df.index else []) + list(pdf.columns)
    pdf = pdf.reset_index()
    db_values = []
    for value_row in pdf.to_numpy().tolist():
        db_values.append(value_row if df.index else value_row[1:])  # don't include default index value
    print(db_values)
    return column_names, db_values


>>>>>>> 98dec77a
def assert_postgres_type(
        series: Series,
        expected_db_type: str,
        expected_series_type: Type[Series]
):
    """
    Check that the given Series has the expected data type in the Postgres database, and that it has the
    expected Series type after being read back from the database.

    This uses series.engine as the connection.
    NOTE: If series.engine is not a Postgres engine, then this function simply returns without doing any
    asserts!

    :param series: Series object to check the type of
    :param expected_db_type: one of the types listed on https://www.postgresql.org/docs/current/datatype.html
    :param expected_series_type: Subclass of Series
    """
    engine = series.engine
    if not is_postgres(engine):
        return
    sql = series.to_frame().view_sql()
    sql = f'with check_type as ({sql}) select pg_typeof("{series.name}") from check_type limit 1'
    db_rows = run_query(engine=engine, sql=sql)
    db_values = [list(row) for row in db_rows]
    db_type = db_values[0][0]
    if expected_db_type:
        assert db_type == expected_db_type
    series_type = get_series_type_from_db_dtype(DBDialect.POSTGRES, db_type)
    assert series_type == expected_series_type


def assert_db_types(
        df: DataFrame,
        series_expected_db_type: Dict[str, str],
):
    """
    Check that the given series in the DataFrame have the expected data types in the database.

    ONLY supported for Postgres and Athena. Other database engines will raise an exception.

    :param df: DataFrame object for which to check the database types
    :param series_expected_db_type: mapping of series-names, to database types.
    """
    engine = df.engine
    if is_postgres(engine):
        typeof_function_name = 'pg_typeof'
    elif is_athena(engine):
        typeof_function_name = 'typeof'
    else:
        raise Exception(f'Not supported: {engine.name}')

    df_sql = df.view_sql()
    types_sql = ', '.join(
        f'{typeof_function_name}("{series_name}")'for series_name in series_expected_db_type.keys()
    )
    sql = f'with check_type as ({df_sql}) select {types_sql} from check_type limit 1'
    db_rows = run_query(engine=engine, sql=sql)
    db_values = [list(row) for row in db_rows]
    for i, series_name in enumerate(series_expected_db_type.keys()):
        expected_db_type = series_expected_db_type[series_name]
        db_type = db_values[0][i]
        msg = f"expected type {expected_db_type} for {series_name}, found {db_type}"
        assert db_type == expected_db_type, msg


def convert_expected_data_timestamps(dialect: Dialect, data: List[List[Any]]) -> List[List[Any]]:
    """ Set UTC timezone on datetime objects if dialect is BigQuery. """
    def set_tz(value):
        if not isinstance(value, (datetime.datetime, datetime.date)) or not is_bigquery(dialect):
            return value
        return value.replace(tzinfo=datetime.timezone.utc)
    return [[set_tz(cell) for cell in row] for row in data]<|MERGE_RESOLUTION|>--- conflicted
+++ resolved
@@ -7,16 +7,7 @@
 as a test file. This makes pytest rewrite the asserts to give clearer errors.
 """
 import datetime
-import math
-import uuid
-<<<<<<< HEAD
-from typing import List, Type, Any, Dict
-=======
-from copy import copy
-from decimal import Decimal
-from typing import List, Union, Type, Any, Dict
-from unittest.mock import ANY
->>>>>>> 98dec77a
+from typing import Type, Dict, List, Any
 
 import sqlalchemy
 from sqlalchemy.engine import ResultProxy, Engine, Dialect
@@ -184,137 +175,6 @@
     return(data_list)
 
 
-def _convert_uuid_expected_data(engine: Engine, data: List[List[Any]]) -> List[List[Any]]:
-    """
-    Convert any UUID objects in data to string, if we represent uuids with strings in the engine's dialect.
-    """
-    if is_postgres(engine):
-        return data
-    if is_athena(engine) or is_bigquery(engine):
-        result = [
-            [str(cell) if isinstance(cell, uuid.UUID) else cell for cell in row]
-            for row in data
-        ]
-        return result
-    raise Exception(f'engine not supported {engine}')
-
-
-<<<<<<< HEAD
-=======
-def assert_equals_data(
-    bt: Union[DataFrame, Series],
-    expected_columns: List[str],
-    expected_data: List[list],
-    order_by: Union[str, List[str]] = None,
-    use_to_pandas: bool = False,
-    round_decimals: bool = False,
-    decimal=4,
-    convert_uuid: bool = False,
-) -> List[List[Any]]:
-    """
-    Execute the sql of ButTuhDataFrame/Series's view_sql(), with the given order_by, and make sure the
-    result matches the expected columns and data.
-
-    Note: By default this does not call `to_pandas()`, which we nowadays consider our 'normal' path,
-    but directly executes the result from `view_sql()`. To test `to_pandas()` set use_to_pandas=True.
-    :return: the values queried from the database
-    """
-    if len(expected_data) == 0:
-        raise ValueError("Cannot check data if 0 rows are expected.")
-
-    if isinstance(bt, Series):
-        # Otherwise sorting does not work as expected
-        bt = bt.to_frame()
-
-    if convert_uuid:
-        expected_data = _convert_uuid_expected_data(bt.engine, expected_data)
-
-    if order_by:
-        bt = bt.sort_values(order_by)
-    elif not bt.order_by:
-        bt = bt.sort_index()
-
-    if not use_to_pandas:
-        column_names, db_values = _get_view_sql_data(bt)
-    else:
-        column_names, db_values = _get_to_pandas_data(bt)
-
-    assert len(db_values) == len(expected_data)
-    assert column_names == expected_columns
-
-    _date_freq = 'ms' if is_athena(bt.engine) else 'us'
-    for i, df_row in enumerate(db_values):
-        expected_row = expected_data[i]
-        assert len(df_row) == len(expected_row)
-        for j, val in enumerate(df_row):
-            actual = copy(val)
-            expected = copy(expected_row[j])
-
-            if isinstance(expected, (float, Decimal)) and round_decimals:
-                actual = round(Decimal(actual), decimal)
-                expected = round(Decimal(expected), decimal)
-
-            if isinstance(actual, pd.Timestamp):
-                actual = actual.floor(freq=_date_freq)
-                if isinstance(expected, (pd.Timestamp, datetime.datetime)):
-                    pdt_expected = pd.Timestamp(expected)
-                    expected = pdt_expected.floor(freq=_date_freq)
-
-            assert_msg = f'row {i} is not equal: {expected_row} != {df_row}; value: {expected} != {actual}'
-            if not _is_na(actual):
-                assert actual == expected, assert_msg
-            elif type(expected) is type(ANY):
-                # Actual is None, NaN, or NaT, and expected is ANY. This is OK
-                # We handle this as a separate case because isna() and isnan() functions don't understand
-                # ANY
-                pass
-            else:
-                # Generically check: if actual is None/NaN/NaT, then expected should be None/NaN/NaT too
-                assert _is_na(expected), assert_msg
-                # If we specifically expect NaN, then we expect the result to be NaN
-                # If we specifically expect NaT, then we expect the result to be NaT
-                # If we expect None, then the result can be any of None, Nan, or NaT
-                if isinstance(expected, float) and math.isnan(expected):
-                    assert isinstance(actual, float), assert_msg
-                    assert math.isnan(actual), assert_msg
-                elif expected is pd.NaT:
-                    assert actual is pd.NaT, assert_msg
-    return db_values
-
-
-def _is_na(value: Any) -> bool:
-    """
-    Check if value is NaN, Nat, or None.
-    Similar to pandas.isna(), but won't raise a warning when value is an empty array
-    """
-    is_nan = isinstance(value, float) and math.isnan(value)
-    is_nat = value is pd.NaT
-    is_none = value is None
-    return is_nan or is_nat or is_none
-
-
-def _get_view_sql_data(df: DataFrame):
-    sql = df.view_sql()
-    db_rows = run_query(df.engine, sql)
-    column_names = list(db_rows.keys())
-    db_values = [list(row) for row in db_rows]
-    print(db_values)
-    return column_names, db_values
-
-
-def _get_to_pandas_data(df: DataFrame):
-    pdf = df.to_pandas()
-    # Convert pdf to the same format as _get_view_sql_data gives
-    column_names = (list(pdf.index.names) if df.index else []) + list(pdf.columns)
-    pdf = pdf.reset_index()
-    db_values = []
-    for value_row in pdf.to_numpy().tolist():
-        db_values.append(value_row if df.index else value_row[1:])  # don't include default index value
-    print(db_values)
-    return column_names, db_values
-
-
->>>>>>> 98dec77a
 def assert_postgres_type(
         series: Series,
         expected_db_type: str,
