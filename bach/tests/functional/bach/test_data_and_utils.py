"""
Copyright 2021 Objectiv B.V.

Utilities and a very simple dataset for testing Bach DataFrames.

This file does not contain any test, but having the file's name start with `test_` makes pytest treat it
as a test file. This makes pytest rewrite the asserts to give clearer errors.
"""
<<<<<<< HEAD
=======
import os
from decimal import Decimal
>>>>>>> 2798e2eb
from typing import List, Union, Type, Dict, Any

import pandas
import sqlalchemy
from sqlalchemy.engine import ResultProxy, Engine

from bach import DataFrame, Series
from bach.types import get_series_type_from_db_dtype
from sql_models.constants import DBDialect
from sql_models.util import is_bigquery, is_postgres
from tests.conftest import DB_PG_TEST_URL


# Three data tables for testing are defined here that can be used in tests
# 1. cities: 3 rows (or 11 for the full dataset) of data on cities
# 2. food: 3 rows of food data
# 3. railways: 7 rows of data on railway stations

# cities is the main table and should be used when sufficient. The other tables can be used in addition
# for more complex scenarios (e.g. merging)
from tests.unit.bach.util import get_pandas_df

TEST_DATA_CITIES_FULL = [
    [1, 'Ljouwert', 'Leeuwarden', 93485, 1285],
    [2, 'Snits', 'Súdwest-Fryslân', 33520, 1456],
    [3, 'Drylts', 'Súdwest-Fryslân', 3055, 1268],
    [4, 'Sleat', 'De Friese Meren', 700, 1426],
    [5, 'Starum', 'Súdwest-Fryslân', 960, 1061],
    [6, 'Hylpen', 'Súdwest-Fryslân', 870, 1225],
    [7, 'Warkum', 'Súdwest-Fryslân', 4440, 1399],
    [8, 'Boalsert', 'Súdwest-Fryslân', 10120, 1455],
    [9, 'Harns', 'Harlingen', 14740, 1234],
    [10, 'Frjentsjer', 'Waadhoeke', 12760, 1374],
    [11, 'Dokkum', 'Noardeast-Fryslân', 12675, 1298],
]
# The TEST_DATA set that we'll use in most tests is limited to 3 rows for convenience.
TEST_DATA_CITIES = TEST_DATA_CITIES_FULL[:3]
CITIES_COLUMNS = ['skating_order', 'city', 'municipality', 'inhabitants', 'founding']
# The default dataframe has skating_order as index, so that column will be prepended before the actual
# data in the query results.
CITIES_INDEX_AND_COLUMNS = ['_index_skating_order'] + CITIES_COLUMNS

TEST_DATA_FOOD = [
    [1, 'Sûkerbôlle', '2021-05-03 11:28:36.388', '2021-05-03'],
    [2, 'Dúmkes', '2021-05-04 23:28:36.388', '2021-05-04'],
    [4, 'Grutte Pier Bier', '2022-05-03 14:13:13.388', '2022-05-03']
]
FOOD_COLUMNS = ['skating_order', 'food', 'moment', 'date']
FOOD_INDEX_AND_COLUMNS = ['_index_skating_order'] + FOOD_COLUMNS

TEST_DATA_RAILWAYS = [
    [1, 'Drylts', 'IJlst', 1],
    [2, 'It Hearrenfean', 'Heerenveen', 1],
    [3, 'It Hearrenfean', 'Heerenveen IJsstadion', 2],
    [4, 'Ljouwert', 'Leeuwarden', 4],
    [5, 'Ljouwert', 'Camminghaburen', 1],
    [6, 'Snits', 'Sneek', 2],
    [7, 'Snits', 'Sneek Noord', 2],
]
RAILWAYS_COLUMNS = ['station_id', 'town', 'station', 'platforms']
RAILWAYS_INDEX_AND_COLUMNS = ['_index_station_id'] + RAILWAYS_COLUMNS

TEST_DATA_JSON = [
    [0,
     '{"a": "b"}',
     '[{"a": "b"}, {"c": "d"}]',
     '{"a": "b"}'
     ],
    [1,
     '{"_type": "SectionContext", "id": "home"}',
     '["a","b","c","d"]',
     '["a","b","c","d"]'
     ],
    [2,
     '{"a": "b", "c": {"a": "c"}}',
     '[{"_type": "a", "id": "b"},{"_type": "c", "id": "d"},{"_type": "e", "id": "f"}]',
     '{"a": "b", "c": {"a": "c"}}'
     ],
    [3,
     '{"a": "b", "e": [{"a": "b"}, {"c": "d"}]}',
     '[{"_type":"WebDocumentContext","id":"#document"},'
     ' {"_type":"SectionContext","id":"home"},'
     ' {"_type":"SectionContext","id":"top-10"},'
     ' {"_type":"ItemContext","id":"5o7Wv5Q5ZE"}]',
     '[{"_type":"WebDocumentContext","id":"#document"},'
     ' {"_type":"SectionContext","id":"home"},'
     ' {"_type":"SectionContext","id":"top-10"},'
     ' {"_type":"ItemContext","id":"5o7Wv5Q5ZE"}]'
     ]
]
JSON_COLUMNS = ['row', 'dict_column', 'list_column', 'mixed_column']
JSON_INDEX_AND_COLUMNS = ['_row_id'] + JSON_COLUMNS

# We cache all Bach DataFrames, that way we don't have to recreate and query tables each time.
_TABLE_DATAFRAME_CACHE: Dict[str, 'DataFrame'] = {}


def get_bt(
        table: str,
        dataset: List[List[Any]],
        columns: List[str],
        convert_objects: bool
) -> DataFrame:
    # We'll just use the table as lookup key and ignore the other paramters, if we store different things
    # in the same table, then tests will be confused anyway
    lookup_key = table
    if lookup_key not in _TABLE_DATAFRAME_CACHE:
        df = get_pandas_df(dataset, columns)
        _TABLE_DATAFRAME_CACHE[lookup_key] = get_from_df(table, df, convert_objects)
    # We don't even renew the `engine`, as creating the database connection takes a bit of time too. If
    # we ever do into trouble because of stale connection or something, then we can change it at that point
    # in time.
    # However we do renew the `savepoints`, as that contains state
    from bach.savepoints import Savepoints
    return _TABLE_DATAFRAME_CACHE[lookup_key].copy_override(savepoints=Savepoints())


def get_from_df(table: str, df: pandas.DataFrame, convert_objects=True) -> DataFrame:
    """
    Create a database table with the data from the data-frame.

    Will be deprecated! When possible use `DataFrame.from_pandas()` with `materialization='cte'`
    """
    engine = sqlalchemy.create_engine(DB_PG_TEST_URL)
    buh_tuh = DataFrame.from_pandas(
        engine=engine,
        df=df,
        convert_objects=convert_objects,
        name=table,
        materialization='table',
        if_exists='replace'
    )
    return buh_tuh


def get_df_with_test_data(engine: Engine, full_data_set: bool = False) -> DataFrame:
    if is_postgres(engine):
        if full_data_set:
            return get_bt('test_table_full', TEST_DATA_CITIES_FULL, CITIES_COLUMNS, True)
        return get_bt('test_table_partial', TEST_DATA_CITIES, CITIES_COLUMNS, True)
    if is_bigquery(engine):
        # todo: move this somewhere
        all_dtypes = {
            'skating_order': 'int64',
            'city': 'string',
            'municipality': 'string',
            'inhabitants': 'int64',
            'founding': 'int64'
        }
        df = DataFrame.from_table(
            engine=engine,
            table_name="cities",
            index=['skating_order'],
            all_dtypes=all_dtypes
        )
        # todo: update actual table to match the postgres test data. so we don't need this magic here
        df = df.reset_index()
        if not full_data_set:
            df = df[df.skating_order <= 3]
        df['_index_skating_order'] = df.skating_order
        df = df.set_index('_index_skating_order')
        df = df.materialize()
        return df
    raise ValueError(f'engine of type {engine.name} is not supported.')


def get_bt_with_test_data(full_data_set: bool = False) -> DataFrame:
    """
    DEPRECATED: Use get_df_with_test_data()
    """
    if full_data_set:
        return get_bt('test_table_full', TEST_DATA_CITIES_FULL, CITIES_COLUMNS, True)
    return get_bt('test_table_partial', TEST_DATA_CITIES, CITIES_COLUMNS, True)


def get_bt_with_food_data() -> DataFrame:
    return get_bt('test_merge_table_1', TEST_DATA_FOOD, FOOD_COLUMNS, True)


def get_bt_with_railway_data() -> DataFrame:
    return get_bt('test_merge_table_2', TEST_DATA_RAILWAYS, RAILWAYS_COLUMNS, True)


def get_bt_with_json_data(as_json=True) -> DataFrame:
    bt = get_bt('test_json_table', TEST_DATA_JSON, JSON_COLUMNS, True)
    if as_json:
        bt['dict_column'] = bt.dict_column.astype('jsonb')
        bt['list_column'] = bt.list_column.astype('jsonb')
        bt['mixed_column'] = bt.mixed_column.astype('jsonb')
    return bt


def run_query(engine: sqlalchemy.engine, sql: str) -> ResultProxy:
    # escape sql, as conn.execute will think that '%' indicates a parameter
    sql = sql.replace('%', '%%')
    with engine.connect() as conn:
        res = conn.execute(sql)
        return res


def df_to_list(df):
    data_list = df.reset_index().to_numpy().tolist()
    return(data_list)


def assert_equals_data(
    bt: Union[DataFrame, Series],
    expected_columns: List[str],
    expected_data: List[list],
    order_by: Union[str, List[str]] = None,
    use_to_pandas: bool = False,
    round_decimals: bool = False,
    decimal=4,
) -> List[List[Any]]:
    """
    Execute the sql of ButTuhDataFrame/Series's view_sql(), with the given order_by, and make sure the
    result matches the expected columns and data.

    Note: By default this does not call `to_pandas()`, which we nowadays consider our 'normal' path,
    but directly executes the result from `view_sql()`. To test `to_pandas()` set use_to_pandas=True.
    :return: the values queried from the database
    """
    if len(expected_data) == 0:
        raise ValueError("Cannot check data if 0 rows are expected.")

    if isinstance(bt, Series):
        # Otherwise sorting does not work as expected
        bt = bt.to_frame()

    if order_by:
        bt = bt.sort_values(order_by)
    elif not bt.order_by:
        bt = bt.sort_index()

    if not use_to_pandas:
        column_names, db_values = _get_view_sql_data(bt)
    else:
        column_names, db_values = _get_to_pandas_data(bt)

    assert len(db_values) == len(expected_data)
    assert column_names == expected_columns
    for i, df_row in enumerate(db_values):
        expected_row = expected_data[i]
        for j, val in enumerate(df_row):
            if not round_decimals:
                assert df_row == expected_row, f'row {i} is not equal: {expected_row} != {df_row}'
                continue

            if isinstance(val, (float, Decimal)):
                assert round(Decimal(val), decimal) == round(Decimal(expected_row[j]), decimal)
            else:
                assert val == expected_row[j]
    return db_values


def _get_view_sql_data(df: DataFrame):
    sql = df.view_sql()
    db_rows = run_query(df.engine, sql)
    column_names = list(db_rows.keys())
    db_values = [list(row) for row in db_rows]
    print(db_values)
    return column_names, db_values


def _get_to_pandas_data(df: DataFrame):
    pdf = df.to_pandas()
    # Convert pdf to the same format as _get_view_sql_data gives
    column_names = list(pdf.index.names) + list(pdf.columns)
    pdf.reset_index()
    db_values = []
    for index_row, value_row in zip(pdf.index.values.tolist(), pdf.values.tolist()):
        if isinstance(index_row, tuple):
            index_row = list(index_row)
        elif not isinstance(index_row, list):
            index_row = [index_row]
        db_values.append(index_row + value_row)
    print(db_values)
    return column_names, db_values


def assert_postgres_type(
        series: Series,
        expected_db_type: str,
        expected_series_type: Type[Series]
):
    """
    Check that the given Series has the expected data type in the Postgres database, and that it has the
    expected Series type after being read back from the database.

    This uses series.engine as the connection.
    NOTE: If series.engine is not a Postgres engine, then this function simply returns without doing any
    asserts!

    :param series: Series object to check the type of
    :param expected_db_type: one of the types listed on https://www.postgresql.org/docs/current/datatype.html
    :param expected_series_type: Subclass of Series
    """
    engine = series.engine
    if not is_postgres(engine):
        return
    sql = series.to_frame().view_sql()
    sql = f'with check_type as ({sql}) select pg_typeof("{series.name}") from check_type limit 1'
    db_rows = run_query(engine=engine, sql=sql)
    db_values = [list(row) for row in db_rows]
    db_type = db_values[0][0]
    if expected_db_type:
        assert db_type == expected_db_type
    series_type = get_series_type_from_db_dtype(DBDialect.POSTGRES, db_type)
    assert series_type == expected_series_type<|MERGE_RESOLUTION|>--- conflicted
+++ resolved
@@ -6,11 +6,7 @@
 This file does not contain any test, but having the file's name start with `test_` makes pytest treat it
 as a test file. This makes pytest rewrite the asserts to give clearer errors.
 """
-<<<<<<< HEAD
-=======
-import os
 from decimal import Decimal
->>>>>>> 2798e2eb
 from typing import List, Union, Type, Dict, Any
 
 import pandas
