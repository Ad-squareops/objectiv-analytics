--- conflicted
+++ resolved
@@ -23,15 +23,6 @@
     return pdt.floor(freq='us')
 
 
-def floor_datetime(engine, dt: datetime.datetime) -> datetime.datetime:
-    pdt = pd.Timestamp.fromtimestamp(dt.timestamp())
-    if is_athena(engine):
-        return pdt.floor(freq='ms')
-
-    return pdt.floor(freq='us')
-
-
-@pytest.mark.athena_supported()
 def test_timestamp_data(engine):
     mt = get_df_with_food_data(engine)[['moment']]
     mt['const1'] = datetime.datetime(1999, 12, 31, 23, 59, 59, 999999)
@@ -58,7 +49,6 @@
     )
 
 
-@pytest.mark.athena_supported()
 def test_to_pandas(engine):
     bt = get_df_with_test_data(engine)
     bt['dt'] = datetime.datetime(2021, 5, 3, 11, 28, 36, 388000)
@@ -66,7 +56,6 @@
     assert result_pdf['dt'].to_numpy()[0] == [numpy.array(['2021-05-03T11:28:36.388000000'], dtype='datetime64[ns]')]
 
 
-@pytest.mark.athena_supported()
 @pytest.mark.parametrize("asstring", [True, False])
 def test_timestamp_comparator(engine, asstring: bool):
     mt = get_df_with_food_data(engine)[['moment']]
@@ -79,14 +68,6 @@
     mt['eq'] = mt['moment'] == dt
     mt['gte'] = mt['moment'] >= dt
     mt['gt'] = mt['moment'] > dt
-<<<<<<< HEAD
-
-    dt = datetime(2022, 5, 3, 14, 13, 13, 388000)
-    if asstring:
-        dt = str(dt)
-
-=======
->>>>>>> 209a36a5
     mt['lte'] = mt['moment'] <= dt
     mt['lt'] = mt['moment'] < dt
 
@@ -99,15 +80,6 @@
             '_index_skating_order', 'moment', 'eq', 'gte', 'gt', 'lte', 'lt'
         ],
         expected_data=[
-<<<<<<< HEAD
-            [1, datetime(2021, 5, 3, 11, 28, 36, 388000), True, True, False, True, True],
-            [2, datetime(2021, 5, 4, 23, 28, 36, 388000), False, True, True, True, True],
-            [4, datetime(2022, 5, 3, 14, 13, 13, 388000), False, True, True, True, False],
-        ]
-    )
-
-
-=======
             [1, datetime(2021, 5, 3, 11, 28, 36, 388000), False, False, False, True, True],
             [2, datetime(2021, 5, 4, 23, 28, 36, 388000), True, True, False, True, False],
             [4, datetime(2022, 5, 3, 14, 13, 13, 388000), False, True, True, False, False],
@@ -115,8 +87,6 @@
     )
 
 
-@pytest.mark.athena_supported()
->>>>>>> 209a36a5
 def test_timestamp_value_to_literal(engine):
     mt = get_df_with_food_data(engine)[['moment']]
 
