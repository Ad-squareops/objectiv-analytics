"""
Copyright 2021 Objectiv B.V.
"""
from decimal import Decimal

import pandas as pd
import pytest

from bach import DataFrame
from tests.functional.bach.test_data_and_utils import get_bt_with_test_data, get_bt_with_food_data, \
    assert_equals_data, get_bt_with_railway_data, get_from_df


def test_merge_basic():
    bt = get_bt_with_test_data(full_data_set=False)[['skating_order', 'city']]
    mt = get_bt_with_food_data()[['skating_order', 'food']]
    result = bt.merge(mt)
    assert isinstance(result, DataFrame)
    assert_equals_data(
        result,
        expected_columns=[
            '_index_skating_order_x',
            '_index_skating_order_y',
            'skating_order',  # skating_order is the 'on' column, so it is not duplicated
            'city',
            'food'
        ],
        expected_data=[
            [1, 1, 1, 'Ljouwert', 'Sûkerbôlle'],
            [2, 2, 2, 'Snits', 'Dúmkes'],
        ]
    )


def test_merge_basic_on():
    bt = get_bt_with_test_data(full_data_set=False)[['skating_order', 'city']]
    mt = get_bt_with_food_data()[['skating_order', 'food']]
    result = bt.merge(mt, on='skating_order')
    assert isinstance(result, DataFrame)
    assert_equals_data(
        result,
        expected_columns=[
            '_index_skating_order_x',
            '_index_skating_order_y',
            'skating_order',
            'city',
            'food'
        ],
        expected_data=[
            [1, 1, 1, 'Ljouwert', 'Sûkerbôlle'],
            [2, 2, 2, 'Snits', 'Dúmkes'],
        ]
    )


def test_merge_basic_on_series():
    bt = get_bt_with_test_data(full_data_set=False)[['skating_order', 'city']]
    mt = get_bt_with_food_data()['food']
    result = bt.merge(mt, on='_index_skating_order')
    assert isinstance(result, DataFrame)
    assert_equals_data(
        result,
        expected_columns=[
            '_index_skating_order',
            'skating_order',
            'city',
            'food'
        ],
        expected_data=[
            [1, 1, 'Ljouwert', 'Sûkerbôlle'],
            [2, 2, 'Snits', 'Dúmkes'],
        ]
    )


def test_merge_basic_left_on_right_on_same_column():
    bt = get_bt_with_test_data(full_data_set=False)[['skating_order', 'city']]
    mt = get_bt_with_food_data()[['skating_order', 'food']]
    result = bt.merge(mt, left_on='skating_order', right_on='skating_order')
    assert isinstance(result, DataFrame)
    assert_equals_data(
        result,
        expected_columns=[
            '_index_skating_order_x',
            '_index_skating_order_y',
            'skating_order',
            'city',
            'food'
        ],
        expected_data=[
            [1, 1, 1, 'Ljouwert', 'Sûkerbôlle'],
            [2, 2, 2, 'Snits', 'Dúmkes'],
        ]
    )


def test_merge_basic_left_on_right_on_different_column():
    bt = get_bt_with_test_data(full_data_set=False)[['skating_order', 'city']]
    mt = get_bt_with_railway_data()[['town', 'station']]
    result = bt.merge(mt, left_on='city', right_on='town')
    assert isinstance(result, DataFrame)
    assert_equals_data(
        result,
        expected_columns=[
            '_index_skating_order',
            '_index_station_id',
            'skating_order',
            'city',
            'town',
            'station'
        ],
        expected_data=[
            [3, 1, 3, 'Drylts', 'Drylts', 'IJlst'],
            [1, 4, 1, 'Ljouwert', 'Ljouwert', 'Leeuwarden'],
            [1, 5, 1, 'Ljouwert', 'Ljouwert', 'Camminghaburen'],
            [2, 6, 2, 'Snits', 'Snits', 'Sneek'],
            [2, 7, 2, 'Snits', 'Snits', 'Sneek Noord'],
        ],
        order_by='_index_station_id'
    )


def test_merge_basic_on_indexes():
    bt = get_bt_with_test_data(full_data_set=False)[['skating_order', 'city']]
    mt = get_bt_with_food_data()[['skating_order', 'food']]

    expected_columns = [
        '_index_skating_order_x',
        '_index_skating_order_y',
        'skating_order_x',
        'city',
        'skating_order_y',
        'food'
    ]
    expected_data = [
        [1, 1, 1, 'Ljouwert', 1, 'Sûkerbôlle'],
        [2, 2, 2, 'Snits', 2, 'Dúmkes'],
    ]

    # Note that the results here do not match exactly with Pandas. This is a known discrepancy, reproducing
    # Pandas logic is not trivial and perhaps not a 'better' solution. For now we'll just leave this as it
    # is.
    # Code to reproduce this test in pure pandas:
    #  bt = pd.DataFrame([(1, 1, 2), (2, 2, 3), (3, 3, 4)], columns=['_index_skating_order', 'skating_order', 'city'])
    #  bt.set_index(['_index_skating_order'], inplace=True)
    #  mt = pd.DataFrame([(1, 1, 2), (2, 2, 3), (4, 4, 4)], columns=['_index_skating_order', 'skating_order', 'food'])
    #  mt.set_index(['_index_skating_order'], inplace=True)
    #  bt.merge(mt, left_index=True, right_on='skating_order')

    result = bt.merge(mt, left_index=True, right_on='skating_order')
    assert isinstance(result, DataFrame)
    assert_equals_data(result, expected_columns=expected_columns, expected_data=expected_data)

    result = bt.merge(mt, left_on='skating_order', right_index=True)
    assert isinstance(result, DataFrame)
    assert_equals_data(result, expected_columns=expected_columns, expected_data=expected_data)

    result = bt.merge(mt, left_index=True, right_index=True)
    assert isinstance(result, DataFrame)
    # `on` column is same for left and right, so it is not duplicated in this case
    assert_equals_data(
        result,
        expected_columns=[
            '_index_skating_order',
            'skating_order_x',
            'city',
            'skating_order_y',
            'food'
        ],
        expected_data=[
            [1, 1, 'Ljouwert', 1, 'Sûkerbôlle'],
            [2, 2, 'Snits', 2, 'Dúmkes'],
        ]
    )

    # Test empty index behaviour.
    mtr = mt.reset_index()
    btr = bt.reset_index()
    with pytest.raises(
            ValueError,
            match="Len of left_on .* does not match that of right_on"):
        bt.merge(mtr, left_index=True, right_index=True)

    with pytest.raises(
            ValueError,
            match="Len of left_on .* does not match that of right_on"):
        btr.merge(mt, left_index=True, right_index=True)

    with pytest.raises(ValueError, match="No columns to perform merge on"):
        result = btr.merge(mtr, left_index=True, right_index=True)


def test_merge_suffixes():
    bt = get_bt_with_test_data(full_data_set=False)[['skating_order', 'city']]
    mt = get_bt_with_food_data()[['skating_order', 'food']]
    result = bt.merge(mt, left_on='_index_skating_order', right_on='skating_order', suffixes=('_AA', '_BB'))
    assert isinstance(result, DataFrame)
    assert_equals_data(
        result,
        expected_columns=[
            '_index_skating_order_AA',
            '_index_skating_order_BB',
            'skating_order_AA',
            'city',
            'skating_order_BB',
            'food'
        ],
        expected_data=[
            [1, 1, 1, 'Ljouwert', 1, 'Sûkerbôlle'],
            [2, 2, 2, 'Snits', 2, 'Dúmkes'],
        ]
    )


def test_merge_mixed_columns():
    bt = get_bt_with_test_data(full_data_set=False)[['skating_order', 'city']]
    mt = get_bt_with_railway_data()[['station', 'platforms']]
    # join _index_skating_order on the 'platforms' column
    result = bt.merge(mt, how='inner', left_on='skating_order', right_on='platforms')
    assert isinstance(result, DataFrame)
    assert_equals_data(
        result,
        expected_columns=[
            '_index_skating_order',
            '_index_station_id',
            'skating_order',
            'city',
            'station',
            'platforms'
        ],
        expected_data=[
            [1, 1, 1, 'Ljouwert', 'IJlst', 1],
            [1, 2, 1, 'Ljouwert', 'Heerenveen', 1],
            [1, 5, 1, 'Ljouwert', 'Camminghaburen', 1],
            [2, 3, 2, 'Snits', 'Heerenveen IJsstadion', 2],
            [2, 6, 2, 'Snits', 'Sneek', 2],
            [2, 7, 2, 'Snits', 'Sneek Noord', 2],

        ],
        order_by=['_index_skating_order', '_index_station_id']
    )


def test_merge_left_join():
    bt = get_bt_with_test_data(full_data_set=False)[['skating_order', 'city']]
    mt = get_bt_with_railway_data()[['station', 'platforms']]
    # join _index_skating_order on the 'platforms' column
    result = bt.merge(mt, how='left', left_on='skating_order', right_on='platforms')
    assert isinstance(result, DataFrame)
    assert_equals_data(
        result,
        expected_columns=[
            '_index_skating_order',
            '_index_station_id',
            'skating_order',
            'city',
            'station',
            'platforms'
        ],
        expected_data=[
            [1, 1, 1, 'Ljouwert', 'IJlst', 1],
            [1, 2, 1, 'Ljouwert', 'Heerenveen', 1],
            [1, 5, 1, 'Ljouwert', 'Camminghaburen', 1],
            [2, 3, 2, 'Snits', 'Heerenveen IJsstadion', 2],
            [2, 6, 2, 'Snits', 'Sneek', 2],
            [2, 7, 2, 'Snits', 'Sneek Noord', 2],
            [3, None, 3, 'Drylts', None, None],
        ],
        order_by=['_index_skating_order', '_index_station_id']
    )


def test_merge_right_join():
    bt = get_bt_with_test_data(full_data_set=False)[['skating_order', 'city']]
    mt = get_bt_with_railway_data()[['station', 'platforms']]
    result = bt.merge(mt, how='right', left_on='skating_order', right_on='platforms')
    assert isinstance(result, DataFrame)
    assert_equals_data(
        result,
        expected_columns=[
            '_index_skating_order',
            '_index_station_id',
            'skating_order',
            'city',
            'station',
            'platforms'
        ],
        expected_data=[
            [1, 1, 1, 'Ljouwert', 'IJlst', 1],
            [1, 2, 1, 'Ljouwert', 'Heerenveen', 1],
            [2, 3, 2, 'Snits', 'Heerenveen IJsstadion', 2],
            [None, 4, None, None, 'Leeuwarden', 4],
            [1, 5, 1, 'Ljouwert', 'Camminghaburen', 1],
            [2, 6, 2, 'Snits', 'Sneek', 2],
            [2, 7, 2, 'Snits', 'Sneek Noord', 2],
        ],
        order_by=['_index_station_id']
    )


def test_merge_right_join_shared_on() -> None:
    bt = get_bt_with_test_data(full_data_set=False)[['skating_order', 'city']]
    bt['station'] = None
    bt = bt.reset_index(drop=True)

    mt = get_bt_with_railway_data()[['station', 'platforms']]
    mt = mt.reset_index(drop=True)

    result = bt.merge(mt, how='right', on='station')
    assert_equals_data(
        result,
        expected_columns=[
            'skating_order',
            'city',
            'station',
            'platforms',
        ],
        expected_data=[
            [None, None, 'IJlst', 1],
            [None, None, 'Heerenveen', 1],
            [None, None, 'Heerenveen IJsstadion', 2],
            [None, None, 'Leeuwarden', 4],
            [None, None, 'Camminghaburen', 1],
            [None, None, 'Sneek', 2],
            [None, None, 'Sneek Noord', 2],
        ],
    )


def test_merge_outer_join():
    bt = get_bt_with_test_data(full_data_set=False)[['skating_order', 'city']]
    mt = get_bt_with_railway_data()[['station', 'platforms']]
    result = bt.merge(mt, how='outer', left_on='skating_order', right_on='platforms')
    assert isinstance(result, DataFrame)
    assert_equals_data(
        result,
        expected_columns=[
            '_index_skating_order',
            '_index_station_id',
            'skating_order',
            'city',
            'station',
            'platforms'
        ],
        # in bt there is no row with skating_order == 4, so for the station with 4 platforms we
        # expect to join None values.
        expected_data=[
            [1, 1, 1, 'Ljouwert', 'IJlst', 1],
            [1, 2, 1, 'Ljouwert', 'Heerenveen', 1],
            [1, 5, 1, 'Ljouwert', 'Camminghaburen', 1],
            [2, 3, 2, 'Snits', 'Heerenveen IJsstadion', 2],
            [2, 6, 2, 'Snits', 'Sneek', 2],
            [2, 7, 2, 'Snits', 'Sneek Noord', 2],
            [3, None, 3, 'Drylts', None, None],
            [None, 4, None, None, 'Leeuwarden', 4],
        ],
    )


def test_merge_outer_join_shared_on() -> None:
    bt = get_bt_with_test_data(full_data_set=False)[['skating_order', 'city']]
    bt2 = bt[bt.city == 'Snits']

    result = bt2.merge(bt, how='outer', on=['skating_order', 'city'])
    assert_equals_data(
        result,
        expected_columns=[
            '_index_skating_order_x',
            '_index_skating_order_y',
            'skating_order',
            'city',
        ],
        expected_data=[
            [2, 2, 2, 'Snits'],
            [None, 1, 1, 'Ljouwert'],
            [None, 3, 3, 'Drylts'],
        ],
    )


def test_merge_cross_join():
    bt = get_bt_with_test_data(full_data_set=False)[['city']]
    mt = get_bt_with_food_data()[['food']]
    result = bt.merge(mt, how='cross')
    assert isinstance(result, DataFrame)

    assert_equals_data(
        result,
        expected_columns=[
            '_index_skating_order_x',
            '_index_skating_order_y',
            'city',
            'food'
        ],
        # in bt there is no row with skating_order == 4, so for the station with 4 platforms we
        # expect to join None values.
        expected_data=[
            [1, 1, 'Ljouwert', 'Sûkerbôlle'],
            [1, 2, 'Ljouwert', 'Dúmkes'],
            [1, 4, 'Ljouwert', 'Grutte Pier Bier'],
            [2, 1, 'Snits', 'Sûkerbôlle'],
            [2, 2, 'Snits', 'Dúmkes'],
            [2, 4, 'Snits', 'Grutte Pier Bier'],
            [3, 1, 'Drylts', 'Sûkerbôlle'],
            [3, 2, 'Drylts', 'Dúmkes'],
            [3, 4, 'Drylts', 'Grutte Pier Bier'],
        ],
        order_by=['_index_skating_order_x', '_index_skating_order_y']
    )

    # empty index cross merge also supported
    btr = bt.reset_index()
    mtr = mt.reset_index()
    result2 = btr.merge(mtr, how='cross')
    assert isinstance(result, DataFrame)

    # series order is different though
    assert_equals_data(
        result2,
        expected_columns=[
            '_index_skating_order_x', 'city', '_index_skating_order_y', 'food'
        ],
        # in bt there is no row with skating_order == 4, so for the station with 4 platforms we
        # expect to join None values.
        expected_data=[
            [1, 'Ljouwert', 1, 'Sûkerbôlle'], [1, 'Ljouwert', 2, 'Dúmkes'],
            [1, 'Ljouwert', 4, 'Grutte Pier Bier'], [2, 'Snits', 1, 'Sûkerbôlle'], [2, 'Snits', 2, 'Dúmkes'],
            [2, 'Snits', 4, 'Grutte Pier Bier'], [3, 'Drylts', 1, 'Sûkerbôlle'], [3, 'Drylts', 2, 'Dúmkes'],
            [3, 'Drylts', 4, 'Grutte Pier Bier']],
        order_by=['_index_skating_order_x', '_index_skating_order_y']
    )


def test_merge_self():
    bt1 = get_bt_with_test_data(full_data_set=False)[['city']]
    bt2 = get_bt_with_test_data(full_data_set=False)[['inhabitants']]
    result = bt1.merge(bt2, on='_index_skating_order')
    assert_equals_data(
        result,
        expected_columns=['_index_skating_order', 'city', 'inhabitants'],
        expected_data=[
            [1, 'Ljouwert', 93485],
            [2, 'Snits', 33520],
            [3, 'Drylts', 3055]
        ]
    )


def test_merge_preselection():
    bt = get_bt_with_test_data(full_data_set=False)[['skating_order', 'city', 'inhabitants']]
    mt = get_bt_with_food_data()[['skating_order', 'food']]
    result = bt[bt['skating_order'] != 1].merge(mt[['food']], on='_index_skating_order')
    assert_equals_data(
        result,
        # This is weak. Ordering is broken.
        expected_columns=['_index_skating_order', 'skating_order', 'city', 'inhabitants', 'food'],
        expected_data=[
            [2, 2, 'Snits', 33520, 'Dúmkes'],
        ]
    )


def test_merge_expression_columns():
    bt = get_bt_with_test_data(full_data_set=False)[['skating_order', 'city', 'inhabitants']]
    mt = get_bt_with_food_data()[['skating_order', 'food']]
    bt['skating_order'] += 2
    mt['skating_order'] += 2

    result = bt.merge(mt, on=['skating_order'])
    assert_equals_data(
        result,
        # This is weak. Ordering is broken.
        expected_columns=['_index_skating_order_x', '_index_skating_order_y', 'skating_order', 'city',
                          'inhabitants', 'food'],
        expected_data=[
            [1, 1, 3, 'Ljouwert', 93485, 'Sûkerbôlle'],
            [2, 2, 4, 'Snits', 33520, 'Dúmkes'],
        ]
    )


def test_merge_expression_columns_regression():
    bt = get_bt_with_test_data(full_data_set=False)[['skating_order', 'city', 'inhabitants']]
    mt = get_bt_with_food_data()[['skating_order', 'food']]
    bt['x'] = bt['skating_order'] == 3
    bt['y'] = bt['skating_order'] == 3
    bt['z'] = bt['x'] & bt['y']
    result = bt.merge(mt, on=['skating_order'])
    assert_equals_data(
        result,
        expected_columns=['_index_skating_order_x', '_index_skating_order_y', 'skating_order', 'city',
                          'inhabitants', 'x', 'y', 'z', 'food'],
        expected_data=[
            [1, 1, 1, 'Ljouwert', 93485, False, False, False, 'Sûkerbôlle'],
            [2, 2, 2, 'Snits', 33520, False, False, False, 'Dúmkes']
        ]
    )


def test_merge_non_materialized():
    bt = get_bt_with_test_data(full_data_set=False)[['municipality', 'inhabitants']]
    mt1 = bt.groupby('municipality')[['inhabitants']].sum()
    mt2 = bt.groupby('municipality')[['inhabitants']].mean()

    # check that merge properly materializes if required
    r1 = mt1.materialize().merge(mt2.materialize(), on='municipality')
    r2 = mt1.merge(mt2, on='municipality')
    r3 = mt1.materialize().merge(mt2, on='municipality')
    r4 = mt1.merge(mt2.materialize(), on='municipality')

    for r in [r1, r2, r3, r4]:
        assert_equals_data(
            r,
            expected_columns=['municipality', 'inhabitants_sum', 'inhabitants_mean'],
            expected_data=[
                ['Leeuwarden', Decimal('93485'), Decimal('93485.000000000000')],
                ['Súdwest-Fryslân', Decimal('36575'), Decimal('18287.500000000000')]
            ]
        )


<<<<<<< HEAD
def test_merge_on_create_combinated_columns() -> None:
    pdf1 = pd.DataFrame(
        {
            'A': ['a', 'b', 'c', 'd'],
            'B': [100, 150, 200, 250],
        },
    )
    pdf2 = pd.DataFrame(
        {
            'A': ['a', 'b', 'c', 'd'],
            'B': [20, 50, 10, 25],
        }
    )
    df1 = get_from_df('test_merge_1', pdf1)
    df2 = get_from_df('test_merge_2', pdf2)
    combined_series = {
        'combined': df1.B / df2.B
    }
    df1.merge(df2, )
=======
def test_merge_on_index_x_column() -> None:
    bt = get_bt_with_test_data(False)[['city', 'inhabitants']]
    expected = {
        'expected_columns': ['_index_skating_order', 'city_x', 'inhabitants', 'city_y'],
        'expected_data': [
            [1, 'Ljouwert', 93485, 'Ljouwert'],
            [2, 'Snits', 33520, 'Snits'],
            [3, 'Drylts', 3055, 'Drylts'],
        ],
    }
    result_left_col_x_right_index = bt.reset_index().merge(bt.city, on='_index_skating_order')
    assert_equals_data(result_left_col_x_right_index, **expected)

    result_left_index_x_right_col = bt.merge(
        bt.reset_index()[['city', '_index_skating_order']], on='_index_skating_order',
    )
    assert_equals_data(result_left_index_x_right_col, **expected)
>>>>>>> ad440f6e
<|MERGE_RESOLUTION|>--- conflicted
+++ resolved
@@ -519,27 +519,6 @@
         )
 
 
-<<<<<<< HEAD
-def test_merge_on_create_combinated_columns() -> None:
-    pdf1 = pd.DataFrame(
-        {
-            'A': ['a', 'b', 'c', 'd'],
-            'B': [100, 150, 200, 250],
-        },
-    )
-    pdf2 = pd.DataFrame(
-        {
-            'A': ['a', 'b', 'c', 'd'],
-            'B': [20, 50, 10, 25],
-        }
-    )
-    df1 = get_from_df('test_merge_1', pdf1)
-    df2 = get_from_df('test_merge_2', pdf2)
-    combined_series = {
-        'combined': df1.B / df2.B
-    }
-    df1.merge(df2, )
-=======
 def test_merge_on_index_x_column() -> None:
     bt = get_bt_with_test_data(False)[['city', 'inhabitants']]
     expected = {
@@ -556,5 +535,4 @@
     result_left_index_x_right_col = bt.merge(
         bt.reset_index()[['city', '_index_skating_order']], on='_index_skating_order',
     )
-    assert_equals_data(result_left_index_x_right_col, **expected)
->>>>>>> ad440f6e
+    assert_equals_data(result_left_index_x_right_col, **expected)