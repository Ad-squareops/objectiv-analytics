"""
Copyright 2021 Objectiv B.V.
"""
from datetime import date, datetime, time

<<<<<<< HEAD
=======
import pytest

>>>>>>> 9b7f181a
from tests.functional.bach.test_data_and_utils import assert_equals_data, get_df_with_json_data, \
    CITIES_INDEX_AND_COLUMNS, get_df_with_test_data


def test_astype_dtypes(engine):
    # case 1: cast all columns to a type
    bt = get_df_with_test_data(engine)
    bt_int = bt[['inhabitants', 'founding']]
    bt_float = bt_int.astype('float64')
    assert bt_int.dtypes == {'founding': 'int64', 'inhabitants': 'int64'}
    assert bt_float.dtypes == {'founding': 'float64', 'inhabitants': 'float64'}

    # case 2: cast specific columns to a type
    # pre-test check
    assert bt.dtypes == {
        'city': 'string',
        'founding': 'int64',
        'inhabitants': 'int64',
        'municipality': 'string',
        'skating_order': 'int64'
    }
    # 2.1: no columns specified
    bt_none_changed = bt.astype({})
    assert bt_none_changed.dtypes == bt.dtypes
    # 2.1: one column specified
    bt_astype1 = bt.astype({
        'inhabitants': 'float64'
    })
    assert bt_astype1.dtypes == {
        'city': 'string',
        'founding': 'int64',
        'inhabitants': 'float64',   # changed
        'municipality': 'string',
        'skating_order': 'int64'
    }

    # 2.2: Multiple columns specified
    bt_astype2 = bt.astype({
        'founding': 'float64',
        'inhabitants': 'string',
        'city': 'string',  # not changed,
        'skating_order': 'string'
    })
    assert bt_astype2.dtypes == {
        'city': 'string',
        'founding': 'float64',
        'inhabitants': 'string',
        'municipality': 'string',
        'skating_order': 'string'
    }
    assert bt.data['city'] is bt_astype2.data['city']
    assert bt.data['founding'] is not bt_astype2.data['founding']
    assert bt.data['inhabitants'] is not bt_astype2.data['inhabitants']
    assert bt.data['municipality'] is bt_astype2.data['municipality']
    assert bt.data['skating_order'] is not bt_astype2.data['skating_order']
    assert_equals_data(
        bt_astype2,
        expected_columns=CITIES_INDEX_AND_COLUMNS,
        expected_data=[
            [1, '1', 'Ljouwert', 'Leeuwarden', '93485', 1285],
            [2, '2', 'Snits', 'Súdwest-Fryslân', '33520', 1456],
            [3, '3', 'Drylts', 'Súdwest-Fryslân', '3055', 1268]
        ]
    )


def test_astype_to_int(engine):
    bt = get_df_with_test_data(engine)
    bt = bt[['inhabitants']]
    bt['inhabitants'] = bt['inhabitants'] / 1000
    bt_int = bt.astype('int64')
    assert bt.dtypes == {'inhabitants': 'float64'}
    assert bt_int.dtypes == {'inhabitants': 'int64'}
    assert_equals_data(
        bt,
        expected_columns=['_index_skating_order', 'inhabitants'],
        expected_data=[
            [1, 93.485],
            [2, 33.520],
            [3, 3.055]
        ]
    )
    # When converted to ints, data will be rounded to nearest integer.
    assert_equals_data(
        bt_int,
        expected_columns=['_index_skating_order', 'inhabitants'],
        expected_data=[
            [1, 93],
            [2, 34],
            [3, 3]
        ]
    )


def test_astype_to_bool(engine):
    bt = get_df_with_test_data(engine)
    bt = bt[['skating_order']]
    bt['skating_order'] = bt['skating_order'] - 1
    bt['t'] = 'True'
    bt['f'] = 'False'
    bt = bt.astype('bool')
    assert_equals_data(
        bt,
        expected_columns=['_index_skating_order', 'skating_order', 't', 'f'],
        expected_data=[
            [1, False, True, False],
            [2, True, True, False ],
            [3, True, True, False ]
        ]
    )


def test_astype_to_date(engine):
    bt = get_df_with_test_data(engine)
    bt = bt[[]]
    bt['d'] = '1999-12-31'
    bt = bt.astype('date')
    assert_equals_data(
        bt,
        expected_columns=['_index_skating_order', 'd'],
        expected_data=[[1, date(1999, 12, 31)], [2, date(1999, 12, 31)], [3, date(1999, 12, 31)]]
    )


def test_astype_to_timestamp(engine):
    bt = get_df_with_test_data(engine)
    bt = bt[[]]
    bt['d'] = date(2022, 3, 31)
    bt['s'] = '2022-02-15 13:37:00'
    bt = bt.astype('timestamp')
    assert_equals_data(
        bt,
        use_to_pandas=True,
        expected_columns=['_index_skating_order', 'd', 's'],
        expected_data=[
            [1, datetime(2022, 3, 31, 0, 0), datetime(2022, 2, 15, 13, 37)],
            [2, datetime(2022, 3, 31, 0, 0), datetime(2022, 2, 15, 13, 37)],
            [3, datetime(2022, 3, 31, 0, 0), datetime(2022, 2, 15, 13, 37)]
        ]
    )


def test_astype_to_time(engine):
    bt = get_df_with_test_data(engine)
    bt = bt[[]]
    bt['a'] = '03:04:00'
    bt['b'] = '23:25:59'
    bt = bt.astype('time')
    assert_equals_data(
        bt,
        expected_columns=['_index_skating_order', 'a', 'b'],
        expected_data=[
            [1, time(3, 4, 0), time(23, 25, 59)],
            [2, time(3, 4, 0), time(23, 25, 59)],
            [3, time(3, 4, 0), time(23, 25, 59)]
        ]
    )

<<<<<<< HEAD

def test_astype_to_json(pg_engine):
    bt = get_df_with_json_data(engine=pg_engine, dtype='string')
    assert bt.dict_column.dtype == 'string'
    bt_json_dict = bt.dict_column.astype('jsonb')
    bt_json_list = bt.list_column.astype('jsonb')
    bt_json_mixed = bt.mixed_column.astype('jsonb')
=======
@pytest.mark.parametrize('dtype', ('json', 'jsonb'))
def test_astype_to_json(pg_engine, dtype):
    # TODO: BigQuery
    bt = get_df_with_json_data(engine=pg_engine, dtype='string')
    assert bt.dict_column.dtype == 'string'
    bt_json_dict = bt.dict_column.astype(dtype)
    bt_json_list = bt.list_column.astype(dtype)
    bt_json_mixed = bt.mixed_column.astype(dtype)
>>>>>>> 9b7f181a
    assert_equals_data(
        bt_json_dict,
        expected_columns=['_index_row', 'dict_column'],
        expected_data=[
            [0, {"a": "b"}],
            [1, {"_type": "SectionContext", "id": "home"}],
            [2, {"a": "b", "c": {"a": "c"}}],
            [3, {"a": "b", "e": [{"a": "b"}, {"c": "d"}]}]
        ]
    )
    assert_equals_data(
        bt_json_list,
        expected_columns=['_index_row', 'list_column'],
        expected_data=[
            [0, [{"a": "b"}, {"c": "d"}]],
            [1, ["a", "b", "c", "d"]],
            [2, [{"_type": "a", "id": "b"}, {"_type": "c", "id": "d"}, {"_type": "e", "id": "f"}]],
            [3, [{"_type": "WebDocumentContext", "id": "#document"}, {"_type": "SectionContext", "id": "home"}, {"_type": "SectionContext", "id": "top-10"}, {"_type": "ItemContext", "id": "5o7Wv5Q5ZE"}]]
        ]
    )
    assert_equals_data(
        bt_json_mixed,
        expected_columns=['_index_row', 'mixed_column'],
        expected_data=[
            [0, {"a": "b"}],
            [1, ["a", "b", "c", "d"]],
            [2, {"a": "b", "c": {"a": "c"}}],
            [3, [{"_type": "WebDocumentContext", "id": "#document"}, {"_type": "SectionContext", "id": "home"}, {"_type": "SectionContext", "id": "top-10"}, {"_type": "ItemContext", "id": "5o7Wv5Q5ZE"}]]
        ]
    )<|MERGE_RESOLUTION|>--- conflicted
+++ resolved
@@ -3,11 +3,8 @@
 """
 from datetime import date, datetime, time
 
-<<<<<<< HEAD
-=======
 import pytest
 
->>>>>>> 9b7f181a
 from tests.functional.bach.test_data_and_utils import assert_equals_data, get_df_with_json_data, \
     CITIES_INDEX_AND_COLUMNS, get_df_with_test_data
 
@@ -166,15 +163,6 @@
         ]
     )
 
-<<<<<<< HEAD
-
-def test_astype_to_json(pg_engine):
-    bt = get_df_with_json_data(engine=pg_engine, dtype='string')
-    assert bt.dict_column.dtype == 'string'
-    bt_json_dict = bt.dict_column.astype('jsonb')
-    bt_json_list = bt.list_column.astype('jsonb')
-    bt_json_mixed = bt.mixed_column.astype('jsonb')
-=======
 @pytest.mark.parametrize('dtype', ('json', 'jsonb'))
 def test_astype_to_json(pg_engine, dtype):
     # TODO: BigQuery
@@ -183,7 +171,6 @@
     bt_json_dict = bt.dict_column.astype(dtype)
     bt_json_list = bt.list_column.astype(dtype)
     bt_json_mixed = bt.mixed_column.astype(dtype)
->>>>>>> 9b7f181a
     assert_equals_data(
         bt_json_dict,
         expected_columns=['_index_row', 'dict_column'],
