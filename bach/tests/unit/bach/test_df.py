"""
Copyright 2021 Objectiv B.V.
"""
import pytest

from bach import SortColumn, DataFrame
from bach.expression import Expression
from bach.partitioning import GroupBy
from bach.savepoints import Savepoints
from bach.sql_model import BachSqlModel
from sql_models.model import CustomSqlModelBuilder
from tests.unit.bach.util import get_fake_df


def test__eq__():
    assert get_fake_df(['a'], ['b', 'c']) != 123
    assert get_fake_df(['a'], ['b', 'c']) != 'a'
    assert get_fake_df(['a'], ['b', 'c']) != (['a'], ['b', 'c'])

    result = get_fake_df(['a'], ['b', 'c']) == get_fake_df(['a'], ['b', 'c'])
    # Assert that we get a boolean (e.g. for Series this is not the case since we overloaded __eq__ in a
    # different way)
    assert result is True

    assert get_fake_df(['a'], ['b', 'c']) == get_fake_df(['a'], ['b', 'c'])
    assert get_fake_df(['a', 'b'], ['c']) == get_fake_df(['a', 'b'], ['c'])
    # 'b' is index or data column
    assert get_fake_df(['a', 'b'], ['c']) != get_fake_df(['a'], ['b', 'c'])
    # switched order index columns
    assert get_fake_df(['b', 'a'], ['c']) != get_fake_df(['a', 'b'], ['c'])
    # switched order data columns
    assert get_fake_df(['a'], ['b', 'c']) != get_fake_df(['a'], ['c', 'b'])

    left = get_fake_df(['a'], ['b', 'c'])
    right = get_fake_df(['a'], ['b', 'c'])
    assert left == right
    # use fake value for engine and basenode to check that the values are tested
    left._engine = 'test'
    assert left != right
    right._engine = 'test'
    assert left == right
    right._base_node = 'test'
    assert left != right
    left._base_node = 'test'
    assert left == right
    right._order_by = [SortColumn(expression=Expression.column_reference('a'), asc=True)]
    assert left != right
    left._order_by = [SortColumn(expression=Expression.column_reference('a'), asc=False)]
    assert left != right
    left._order_by = [SortColumn(expression=Expression.column_reference('a'), asc=True)]
    assert left == right

    # reset left, right
    left, right = get_fake_df(['a'], ['b', 'c']),  get_fake_df(['a'], ['b', 'c'])

    left = left.set_variable('a', 1234)
    right = right.set_variable('a', '1234')
    assert left != right
    left = left.set_variable('a', '1234')
    right = right.set_variable('a', 1234)
    assert left == right


def test_init_conditions():
    df = get_fake_df(['a'], ['b', 'c'])
    df2 = get_fake_df(['a', 'b'], ['c', 'd'])
<<<<<<< HEAD
    columns = ('a', 'b', 'c', 'd', 'e', 'f', 'g', 'h')
    other_base_node = BachSqlModel.from_sql_model(
        sql_model=CustomSqlModelBuilder('select * from y', name='base')(),
        column_expressions={c: Expression.column_reference(c) for c in columns}
=======

    columns = ('a', 'b', 'c', 'd', 'e', 'f', 'g', 'h')
    other_base_node = BachSqlModel.from_sql_model(
        sql_model=CustomSqlModelBuilder('select * from y', name='base')(),
        column_expressions={c: Expression.column_reference(c) for c in columns},
>>>>>>> 408f0f4b
    )

    # Check that with 'normal' parameters the __init__ function does not complain
    DataFrame(
        engine=df.engine,
        base_node=df.base_node,
        index=df.index,
        series=df.data,
        group_by=None,
        order_by=[],
        savepoints=Savepoints()
    )

    # Now check that with wrong values __init__ raises ValueErrors
    with pytest.raises(ValueError, match="Indices in `series` should match dataframe"):
        DataFrame(
            engine=df.engine,
            base_node=df.base_node,
            index=df2.index,
            series=df.data,
            group_by=None,
            order_by=[],
            savepoints=Savepoints()
        )

    with pytest.raises(ValueError, match="Keys in `series` should match the name of series"):
        DataFrame(
            engine=df.engine,
            base_node=df.base_node,
            index=df.index,
            series={k + 'suffix': v for k, v in df.data.items()},
            group_by=None,
            order_by=[],
            savepoints=Savepoints()
        )

    with pytest.raises(ValueError, match="Group_by in `series` should match dataframe"):
        DataFrame(
            engine=df.engine,
            base_node=df.base_node,
            index=df.index,
            series=df.data,
            group_by=GroupBy([df.b]),
            order_by=[],
            savepoints=Savepoints()
        )

    with pytest.raises(ValueError, match="Base_node in `series` should match dataframe"):
        DataFrame(
            engine=df.engine,
            base_node=other_base_node,
            index=df.index,
            series=df.data,
            group_by=None,
            order_by=[],
            savepoints=Savepoints()
        )

    # df2.c has an index of itself
    other_index = {'a': df2.c}
    with pytest.raises(ValueError, match="Index series can not have non-empty index property"):
        DataFrame(
            engine=df.engine,
            base_node=df.base_node,
            index=other_index,
            series={k: v.copy_override(index=other_index) for k, v in df.data.items()},
            group_by=None,
            order_by=[],
            savepoints=Savepoints()
        )

    other_index = {'b': df.index['a']}
    with pytest.raises(ValueError,
                       match="The names of the index series and data series should not intersect"):
        DataFrame(
            engine=df.engine,
            base_node=df.base_node,
            index=other_index,
            series={k: v.copy_override(index=other_index) for k, v in df.data.items()},
            group_by=None,
            order_by=[],
            savepoints=Savepoints()
        )
    # there are a few __init__ checks that we don't check here, as they are also checked when creating a
    # Series object, and are thus hard to actually trigger.<|MERGE_RESOLUTION|>--- conflicted
+++ resolved
@@ -64,18 +64,10 @@
 def test_init_conditions():
     df = get_fake_df(['a'], ['b', 'c'])
     df2 = get_fake_df(['a', 'b'], ['c', 'd'])
-<<<<<<< HEAD
-    columns = ('a', 'b', 'c', 'd', 'e', 'f', 'g', 'h')
-    other_base_node = BachSqlModel.from_sql_model(
-        sql_model=CustomSqlModelBuilder('select * from y', name='base')(),
-        column_expressions={c: Expression.column_reference(c) for c in columns}
-=======
-
     columns = ('a', 'b', 'c', 'd', 'e', 'f', 'g', 'h')
     other_base_node = BachSqlModel.from_sql_model(
         sql_model=CustomSqlModelBuilder('select * from y', name='base')(),
         column_expressions={c: Expression.column_reference(c) for c in columns},
->>>>>>> 408f0f4b
     )
 
     # Check that with 'normal' parameters the __init__ function does not complain
