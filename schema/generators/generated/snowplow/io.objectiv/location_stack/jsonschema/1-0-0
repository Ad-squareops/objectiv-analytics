--- conflicted
+++ resolved
@@ -8,9 +8,6 @@
         "version": "1-0-0"
     },
     "type": "object",
-<<<<<<< HEAD
-    "properties": {},
-=======
     "properties": {
         "location_stack": {
             "type": [
@@ -23,9 +20,8 @@
             "minItems": 1
         }
     },
->>>>>>> 4d69942e
     "additionalProperties": false,
     "required": [
-        null
+        "location_stack"
     ]
 }