# InteractiveEvent

The parent of [Events](/taxonomy/events) that are the direct result of a user interaction, e.g. a button click.

import Mermaid from '@theme/Mermaid'

<Mermaid chart={`
    graph LR
      AbstractEvent["AbstractEvent<span class='requires_context_and_properties'><span class='requires_context'>requires:<br />ApplicationContext<br /></span><span class='properties'>location_stack: LocationStack<br />global_contexts: GlobalContexts<br />id: uuid<br />time: integer<br /></span></span>"] -->       InteractiveEvent["InteractiveEvent<span class='requires_context'>requires:<br />RootLocationContext<br />PathContext<br /></span><span class='properties'></span>"];
      InteractiveEvent --> InputChangeEvent["InputChangeEvent<span class='requires_context'>requires:<br />InputContext<br /></span><span class='properties'></span>"];
      InteractiveEvent --> PressEvent["PressEvent<span class='requires_context'>requires:<br />PressableContext<br /></span><span class='properties'></span>"];
    class InteractiveEvent diagramActive
  `}
  caption="Diagram: InteractiveEvent inheritance"
  baseColor="blue"
  links={[
{ name: 'AbstractEvent', to: '/taxonomy/events' }, { name: 'InputChangeEvent', to: '/taxonomy/reference/events/InputChangeEvent' }, { name: 'PressEvent', to: '/taxonomy/reference/events/PressEvent' },   ]}
/>

### Requires

* [RootLocationContext](../location-contexts/RootLocationContext.md) (a LocationContext).
* [PathContext](../global-contexts/PathContext.md) (a GlobalContext).

<<<<<<< HEAD
### Properties

|                     | type                                                     | description                                                                                                                                                                                                                                                                  |
|:--------------------|:---------------------------------------------------------|:-----------------------------------------------------------------------------------------------------------------------------------------------------------------------------------------------------------------------------------------------------------------------------|
| **location\_stack** | [LocationStack](/taxonomy/reference/types/LocationStack) | The location stack is an ordered list (stack), that contains a hierarchy of location contexts that deterministically describes where an event took place from global to specific. The whole stack (list) is needed to exactly pinpoint where in the UI the event originated. |
=======
>>>>>>> b825d219
### Inherited Properties

|                      | type                                                       | description                                                                                                                                                                                                                                                                  |
|:---------------------|:-----------------------------------------------------------|:-----------------------------------------------------------------------------------------------------------------------------------------------------------------------------------------------------------------------------------------------------------------------------|
| **location\_stack**  | [LocationStack](/taxonomy/reference/types/LocationStack)   | The location stack is an ordered list (stack), that contains a hierarchy of location contexts that deterministically describes where an event took place from global to specific. The whole stack (list) is needed to exactly pinpoint where in the UI the event originated. |
| **global\_contexts** | [GlobalContexts](/taxonomy/reference/types/GlobalContexts) | Global contexts add global / general information about the event. They carry information that is not related to where the Event originated (location), such as device, platform or business data.                                                                            |
| **id**               | uuid                                                       | Unique identifier for a specific instance of an event.                                                                                                                                                                                                                       |
| **time**             | integer                                                    | Timestamp indicating when the event was generated.                                                                                                                                                                                                                           |

<|MERGE_RESOLUTION|>--- conflicted
+++ resolved
@@ -22,14 +22,6 @@
 * [RootLocationContext](../location-contexts/RootLocationContext.md) (a LocationContext).
 * [PathContext](../global-contexts/PathContext.md) (a GlobalContext).
 
-<<<<<<< HEAD
-### Properties
-
-|                     | type                                                     | description                                                                                                                                                                                                                                                                  |
-|:--------------------|:---------------------------------------------------------|:-----------------------------------------------------------------------------------------------------------------------------------------------------------------------------------------------------------------------------------------------------------------------------|
-| **location\_stack** | [LocationStack](/taxonomy/reference/types/LocationStack) | The location stack is an ordered list (stack), that contains a hierarchy of location contexts that deterministically describes where an event took place from global to specific. The whole stack (list) is needed to exactly pinpoint where in the UI the event originated. |
-=======
->>>>>>> b825d219
 ### Inherited Properties
 
 |                      | type                                                       | description                                                                                                                                                                                                                                                                  |
@@ -39,3 +31,11 @@
 | **id**               | uuid                                                       | Unique identifier for a specific instance of an event.                                                                                                                                                                                                                       |
 | **time**             | integer                                                    | Timestamp indicating when the event was generated.                                                                                                                                                                                                                           |
 
+### Validation Rules
+* `GlobalContexts` should contain `ApplicationContext`.
+* `GlobalContexts` should contain `PathContext`.
+* `LocationStacks` should contain `RootLocationContext` at index 0.
+* InputValueContext should have a unique combination of `{_type, id, value}` properties.
+* Items in `GlobalContexts` should have a unique combination of `{_type, id}` properties, except for `InputValueContext`.
+* Items in `LocationStack` should have a unique combination of `{_type, id}` properties.
+
