--- conflicted
+++ resolved
@@ -6,7 +6,7 @@
 
 <Mermaid chart={`
     graph LR
-      AbstractEvent["AbstractEvent<span class='properties'>location_stack: LocationStack<br />global_contexts: GlobalContexts<br />id: uuid<br />time: integer<br /></span>"] -->       InteractiveEvent["InteractiveEvent<span class='requires_context_and_properties'><span class='requires_context'>requires:<br />RootLocationContext<br />PathContext<br /></span><span class='properties'>location_stack: LocationStack<br /></span></span>"];
+      AbstractEvent["AbstractEvent<span class='properties'>location_stack: LocationStack<br />global_contexts: GlobalContexts<br />id: uuid<br />time: integer<br /></span>"] -->       InteractiveEvent["InteractiveEvent<span class='requires_context'>requires:<br />RootLocationContext<br />PathContext<br /></span><span class='properties'></span>"];
       InteractiveEvent --> InputChangeEvent["InputChangeEvent<span class='requires_context'>requires:<br />InputContext<br /></span><span class='properties'></span>"];
       InteractiveEvent --> PressEvent["PressEvent<span class='requires_context'>requires:<br />PressableContext<br /></span><span class='properties'></span>"];
     class InteractiveEvent diagramActive
@@ -22,12 +22,6 @@
 * [RootLocationContext](../location-contexts/RootLocationContext.md) (a LocationContext).
 * [PathContext](../global-contexts/PathContext.md) (a GlobalContext).
 
-<<<<<<< HEAD
-### Properties
-
-|                     | type          | description                                                                                                                                                                                                                                                                  |
-|:--------------------|:--------------|:-----------------------------------------------------------------------------------------------------------------------------------------------------------------------------------------------------------------------------------------------------------------------------|
-| **location\_stack** | LocationStack | The location stack is an ordered list (stack), that contains a hierarchy of location contexts that deterministically describes where an event took place from global to specific. The whole stack (list) is needed to exactly pinpoint where in the UI the event originated. |
 ### Inherited Properties
 
 |                      | type           | description                                                                                                                                                                                                                                                                  |
@@ -36,31 +30,4 @@
 | **global\_contexts** | GlobalContexts | Global contexts add global / general information about the event. They carry information that is not related to where the Event originated (location), such as device, platform or business data.                                                                            |
 | **id**               | uuid           | Unique identifier for a specific instance of an event.                                                                                                                                                                                                                       |
 | **time**             | integer        | Timestamp indicating when the event was generated.                                                                                                                                                                                                                           |
-=======
-### Inherited Properties
-location_stack: `LocationStack` - The location stack is an ordered list (stack), that contains a hierarchy of location contexts that 
-deterministically describes where an event took place from global to specific. 
-The whole stack (list) is needed to exactly pinpoint where in the UI the event originated.
-global_contexts: `GlobalContexts` - Global contexts add global / general information about the event. They carry information that is not 
-related to where the Event originated (location), such as device, platform or business data.
-id: `uuid` - Unique identifier for a specific instance of an event.
-time: `integer` - Timestamp indicating when the event was generated.
 
-### Properties
-location_stack: `LocationStack` [inherited] - The location stack is an ordered list (stack), that contains a hierarchy of location contexts that 
-deterministically describes where an event took place from global to specific. 
-The whole stack (list) is needed to exactly pinpoint where in the UI the event originated.
-global_contexts: `GlobalContexts` [inherited] - Global contexts add global / general information about the event. They carry information that is not 
-related to where the Event originated (location), such as device, platform or business data.
-id: `uuid` [inherited] - Unique identifier for a specific instance of an event.
-time: `integer` [inherited] - Timestamp indicating when the event was generated.
-
-### Validation Rules
-Global Contexts must contain ApplicationContext
-Global Contexts must contain PathContext
-GlobalContexts items must be unique by their _type+id, except InputValueContext
-InputValueContext must be unique by their _type+id+value
-Location Stack must contain RootLocationContext at index 0
-LocationStack items must be unique by their _type+id
->>>>>>> 4d69942e
-
