/*
 * Copyright 2022 Objectiv B.V.
 */

import { TextWriter } from '@yellicode/core';
import { Generator } from '@yellicode/templating';
import { DocusaurusWriter } from '../writers/DocusaurusWriter';
import { getContexts, getEvents, getTypes } from './parser';

const destination = '../generated/docs/';
let entitiesOverview = Array();

export type PropertiesDefinition = {
	name: string;
	description: string;
	type: string;
	internal: boolean;
	optional: boolean;
	nullable: boolean;
	items: {
		type: string;
	};
};

[...getContexts(), ...getEvents()].forEach((entity) => {
	const primaryDescription = entity.getDescription({ type: 'markdown', target: 'primary' });
	const secondaryDescription = entity.getDescription({ type: 'markdown', target: 'secondary' });
	const admonitionDescription = entity.getDescription({ type: 'markdown', target: 'admonition' });
	
	const isAbstract = entity.isAbstract;
	const isLocationContext = entity.isLocationContext;
	const isGlobalContext = entity.isGlobalContext;
	
	let frontMatterSlug = ''; // the documentation URL, specifically set for Abstracts
	
	let outputFile = (isLocationContext ? 'location-contexts/' : isGlobalContext ? 'global-contexts/' 
	: 'events/') + entity.name + '.md';
	if(isAbstract) {
		// special case for AbstractContext; skip it
		if (entity.name == 'AbstractContext') {
			return;
		}
		outputFile = entity.name.replace('Abstract', '').replace(/[A-Z]/g, ' $&').trim().replace(' ', '-')
		.toLowerCase() + 's/overview.md';
		frontMatterSlug = "/taxonomy/" + outputFile.replace('overview.md', '');

		// add this Abstract entity and its children to an Array used to generate the Reference overview page
		let abstractEntity = {
			name: entity.name.replace('Abstract', '').replace(/[A-Z]/g, ' $&').trim() + 's',
			description: secondaryDescription,
			listOfChildren: []
		}
		let listOfChildren = Array();
		const children = entity.children;
		if (children && children.length > 0) {
			for (let i = 0; i < children.length; i++) {
				const child = children[i];
				const url = (child.isLocationContext ? './location-contexts/' 
					: child.isGlobalContext ? './global-contexts/' : './events/') + child.name + '.md';
				listOfChildren.push({
					name: child.name,
					url: url
				})
			}
		}
		abstractEntity.listOfChildren = listOfChildren;
		entitiesOverview.push(abstractEntity);
	}

	// extract required contexts for this entity
	const rules = entity.ownRules;
	let requiredContexts = Array();
	if (rules && rules.length > 0) {
		for (let i = 0; i < rules.length; i++) {
			let rule = rules[i];
			// show required contexts if they're location or global, and if it's either an AbstractEvent or 
			// they contexts are not inherited
			if (['RequiresLocationContext', 'RequiresGlobalContext'].includes(rule.type) 
				&& (entity.name == 'AbstractEvent' || !rule._inheritedFrom)) {
				const requiredName = rule.scope[0].context;
				const type = rule.type.replace('Requires', '');
				const url = '../' + type.replace('Context', '-contexts/').toLowerCase() + requiredName + '.md';
				requiredContexts.push({
					name: requiredName, 
					type: type, 
					url: url
				})
			}
		}
	}

	Generator.generate({ outputFile: `${destination}/${outputFile}` }, (writer: TextWriter) => {
		const docsWriter = new DocusaurusWriter(writer);
		
		docsWriter.writeFrontmatter(frontMatterSlug);
		
		docsWriter.writeH1(entity.name);
		docsWriter.writeLine();
		if(isAbstract) {
			docsWriter.writeLine(secondaryDescription);
		} 
		else {
			docsWriter.writeLine(primaryDescription);
		}
		docsWriter.writeLine();

		docsWriter.writeLine("import Mermaid from '@theme/Mermaid'");
		docsWriter.writeLine();

		// Mermaid chart
		docsWriter.writeMermaidChartForEntity(entity, "Diagram: " + entity.name + ' inheritance');
		docsWriter.writeLine();

		// for Events: write list of required contexts
		if (entity.isEvent) {
			docsWriter.writeH3('Requires');
			docsWriter.writeLine();
			if (requiredContexts.length > 0) {
				for (let i = 0; i < requiredContexts.length; i++) {
					let rc = requiredContexts[i];
					docsWriter.writeRequiredContext(rc.name, rc.url, rc.type);
				}
			} else {
				docsWriter.writeLine('None.');
			}
			docsWriter.writeLine();
		}

		/**
		 * Create plain content rows from the given entity's properties.
		 * @param properties The entity's properties.
		 * @returns {Array<string[]>} - Rows of plain, formatted content.
		 */
		function getPropertiesRows(properties: Array<PropertiesDefinition>) {
			let rows = Array() as [string[]];
			properties.forEach((p) => {
				let type = (p.type == "array") ? (p.type + "<" + p.items.type + ">") : p.type;
				if (['GlobalContexts', 'LocationStack'].includes(p.type)) {
					type = "[" + type + "](/taxonomy/reference/types/" + p.type + ")"; 
				}
				if(!p.internal) {
					let name = '**' + p.name.replaceAll('_', '\\_') 
					+ ((p.optional || p.nullable) ? ' _[optional]_' : '') + '**';
					rows.push([name, type, p.description.replace(/(\r\n|\n|\r)/gm, "")]);
				}
			});
			return rows;
		}
		
		// table of own properties, if any
		if (entity.ownProperties.length > 0) {
			docsWriter.writeH3('Properties');
			docsWriter.writeLine();
			docsWriter.writeTable(['', 'type', 'description'], getPropertiesRows(entity.ownProperties));
		}

		// table of inherited properties, if any
		if (entity.inheritedProperties.length > 0) {
			docsWriter.writeH3('Inherited Properties');
			docsWriter.writeLine();
			docsWriter.writeTable(['', 'type', 'description'], getPropertiesRows(entity.inheritedProperties));
		}

		docsWriter.writeEndOfLine();
		
		// if (entity.ownRules.length) {
    //   docsWriter.writeH3('Validation Rules');
    //   // Build a list of own rules summaries
    //   let ruleSummaries = [];
    //   entity.ownRules.forEach((entityRule) => {
    //     getRuleSummaries(entityRule, ruleSummaries);
    //   });

    //   // Remove dupes
    //   [...new Set(ruleSummaries)]
    //     // Sort
    //     .sort((a, b) => a.localeCompare(b))
    //     // Write a line per rule
    //     .forEach((ruleSummary) => docsWriter.writeListItem(ruleSummary + "."));

    //   docsWriter.writeEndOfLine();
    // }
		
		// final notes
		docsWriter.writeLine(admonitionDescription);
	});
});

// generate reference/overview.md for all the relevant Abstracts
const outputFile = 'overview.md';
const frontMatterSlug = '/taxonomy/reference/';
Generator.generate({ outputFile: `${destination}/${outputFile}` }, (writer: TextWriter) => {
	const docsWriter = new DocusaurusWriter(writer);
		
	docsWriter.writeFrontmatter(frontMatterSlug);
	
	docsWriter.writeH1("Open analytics taxonomy reference");
	docsWriter.writeLine();
	
	entitiesOverview.forEach((category) => {
		docsWriter.writeH2(category.name);
		docsWriter.writeLine(category.description);
		docsWriter.writeLine();
		category.listOfChildren.forEach((child) => {
			docsWriter.write('* ');
			docsWriter.writeLink(child.name, child.url);
			docsWriter.writeEndOfLine();
		});
		docsWriter.writeLine();
	});
});

<<<<<<< HEAD
// TODO: Generate pages for Types (e.g. LocationStack and GlobalContexts)
// TODO: Generate Types overview page
[...getTypes()].forEach((type) => {
	const primaryDescription = type.getDescription({ type: 'text', target: 'primary' });
	const outputFile = 'types/' + type.name + '.md';

	Generator.generate({ outputFile: `${destination}/${outputFile}` }, (writer: TextWriter) => {
		const docsWriter = new DocusaurusWriter(writer);

		docsWriter.writeH1(type.name);
		docsWriter.writeLine(primaryDescription);
		docsWriter.writeLine();

		if(type.type) {
			docsWriter.writeH2('Type');
			docsWriter.writeLine();
			docsWriter.writeListItem(type.type);
		}

		if(type.items) {
			docsWriter.writeH2('Items');
			docsWriter.writeLine();
			docsWriter.writeListItem(type.items.type);
		}

		if(type.rules) {
			docsWriter.writeH2('Rules');
			docsWriter.writeLine(type.validation.description);
			docsWriter.writeLine();
			type.rules.forEach((rule) => {
				docsWriter.writeListItem(rule.type);
				docsWriter.increaseIndent()
				rule.scope.forEach((scope) => {
					if(rule.type == 'UniqueContext') {
						if (scope.includeContexts) {
							docsWriter.writeListItem("Include Contexts: " + scope.includeContexts);
						}
						if (scope.excludeContexts) {
							docsWriter.writeListItem("Exclude Contexts: " + scope.excludeContexts);
						}
						docsWriter.increaseIndent()
						docsWriter.writeListItem("By: " + scope.by);
						docsWriter.decreaseIndent()
					}
					else if (rule.type == 'RequiresGlobalContext') {
						docsWriter.writeListItem("Context: " + scope.context);
					}
				});
				docsWriter.decreaseIndent()
			});
		}
	});
});
=======
const getRuleSummaries = (rule, ruleSummaries) => {
  switch (rule.type) {
    case 'MatchContextProperty':
      rule.scope.forEach(({ contextA, contextB, property }) => {
        ruleSummaries.push(`\`${contextA}.${property}\` should equal \`${contextB}.${property}\``);
      });
      break;

    case 'RequiresLocationContext':
      rule.scope.forEach(({ context, position }) => {
        ruleSummaries.push(
          `\`LocationStacks\` should contain \`${context}\`${position !== undefined ? ` at index ${position}` : ''}`
        );
      });
      break;

    case 'RequiresGlobalContext':
      rule.scope.forEach(({ context }) => {
        ruleSummaries.push(`\`GlobalContexts\` should contain \`${context}\``);
      });
      break;

    case 'UniqueContext':
      rule.scope.forEach(({ excludeContexts, includeContexts, by }) => {
        if (!excludeContexts?.length && !includeContexts?.length) {
          ruleSummaries.push(`Items in \`${rule._inheritedFrom}\` should have a unique combination of \`{${by.join(', ')}}\` properties`);
        }
        if (excludeContexts?.length) {
          ruleSummaries.push(
            `Items in \`${rule._inheritedFrom}\` should have a unique combination of \`{${by.join(', ')}}\` properties, except for \`${excludeContexts.join(',')}\``
          );
        }
        if (includeContexts?.length) {
          includeContexts?.forEach((includedContext) => {
            ruleSummaries.push(`${includedContext} should have a unique combination of \`{${by.join(', ')}}\` properties`);
          });
        }
      });
      break;

    default:
      throw new Error(`Cannot summarize rule ${rule.type}`);
  }

  return ruleSummaries;
};
>>>>>>> b825d219
<|MERGE_RESOLUTION|>--- conflicted
+++ resolved
@@ -163,23 +163,23 @@
 
 		docsWriter.writeEndOfLine();
 		
-		// if (entity.ownRules.length) {
-    //   docsWriter.writeH3('Validation Rules');
-    //   // Build a list of own rules summaries
-    //   let ruleSummaries = [];
-    //   entity.ownRules.forEach((entityRule) => {
-    //     getRuleSummaries(entityRule, ruleSummaries);
-    //   });
-
-    //   // Remove dupes
-    //   [...new Set(ruleSummaries)]
-    //     // Sort
-    //     .sort((a, b) => a.localeCompare(b))
-    //     // Write a line per rule
-    //     .forEach((ruleSummary) => docsWriter.writeListItem(ruleSummary + "."));
-
-    //   docsWriter.writeEndOfLine();
-    // }
+		if (entity.ownRules.length) {
+      docsWriter.writeH3('Validation Rules');
+      // Build a list of own rules summaries
+      let ruleSummaries = [];
+      entity.ownRules.forEach((entityRule) => {
+        getRuleSummaries(entityRule, ruleSummaries);
+      });
+
+      // Remove dupes
+      [...new Set(ruleSummaries)]
+        // Sort
+        .sort((a, b) => a.localeCompare(b))
+        // Write a line per rule
+        .forEach((ruleSummary) => docsWriter.writeListItem(ruleSummary + "."));
+
+      docsWriter.writeEndOfLine();
+    }
 		
 		// final notes
 		docsWriter.writeLine(admonitionDescription);
@@ -210,7 +210,6 @@
 	});
 });
 
-<<<<<<< HEAD
 // TODO: Generate pages for Types (e.g. LocationStack and GlobalContexts)
 // TODO: Generate Types overview page
 [...getTypes()].forEach((type) => {
@@ -264,7 +263,7 @@
 		}
 	});
 });
-=======
+
 const getRuleSummaries = (rule, ruleSummaries) => {
   switch (rule.type) {
     case 'MatchContextProperty':
@@ -310,5 +309,4 @@
   }
 
   return ruleSummaries;
-};
->>>>>>> b825d219
+};