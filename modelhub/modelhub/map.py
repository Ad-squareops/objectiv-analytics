--- conflicted
+++ resolved
@@ -16,7 +16,6 @@
 class Map:
     """
     Methods in this class can be used to map data in a DataFrame with Objectiv data to series values.
-
     Always returns Series with same index as the DataFrame the method is applied to, so the result can be set
     as columns to that DataFrame.
     """
@@ -27,7 +26,6 @@
     def is_first_session(self, data: bach.DataFrame) -> bach.SeriesBoolean:
         """
         Labels all hits in a session True if that session is the first session of that user in the data.
-
         :param data: :py:class:`bach.DataFrame` to apply the method on.
         :returns: :py:class:`bach.SeriesBoolean` with the same index as ``data``.
         """
@@ -51,7 +49,6 @@
     def is_new_user(self, data: bach.DataFrame, time_aggregation: str = None) -> bach.SeriesBoolean:
         """
         Labels all hits True if the user is first seen in the period given `time_aggregation`.
-
         :param data: :py:class:`bach.DataFrame` to apply the method on.
         :param time_aggregation: if None, it uses the :py:attr:`ModelHub.time_aggregation` set in ModelHub
             instance.
@@ -88,7 +85,6 @@
     def is_conversion_event(self, data: bach.DataFrame, name: str) -> bach.SeriesBoolean:
         """
         Labels a hit True if it is a conversion event, all other hits are labeled False.
-
         :param data: :py:class:`bach.DataFrame` to apply the method on.
         :param name: the name of the conversion to label as set in
             :py:attr:`ModelHub.conversion_events`.
@@ -117,7 +113,6 @@
         """
         Counts the total number of conversions given a partition (ie session_id
         or user_id).
-
         :param name: the name of the conversion to label as set in
             :py:attr:`ModelHub.conversion_events`.
         :param partition: the partition over which the number of conversions are counted. Can be any column
@@ -148,7 +143,6 @@
         """
         Counts the number of time a user is converted at a moment in time given a partition (ie 'session_id'
         or 'user_id').
-
         :param data: :py:class:`bach.DataFrame` to apply the method on.
         :param name: the name of the conversion to label as set in
             :py:attr:`ModelHub.conversion_events`.
@@ -184,7 +178,6 @@
         Returns a count backwards from the first conversion, given the partition. I.e. first hit before
         converting is 1, second hit before converting 2, etc. Returns None if there are no conversions
         in the partition or after the first conversion.
-
         :param data: :py:class:`bach.DataFrame` to apply the method on.
         :param name: the name of the conversion to label as set in
             :py:attr:`ModelHub.conversion_events`.
@@ -214,8 +207,16 @@
 
         window = pre_conversion_hits.sort_values(sort_by, ascending=False).groupby(partition).window()
 
-<<<<<<< HEAD
-        return data.pre_conversion_hit_number
+        # number all rows except where __is_converted is NULL and _conversions == 0
+        pch_mask = (pre_conversion_hits['__is_converted']) & (pre_conversion_hits['__conversions'] == 0)
+        pre_conversion_hits['pre_conversion_hit_number'] = 1
+        pre_conversion_hits.loc[~pch_mask, 'pre_conversion_hit_number'] = None
+        pre_conversion_hit_number = (
+            pre_conversion_hits['pre_conversion_hit_number']
+            .astype('int64').copy_override_type(bach.SeriesInt64)  # None is parsed as string
+        )
+        pre_conversion_hit_number = pre_conversion_hit_number.sum(window)
+        return pre_conversion_hit_number.materialize().copy_override_type(bach.SeriesInt64)
 
     def retention_matrix(self,
                          data: bach.DataFrame,
@@ -358,16 +359,4 @@
             plt.ylabel('First Event Cohort')
             plt.show()
 
-        return retention_matrix
-=======
-        # number all rows except where __is_converted is NULL and _conversions == 0
-        pch_mask = (pre_conversion_hits['__is_converted']) & (pre_conversion_hits['__conversions'] == 0)
-        pre_conversion_hits['pre_conversion_hit_number'] = 1
-        pre_conversion_hits.loc[~pch_mask, 'pre_conversion_hit_number'] = None
-        pre_conversion_hit_number = (
-            pre_conversion_hits['pre_conversion_hit_number']
-            .astype('int64').copy_override_type(bach.SeriesInt64)  # None is parsed as string
-        )
-        pre_conversion_hit_number = pre_conversion_hit_number.sum(window)
-        return pre_conversion_hit_number.materialize().copy_override_type(bach.SeriesInt64)
->>>>>>> 402e4ea3
+        return retention_matrix