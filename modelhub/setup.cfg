--- conflicted
+++ resolved
@@ -24,12 +24,9 @@
 install_requires =
     objectiv-bach ==0.0.4
     requests
-<<<<<<< HEAD
     sklearn
-=======
     asyncio
     aiohttp
->>>>>>> 302d36b0
 python_requires = >=3.7
 packages = find:
 include_package_data = True
