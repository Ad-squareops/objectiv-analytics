"""
Copyright 2022 Objectiv B.V.
"""
import re
from dataclasses import dataclass

import nbformat
from papermill.iorw import load_notebook_node

<<<<<<< HEAD
from checklock_holmes.checklock_nb_client.notebook_engine import (
    ChecklockNBEngine
)
=======
from checklock_holmes.errors.exceptions import CuriousIncident
>>>>>>> e0fa8663
from checklock_holmes.models.nb_checker_models import (
    CellTiming, NoteBookCheck, NoteBookMetadata
)
from checklock_holmes.settings import settings
from checklock_holmes.utils.cell_tags import CellTags
from checklock_holmes.utils.constants import (
    DATE_FORMAT, NB_SCRIPT_TO_STORE_TEMPLATE, SET_ENV_VARIABLE_TEMPLATE
)
<<<<<<< HEAD
from checklock_holmes.utils.helpers import CuriousIncident
from checklock_holmes.utils.supported_db_engines import SupportedDBEngine
=======
from checklock_holmes.utils.supported_engines import SupportedEngine


class WatsonExecutionManager(NotebookExecutionManager):
    MAX_LOG_EXCEPTION_MESSAGE = 500

    def cell_exception(
        self, cell: nbformat.NotebookNode, cell_index: str = None, **kwargs,
    ) -> None:
        super().cell_exception(cell, cell_index, **kwargs)

        exc = kwargs['exception']

        if self.nb.metadata.papermill.error is None:
            self.nb.metadata.papermill.error = CellError(
                number=cell.metadata.papermill.index,
                exc=f'{exc.ename}: {exc.evalue[:self.MAX_LOG_EXCEPTION_MESSAGE]}',
            )

    def notebook_start(self, **kwargs) -> None:
        super().notebook_start(**kwargs)
        for cell_idx, cell in enumerate(self.nb.cells):
            cell.metadata.papermill.index = cell_idx


class ChecklockNBClient(PapermillNotebookClient):
    async def async_execute_cell(
        self,
        cell: nbformat.NotebookNode,
        cell_index: int,
        execution_count: Optional[int] = None,
        store_history: bool = True,
    ) -> nbformat.NotebookNode:
        try:
            self.nb_man.cell_start(cell, cell_index)
            await super().async_execute_cell(
                cell=cell,
                cell_index=cell_index,
                execution_count=execution_count,
                store_history=store_history,
            )
        except CellExecutionError as ex:
            self.nb_man.cell_exception(cell, cell_index=cell_index, exception=ex)
        finally:
            self.nb_man.cell_complete(cell, cell_index=cell_index)

        return cell


class ChecklockNBEngine(NBClientEngine):
    EXECUTION_TIMEOUT = 2 * 60  # 2 minutes

    @classmethod
    async def async_execute_notebook(cls, nb: nbformat.NotebookNode) -> nbformat.NotebookNode:
        """
        A wrapper to handle notebook execution tasks.

        Wraps the notebook object in a `NotebookExecutionManager` in order to track
        execution state in a uniform manner. This is meant to help simplify
        engine implementations. This allows a developer to just focus on
        iterating and executing the cell contents.
        """
        nb_man = WatsonExecutionManager(
            nb,
            output_path=None,  # don't save notebook outputs
            progress_bar=False,  # ignore for now
            autosave_cell_every=0,  # don't perform any autosave
        )

        nb_man.notebook_start()
        try:
            await cls.async_execute_managed_notebook(nb_man)
        finally:
            nb_man.cleanup_pbar()
            nb_man.notebook_complete()

        return nb_man.nb

    @classmethod
    async def async_execute_managed_notebook(cls, nb_man: WatsonExecutionManager) -> nbformat.NotebookNode:
        nb_client = ChecklockNBClient(
            nb_man=nb_man,
            timeout=cls.EXECUTION_TIMEOUT,
            interrupt_on_timeout=True,
            allow_errors=True,
            force_raise_errors=True,
        )
        return await nb_client.async_execute()
>>>>>>> e0fa8663


@dataclass
class NoteBookChecker:
    metadata: NoteBookMetadata

    _DEFAULT_ENV_VARIABLES = {
        'OBJECTIV_VERSION_CHECK_DISABLE': 'true'
    }
    _ENV_VAR_CELL_TAG = 'injected-engine-variables'

    async def async_check_notebook(self, engine: SupportedDBEngine) -> NoteBookCheck:
        """
        Creates and executes the notebook's script for the provided engine.

        Returns a generated report based on the execution.
        """
        # skip checks for engines without env variables
        if engine not in settings.engine_env_var_mapping:
            return NoteBookCheck(
                metadata=self.metadata,
                engine=engine,
                skipped=True,
            )

        try:
            executed_nb = await ChecklockNBEngine.async_execute_notebook(
                nb=self._load_notebook_node(engine),
                notebook_name=self.metadata.name,
                db_engine=engine,
                check_id=self.metadata.check_id,
            )
        except Exception as exc:
            raise CuriousIncident(notebook_name=self.metadata.name, exc=exc)

        failing_block = ''
        cell_timings = []
        for idx, cell in enumerate(executed_nb.cells):
            # ignore env setup and markdown cells
            if self._ENV_VAR_CELL_TAG in cell.metadata.tags or cell.cell_type != 'code':
                continue

            cell_exec_data = cell.metadata.papermill
            if cell_exec_data.exception is True:
                failing_block = cell.source
                break

            cell_timings.append(
                CellTiming(number=idx, time=cell_exec_data.duration)
            )

        notebook_exec_data = executed_nb.metadata.papermill
        return NoteBookCheck(
            metadata=self.metadata,
            engine=engine,
            completed=notebook_exec_data.exception is None,
            error=notebook_exec_data.error,
            failing_block=failing_block,
            elapsed_time=notebook_exec_data.duration,
            elapsed_time_per_cell=cell_timings,
        )

    def get_script(self, engine: SupportedDBEngine) -> str:
        """
        Extracts all code cells from the notebook and generates a script based on it.
        If is_execution is True, then code cells will be wrapped for error logging
        and (if required) timing loging. Otherwise, cells will be added as found in the notebook.

        When executing, we ignore cells containing only comments as this will generate errors when
        executing the script.
        """
        formatted_blocks = []
        nb_node = self._load_notebook_node(engine)
        for cell_index, cell in enumerate(nb_node.cells):
            if cell.cell_type != 'code':
                continue

            formatted_block = f'\n# CELL {cell_index}\n{cell.source}'
            formatted_blocks.append(formatted_block.replace('\n', '\n    '))

        nb_script = '\n'.join(formatted_blocks)
        if self.metadata.name:
            # creates script for debugging
            # the template defines a function for the entire notebook
            # and adds a call to it in if __name__ == '__main__'
            nb_script = NB_SCRIPT_TO_STORE_TEMPLATE.format(
                notebook=re.sub(r'(-|\s)+', '_', self.metadata.name),
                script=nb_script.strip(),
            )

        return nb_script

    def _get_env_setup_block(self, engine: SupportedDBEngine) -> str:
        """
        Returns the code block for setting env variables based on the engine to use.
        """
        env_variables = settings.get_env_variables(engine)
        env_variables.update(self._DEFAULT_ENV_VARIABLES)
        env_variables_stmt = '\n'.join(
            [
                SET_ENV_VARIABLE_TEMPLATE.format(
                    env_var_name=env_var, env_var_value=val,
                )
                for env_var, val in env_variables.items()
            ]
        )
        return f'# env variables setup\nimport os\n{env_variables_stmt}'

    def _load_notebook_node(
        self,
        engine: SupportedDBEngine,
    ) -> nbformat.NotebookNode:
        nb_node = load_notebook_node(notebook_path=self.metadata.path)
        nb_node.metadata['papermill']['error'] = None

        env_cell = nbformat.v4.new_code_cell(source=self._get_env_setup_block(engine))
        env_cell.metadata['checklock_tags'] = [CellTags.INJECTED_ENGINE_VARIABLES]
        env_cell.metadata['tags'] = [CellTags.INJECTED_ENGINE_VARIABLES.value]

        env_cell.metadata['papermill'] = {}
        nb_node.cells = [env_cell] + nb_node.cells
        return self._tag_notebook_cells(nb_node)

    def _tag_notebook_cells(self, nb_node: nbformat.NotebookNode) -> nbformat.NotebookNode:
        _GET_OBJECTIV_DF_REGEX = re.compile(r'get_objectiv_dataframe\((?P<params>.*)\)', re.MULTILINE)

        default_obj_params = []

        if self.metadata.start_date:
            default_obj_params.append(f'start_date="{self.metadata.start_date.strftime(DATE_FORMAT)}"')

        if self.metadata.end_date:
            default_obj_params.append(f'end_date="{self.metadata.end_date.strftime(DATE_FORMAT)}"')

        for cell in nb_node.cells:
            if cell.metadata.get('checklock_tags') or cell.cell_type != 'code':
                continue

            tags = CellTags.get_tags(cell.source)

            cell.metadata['checklock_tags'] = tags
            cell.metadata['tags'].extend([tag.value for tag in tags])

            if (
                CellTags.GET_OBJECTIV_DATAFRAME in tags
                and (self.metadata.start_date or self.metadata.end_date)
            ):
                match = _GET_OBJECTIV_DF_REGEX.search(cell.source)
                params = match.group('params').split(',') if match else []

                new_params = default_obj_params.copy()
                for param in params:

                    if 'start_date' in param and self.metadata.start_date:
                        continue

                    if 'end_date' in param and self.metadata.end_date:
                        continue

                    new_params.append(param.strip())

                cell.source = _GET_OBJECTIV_DF_REGEX.sub(
                    f'get_objectiv_dataframe({", ".join(new_params)})', cell.source
                )

        return nb_node<|MERGE_RESOLUTION|>--- conflicted
+++ resolved
@@ -7,13 +7,10 @@
 import nbformat
 from papermill.iorw import load_notebook_node
 
-<<<<<<< HEAD
 from checklock_holmes.checklock_nb_client.notebook_engine import (
     ChecklockNBEngine
 )
-=======
 from checklock_holmes.errors.exceptions import CuriousIncident
->>>>>>> e0fa8663
 from checklock_holmes.models.nb_checker_models import (
     CellTiming, NoteBookCheck, NoteBookMetadata
 )
@@ -22,99 +19,7 @@
 from checklock_holmes.utils.constants import (
     DATE_FORMAT, NB_SCRIPT_TO_STORE_TEMPLATE, SET_ENV_VARIABLE_TEMPLATE
 )
-<<<<<<< HEAD
-from checklock_holmes.utils.helpers import CuriousIncident
 from checklock_holmes.utils.supported_db_engines import SupportedDBEngine
-=======
-from checklock_holmes.utils.supported_engines import SupportedEngine
-
-
-class WatsonExecutionManager(NotebookExecutionManager):
-    MAX_LOG_EXCEPTION_MESSAGE = 500
-
-    def cell_exception(
-        self, cell: nbformat.NotebookNode, cell_index: str = None, **kwargs,
-    ) -> None:
-        super().cell_exception(cell, cell_index, **kwargs)
-
-        exc = kwargs['exception']
-
-        if self.nb.metadata.papermill.error is None:
-            self.nb.metadata.papermill.error = CellError(
-                number=cell.metadata.papermill.index,
-                exc=f'{exc.ename}: {exc.evalue[:self.MAX_LOG_EXCEPTION_MESSAGE]}',
-            )
-
-    def notebook_start(self, **kwargs) -> None:
-        super().notebook_start(**kwargs)
-        for cell_idx, cell in enumerate(self.nb.cells):
-            cell.metadata.papermill.index = cell_idx
-
-
-class ChecklockNBClient(PapermillNotebookClient):
-    async def async_execute_cell(
-        self,
-        cell: nbformat.NotebookNode,
-        cell_index: int,
-        execution_count: Optional[int] = None,
-        store_history: bool = True,
-    ) -> nbformat.NotebookNode:
-        try:
-            self.nb_man.cell_start(cell, cell_index)
-            await super().async_execute_cell(
-                cell=cell,
-                cell_index=cell_index,
-                execution_count=execution_count,
-                store_history=store_history,
-            )
-        except CellExecutionError as ex:
-            self.nb_man.cell_exception(cell, cell_index=cell_index, exception=ex)
-        finally:
-            self.nb_man.cell_complete(cell, cell_index=cell_index)
-
-        return cell
-
-
-class ChecklockNBEngine(NBClientEngine):
-    EXECUTION_TIMEOUT = 2 * 60  # 2 minutes
-
-    @classmethod
-    async def async_execute_notebook(cls, nb: nbformat.NotebookNode) -> nbformat.NotebookNode:
-        """
-        A wrapper to handle notebook execution tasks.
-
-        Wraps the notebook object in a `NotebookExecutionManager` in order to track
-        execution state in a uniform manner. This is meant to help simplify
-        engine implementations. This allows a developer to just focus on
-        iterating and executing the cell contents.
-        """
-        nb_man = WatsonExecutionManager(
-            nb,
-            output_path=None,  # don't save notebook outputs
-            progress_bar=False,  # ignore for now
-            autosave_cell_every=0,  # don't perform any autosave
-        )
-
-        nb_man.notebook_start()
-        try:
-            await cls.async_execute_managed_notebook(nb_man)
-        finally:
-            nb_man.cleanup_pbar()
-            nb_man.notebook_complete()
-
-        return nb_man.nb
-
-    @classmethod
-    async def async_execute_managed_notebook(cls, nb_man: WatsonExecutionManager) -> nbformat.NotebookNode:
-        nb_client = ChecklockNBClient(
-            nb_man=nb_man,
-            timeout=cls.EXECUTION_TIMEOUT,
-            interrupt_on_timeout=True,
-            allow_errors=True,
-            force_raise_errors=True,
-        )
-        return await nb_client.async_execute()
->>>>>>> e0fa8663
 
 
 @dataclass
