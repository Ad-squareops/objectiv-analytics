--- conflicted
+++ resolved
@@ -148,11 +148,8 @@
             obj = self._client.get_object(Bucket=self.bucket_name, Key=OUTPUT_FILE_HISTORY_PATH)
             return json.loads(obj['Body'].read())
         except Exception as exc:
-<<<<<<< HEAD
             if isinstance(exc, ClientError) and exc.response['Error']['Code'] == 'NoSuchKey':
                 return {}
-            raise OutputHistoryException(exc)
-=======
             raise OutputHistoryException(exc)
 
     def _compare_pickle_files(
@@ -228,5 +225,4 @@
         return {
             obj['Key'].replace(check_key + '/', ''): obj['Key']
             for obj in objs
-        }
->>>>>>> 16d59524
+        }