"""
CHECKLOCK HOLMES CLI
Usage:
    checklock-holmes.py [-x | --exitfirst] [-e | --engine=<engine>...] [--nb=<file>...] [--gh_issues_dir=<ghi>] [--dump_nb_scripts_dir=<nbs_dir>] [-t | --timeit] [--start_date=<start_date>] [--end_date=<end_date>]
    checklock-holmes.py -h | --help

Options:
    -h --help                       Show this screen.
    -x --exitfirst                  Stop checks after first fail.
    -e --engine=<engine>...         Engines to run checks. Current supported engines: [{supported_engines}] [default: all].
    --nb=<file>...                  Notebooks to be checked [default: {default_nb_dir}].
    --gh_issues_dir=<ghi>           Directory for logging github issues [default: {default_github_issues_dir}].
    --dump_nb_scripts_dir<nbs_dir>  Directory where to dump notebook scripts.
    -t --timeit                     Time each cell
    --start_date=<start_date>       First date for which objectiv data is loaded for Modelhub. Format as 'YYYY-MM-DD'.
    --end_date=<end_date>           Last date for which objectiv data is loaded for Modelhub. Format as 'YYYY-MM-DD'.

Before running checks, please define .env file. Must include the following variables per engine:
- ATHENA
ATHENA_DB__DSN=

- Postgres
PG_DB__DSN

- BigQuery
BQ_DB__DSN
BQ_DB__CREDENTIALS_PATH

Copyright 2022 Objectiv B.V.
"""
import asyncio
import datetime
import itertools
from typing import List

from docopt import docopt
from tqdm.asyncio import tqdm_asyncio

from checklock_holmes.models.nb_checker_models import (
    NoteBookCheck, NoteBookCheckSettings, NoteBookMetadata
)
from checklock_holmes.nb_checker import NoteBookChecker
<<<<<<< HEAD
from checklock_holmes.settings import settings
from checklock_holmes.utils.constants import (
    DATE_FORMAT, DEFAULT_GITHUB_ISSUES_DIR, DEFAULT_NOTEBOOKS_DIR
)
from checklock_holmes.utils.helpers import (
=======
from checklock_holmes.reporting.utils import (
>>>>>>> e0fa8663
    display_check_results, get_github_issue_filename, store_github_issue,
    store_nb_script
)
from checklock_holmes.settings import settings
from checklock_holmes.utils.constants import (
    DATE_FORMAT, DEFAULT_GITHUB_ISSUES_DIR, DEFAULT_NOTEBOOKS_DIR
)
from checklock_holmes.utils.supported_engines import SupportedEngine


async def _check_notebook_per_engine(
    nb_path: str,
    check_settings: NoteBookCheckSettings,
    github_issues_file_path: str,
) -> List[NoteBookCheck]:
    nb_metadata = NoteBookMetadata(
        path=nb_path, start_date=check_settings.start_date, end_date=check_settings.end_date,
    )
    nb_checker = NoteBookChecker(metadata=nb_metadata)

    tasks = []
    for engine in check_settings.engines_to_check:
        # store script before check, this way we don't wait till the check is finished
        if check_settings.dump_nb_scripts_dir:
            script_path = f'{check_settings.dump_nb_scripts_dir}/{nb_checker.metadata.name}_{engine}.py'
            store_nb_script(script_path, nb_checker.get_script(engine))

        tasks.append(nb_checker.async_check_notebook(engine))

    pb = tqdm_asyncio()
    pb.set_description(f'Checking {nb_metadata.name}...')
    nb_checks = await pb.gather(*tasks)
    for nb_check in nb_checks:
        if nb_check.error:
            store_github_issue(nb_check, github_issues_file_path)
    return nb_checks


async def async_check_notebooks(check_settings: NoteBookCheckSettings, exit_on_fail: bool) -> None:
    if not settings.engine_env_var_mapping:
        print(
            'Cannot run checks, nothing to be done if you do not define '
            'any environmental variable for any engine. Goodbye!'
        )
        return

    github_issues_file_path = f'{check_settings.github_issues_dir}/{get_github_issue_filename()}'

    all_checks = await asyncio.gather(
        *[
            _check_notebook_per_engine(
                nb_path,
                check_settings=check_settings,
                github_issues_file_path=github_issues_file_path,
            )
            for nb_path in check_settings.notebooks_to_check
        ]
    )
    all_checks = list(itertools.chain.from_iterable(all_checks))

    # display final check report
    display_check_results(
        nb_checks=all_checks,
        github_files_path=github_issues_file_path,
        display_cell_timings=check_settings.display_cell_timing,
    )


if __name__ == '__main__':
    cli_docstring = __doc__.format(
        supported_engines=', '.join([engine for engine in SupportedEngine]),
        default_nb_dir=DEFAULT_NOTEBOOKS_DIR,
        default_github_issues_dir=DEFAULT_GITHUB_ISSUES_DIR,
    )
    arguments = docopt(cli_docstring, help=True, options_first=False)
    start_date = None
    if arguments['--start_date']:
        start_date = datetime.datetime.strptime(arguments['--start_date'], DATE_FORMAT)

    end_date = None
    if arguments['--end_date']:
        end_date = datetime.datetime.strptime(arguments['--end_date'], DATE_FORMAT)
    nb_check_settings = NoteBookCheckSettings(
        engines_to_check=arguments['--engine'],
        github_issues_dir=arguments['--gh_issues_dir'],
        dump_nb_scripts_dir=arguments['--dump_nb_scripts_dir'],
        notebooks_to_check=arguments['--nb'],
        display_cell_timing=arguments['--timeit'],
        start_date=start_date,
        end_date=end_date,
    )
    asyncio.run(
        async_check_notebooks(nb_check_settings, exit_on_fail=arguments['--exitfirst'])
    )<|MERGE_RESOLUTION|>--- conflicted
+++ resolved
@@ -40,15 +40,7 @@
     NoteBookCheck, NoteBookCheckSettings, NoteBookMetadata
 )
 from checklock_holmes.nb_checker import NoteBookChecker
-<<<<<<< HEAD
-from checklock_holmes.settings import settings
-from checklock_holmes.utils.constants import (
-    DATE_FORMAT, DEFAULT_GITHUB_ISSUES_DIR, DEFAULT_NOTEBOOKS_DIR
-)
-from checklock_holmes.utils.helpers import (
-=======
 from checklock_holmes.reporting.utils import (
->>>>>>> e0fa8663
     display_check_results, get_github_issue_filename, store_github_issue,
     store_nb_script
 )
