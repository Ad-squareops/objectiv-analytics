--- conflicted
+++ resolved
@@ -102,15 +102,8 @@
         return
 
     github_issues_file_path = f'{check_settings.github_issues_dir}/{get_github_issue_filename()}'
-<<<<<<< HEAD
     store_outputs = check_settings.update_history
-=======
     output_reports_file_path = f'{check_settings.compared_outputs_dir}/{get_output_reports_filename()}'
-    store_outputs = (
-        settings.aws_bucket is not None
-        and (check_settings.compare_notebook_outputs or check_settings.update_history)
-    )
->>>>>>> 1123f59f
 
     all_checks = await asyncio.gather(
         *[
