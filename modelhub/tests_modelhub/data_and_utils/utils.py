--- conflicted
+++ resolved
@@ -30,17 +30,7 @@
     format: Format
 
 
-<<<<<<< HEAD
-def get_df_with_json_data_real(db_params: DBParams) -> DataFrame:
-=======
-def _convert_moment_to_utc_time(moment: str) -> int:
-    dt = datetime.fromisoformat(moment)
-    dt = dt.replace(tzinfo=timezone.utc)
-    return int(dt.timestamp() * 1e3)
-
-
 def get_df_with_json_data_real(db_params: DBParams) -> bach.DataFrame:
->>>>>>> 26af6384
     engine = create_engine_from_db_params(db_params)
     pdf = pd.DataFrame.from_records(TEST_DATA_JSON_REAL, columns=JSON_COLUMNS_REAL)
     pdf.set_index(pdf.columns[0], drop=False, inplace=True)
