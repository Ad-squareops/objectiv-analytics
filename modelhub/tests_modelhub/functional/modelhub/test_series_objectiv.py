"""
Copyright 2021 Objectiv B.V.
"""
import pytest
from modelhub import __version__  # Any import from modelhub initializes all the types, do not remove
from tests_modelhub.data_and_utils.utils import get_df_with_json_data_real, DBParams
from bach.testing import assert_equals_data


def test_get_real_data(db_params: DBParams):
    bt = get_df_with_json_data_real(db_params)
    assert_equals_data(
        bt,
        use_to_pandas=True,
        expected_columns=['_index_event_id', 'event_id', 'global_contexts', 'location_stack'],
        expected_data=[
            [1, 1, [{'id': 'rod-web-demo', '_type': 'ApplicationContext'}, {'id': 'http_context', '_type': 'HttpContext', 'referrer': 'https://rick.objectiv.io/', 'user_agent': 'Mozilla/5.0 (X11; Ubuntu; Linux x86_64; rv:94.0) Gecko/20100101 Firefox/94.0', 'remote_address': '144.144.144.144'}, {'id': 'f84446c6-eb76-4458-8ef4-93ade596fd5b', '_type': 'CookieIdContext', 'cookie_id': 'f84446c6-eb76-4458-8ef4-93ade596fd5b'}], [{'id': '#document', 'url': 'https://rick.objectiv.io/', '_type': 'WebDocumentContext'}, {'id': 'home', '_type': 'SectionContext'}, {'id': 'yep', '_type': 'SectionContext'}, {'id': 'cc91EfoBh8A', '_type': 'SectionContext'}]],
            [2, 2, [{'id': 'rod-web-demo', '_type': 'ApplicationContext'}, {'id': 'http_context', '_type': 'HttpContext', 'referrer': 'https://rick.objectiv.io/', 'user_agent': 'Mozilla/5.0 (X11; Ubuntu; Linux x86_64; rv:94.0) Gecko/20100101 Firefox/94.0', 'remote_address': '144.144.144.144'}, {'id': 'f84446c6-eb76-4458-8ef4-93ade596fd5b', '_type': 'CookieIdContext', 'cookie_id': 'f84446c6-eb76-4458-8ef4-93ade596fd5b'}], [{'id': '#document', 'url': 'https://rick.objectiv.io/', '_type': 'WebDocumentContext', '_types': ['AbstractContext', 'AbstractLocationContext', 'SectionContext', 'WebDocumentContext']}, {'id': 'navigation', '_type': 'NavigationContext', '_types': ['AbstractContext', 'AbstractLocationContext', 'NavigationContext', 'SectionContext']}]],
            [3, 3, [{'id': 'rod-web-demo', '_type': 'ApplicationContext'}, {'id': 'http_context', '_type': 'HttpContext', 'referrer': 'https://rick.objectiv.io/', 'user_agent': 'Mozilla/5.0 (X11; Ubuntu; Linux x86_64; rv:94.0) Gecko/20100101 Firefox/94.0', 'remote_address': '144.144.144.144'}, {'id': 'f84446c6-eb76-4458-8ef4-93ade596fd5b', '_type': 'CookieIdContext', 'cookie_id': 'f84446c6-eb76-4458-8ef4-93ade596fd5b'}], [{'id': '#document', 'url': 'https://rick.objectiv.io/', '_type': 'WebDocumentContext'}, {'id': 'home', '_type': 'SectionContext'}, {'id': 'new', '_type': 'SectionContext'}, {'id': 'BeyEGebJ1l4', '_type': 'SectionContext'}]],
            [4, 4, [{'id': 'rod-web-demo', '_type': 'ApplicationContext'}, {'id': 'http_context', '_type': 'HttpContext', 'referrer': 'https://rick.objectiv.io/', 'user_agent': 'Mozilla/5.0 (X11; Ubuntu; Linux x86_64; rv:94.0) Gecko/20100101 Firefox/94.0', 'remote_address': '144.144.144.144'}, {'id': 'f84446c6-eb76-4458-8ef4-93ade596fd5b', '_type': 'CookieIdContext', 'cookie_id': 'f84446c6-eb76-4458-8ef4-93ade596fd5b'}], [{'id': '#document', 'url': 'https://rick.objectiv.io/', '_type': 'WebDocumentContext'}, {'id': 'home', '_type': 'SectionContext'}, {'id': 'new', '_type': 'SectionContext'}, {'id': 'yBwD4iYcWC4', '_type': 'SectionContext'}]],
            [5, 5, [{'id': 'rod-web-demo', '_type': 'ApplicationContext'}, {'id': 'http_context', '_type': 'HttpContext', 'referrer': 'https://rick.objectiv.io/', 'user_agent': 'Mozilla/5.0 (X11; Ubuntu; Linux x86_64; rv:94.0) Gecko/20100101 Firefox/94.0', 'remote_address': '144.144.144.144'}, {'id': 'f84446c6-eb76-4458-8ef4-93ade596fd5b', '_type': 'CookieIdContext', 'cookie_id': 'f84446c6-eb76-4458-8ef4-93ade596fd5b'}], [{'id': '#document', 'url': 'https://rick.objectiv.io/', '_type': 'WebDocumentContext'}, {'id': 'home', '_type': 'SectionContext'}, {'id': 'new', '_type': 'SectionContext'}, {'id': 'eYuUAGXN0KM', '_type': 'MediaPlayerContext'}]],
            [6, 6, [{'id': 'rod-web-demo', '_type': 'ApplicationContext'}, {'id': 'http_context', '_type': 'HttpContext', 'referrer': 'https://rick.objectiv.io/', 'user_agent': 'Mozilla/5.0 (X11; Ubuntu; Linux x86_64; rv:94.0) Gecko/20100101 Firefox/94.0', 'remote_address': '144.144.144.144'}, {'id': 'f84446c6-eb76-4458-8ef4-93ade596fd5b', '_type': 'CookieIdContext', 'cookie_id': 'f84446c6-eb76-4458-8ef4-93ade596fd5b'}], [{'id': '#document', 'url': 'https://rick.objectiv.io/', '_type': 'WebDocumentContext'}]]
        ]
    )


<<<<<<< HEAD
@pytest.mark.skip_athena
def test_objectiv_stack_type(db_params):
    bt = get_df_with_json_data_real(db_params)

    bt['a'] = bt.global_contexts.astype('objectiv_global_contexts')
    bts = bt.a.objectiv.get_from_context_with_type_series("CookieIdContext", "cookie_id")
    assert_equals_data(
        bts,
        expected_columns=['_index_event_id', 'a'],
        expected_data=[
            [1, 'f84446c6-eb76-4458-8ef4-93ade596fd5b'],
            [2, 'f84446c6-eb76-4458-8ef4-93ade596fd5b'],
            [3, 'f84446c6-eb76-4458-8ef4-93ade596fd5b'],
            [4, 'f84446c6-eb76-4458-8ef4-93ade596fd5b'],
            [5, 'f84446c6-eb76-4458-8ef4-93ade596fd5b'],
            [6, 'f84446c6-eb76-4458-8ef4-93ade596fd5b']
        ]
    )


@pytest.mark.skip_athena
def test_objectiv_stack_type2(db_params):
=======
def test_location_stack_get_from_context_with_type_series(db_params):
>>>>>>> 9a928d5e
    bt = get_df_with_json_data_real(db_params)

    bt['a'] = bt.location_stack.astype('objectiv_location_stack')
    bts = bt.a.ls.get_from_context_with_type_series("WebDocumentContext", "id")
    assert_equals_data(
        bts,
        expected_columns=['_index_event_id', 'a'],
        expected_data=[
            [1, '#document'],
            [2, '#document'],
            [3, '#document'],
            [4, '#document'],
            [5, '#document'],
            [6, '#document']
        ]
    )


<<<<<<< HEAD
@pytest.mark.skip_athena_todo('https://github.com/objectiv/objectiv-analytics/issues/1268')
def test_objectiv_stack_type3(db_params):
=======
def test_location_stack_navigation_features(db_params):
>>>>>>> 9a928d5e
    bt = get_df_with_json_data_real(db_params)

    bt['b'] = bt.location_stack.astype('objectiv_location_stack')
    bts = bt.b.location_stack.navigation_features
    assert_equals_data(
        bts,
        expected_columns=['_index_event_id', 'b'],
        expected_data=[
            [1, []],
            [2, [{'id': 'navigation', '_type': 'NavigationContext', '_types': ['AbstractContext', 'AbstractLocationContext', 'NavigationContext', 'SectionContext']}]],
            [3, []],
            [4, []],
            [5, []],
            [6, []]
        ],
        use_to_pandas=True,
    )


<<<<<<< HEAD
@pytest.mark.skip_athena_todo('https://github.com/objectiv/objectiv-analytics/issues/1268')
def test_objectiv_stack_type4(db_params):
=======
def test_location_stack_feature_stack(db_params):
>>>>>>> 9a928d5e
    bt = get_df_with_json_data_real(db_params)

    bt['b'] = bt.location_stack.astype('objectiv_location_stack')
    bts = bt.b.location_stack.feature_stack
    assert_equals_data(
        bts,
        use_to_pandas=True,
        expected_columns=['_index_event_id', 'b'],
        expected_data=[
            [1, [{'id': '#document', '_type': 'WebDocumentContext'}, {'id': 'home', '_type': 'SectionContext'}, {'id': 'yep', '_type': 'SectionContext'}, {'id': 'cc91EfoBh8A', '_type': 'SectionContext'}]],
            [2, [{'id': '#document', '_type': 'WebDocumentContext'}, {'id': 'navigation', '_type': 'NavigationContext'}]],
            [3, [{'id': '#document', '_type': 'WebDocumentContext'}, {'id': 'home', '_type': 'SectionContext'}, {'id': 'new', '_type': 'SectionContext'}, {'id': 'BeyEGebJ1l4', '_type': 'SectionContext'}]],
            [4, [{'id': '#document', '_type': 'WebDocumentContext'}, {'id': 'home', '_type': 'SectionContext'}, {'id': 'new', '_type': 'SectionContext'}, {'id': 'yBwD4iYcWC4', '_type': 'SectionContext'}]],
            [5, [{'id': '#document', '_type': 'WebDocumentContext'}, {'id': 'home', '_type': 'SectionContext'}, {'id': 'new', '_type': 'SectionContext'}, {'id': 'eYuUAGXN0KM', '_type': 'MediaPlayerContext'}]],
            [6, [{'id': '#document', '_type': 'WebDocumentContext'}]]
        ]

    )


@pytest.mark.skip_athena_todo('https://github.com/objectiv/objectiv-analytics/issues/1268')  # TODO: Athena
def test_location_stack_nice_name(db_params):
    bt = get_df_with_json_data_real(db_params)

    bt['b'] = bt.location_stack.astype('objectiv_location_stack')
    bts = bt.b.location_stack.nice_name
    assert_equals_data(
        bts,
        expected_columns=['_index_event_id', 'b'],
        expected_data=[
            [1, 'Section: cc91EfoBh8A located at Web Document: #document => Section: home => Section: yep'],
            [2, 'Navigation: navigation located at Web Document: #document'],
            [3, 'Section: BeyEGebJ1l4 located at Web Document: #document => Section: home => Section: new'],
            [4, 'Section: yBwD4iYcWC4 located at Web Document: #document => Section: home => Section: new'],
            [5, 'Media Player: eYuUAGXN0KM located at Web Document: #document => Section: home => Section: new'],
            [6, 'Web Document: #document']
        ]
    )<|MERGE_RESOLUTION|>--- conflicted
+++ resolved
@@ -24,32 +24,7 @@
     )
 
 
-<<<<<<< HEAD
-@pytest.mark.skip_athena
-def test_objectiv_stack_type(db_params):
-    bt = get_df_with_json_data_real(db_params)
-
-    bt['a'] = bt.global_contexts.astype('objectiv_global_contexts')
-    bts = bt.a.objectiv.get_from_context_with_type_series("CookieIdContext", "cookie_id")
-    assert_equals_data(
-        bts,
-        expected_columns=['_index_event_id', 'a'],
-        expected_data=[
-            [1, 'f84446c6-eb76-4458-8ef4-93ade596fd5b'],
-            [2, 'f84446c6-eb76-4458-8ef4-93ade596fd5b'],
-            [3, 'f84446c6-eb76-4458-8ef4-93ade596fd5b'],
-            [4, 'f84446c6-eb76-4458-8ef4-93ade596fd5b'],
-            [5, 'f84446c6-eb76-4458-8ef4-93ade596fd5b'],
-            [6, 'f84446c6-eb76-4458-8ef4-93ade596fd5b']
-        ]
-    )
-
-
-@pytest.mark.skip_athena
-def test_objectiv_stack_type2(db_params):
-=======
 def test_location_stack_get_from_context_with_type_series(db_params):
->>>>>>> 9a928d5e
     bt = get_df_with_json_data_real(db_params)
 
     bt['a'] = bt.location_stack.astype('objectiv_location_stack')
@@ -68,12 +43,7 @@
     )
 
 
-<<<<<<< HEAD
-@pytest.mark.skip_athena_todo('https://github.com/objectiv/objectiv-analytics/issues/1268')
-def test_objectiv_stack_type3(db_params):
-=======
 def test_location_stack_navigation_features(db_params):
->>>>>>> 9a928d5e
     bt = get_df_with_json_data_real(db_params)
 
     bt['b'] = bt.location_stack.astype('objectiv_location_stack')
@@ -93,12 +63,7 @@
     )
 
 
-<<<<<<< HEAD
-@pytest.mark.skip_athena_todo('https://github.com/objectiv/objectiv-analytics/issues/1268')
-def test_objectiv_stack_type4(db_params):
-=======
 def test_location_stack_feature_stack(db_params):
->>>>>>> 9a928d5e
     bt = get_df_with_json_data_real(db_params)
 
     bt['b'] = bt.location_stack.astype('objectiv_location_stack')
@@ -119,7 +84,6 @@
     )
 
 
-@pytest.mark.skip_athena_todo('https://github.com/objectiv/objectiv-analytics/issues/1268')  # TODO: Athena
 def test_location_stack_nice_name(db_params):
     bt = get_df_with_json_data_real(db_params)
 
