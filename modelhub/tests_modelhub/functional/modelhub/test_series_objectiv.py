--- conflicted
+++ resolved
@@ -24,51 +24,7 @@
     )
 
 
-<<<<<<< HEAD
-@pytest.mark.skip_athena_todo('https://github.com/objectiv/objectiv-analytics/issues/1268')  # TODO: Athena
-def test_objectiv_stack_type(db_params):
-    bt = get_df_with_json_data_real(db_params)
-
-    bt['a'] = bt.global_contexts.astype('objectiv_global_contexts')
-    bts = bt.a.objectiv.get_from_context_with_type_series("CookieIdContext", "cookie_id")
-    assert_equals_data(
-        bts,
-        expected_columns=['_index_event_id', 'a'],
-        expected_data=[
-            [1, 'f84446c6-eb76-4458-8ef4-93ade596fd5b'],
-            [2, 'f84446c6-eb76-4458-8ef4-93ade596fd5b'],
-            [3, 'f84446c6-eb76-4458-8ef4-93ade596fd5b'],
-            [4, 'f84446c6-eb76-4458-8ef4-93ade596fd5b'],
-            [5, 'f84446c6-eb76-4458-8ef4-93ade596fd5b'],
-            [6, 'f84446c6-eb76-4458-8ef4-93ade596fd5b']
-        ]
-    )
-
-
-@pytest.mark.skip_athena_todo('https://github.com/objectiv/objectiv-analytics/issues/1268')  # TODO: Athena
-def test_objectiv_stack_type2(db_params):
-    bt = get_df_with_json_data_real(db_params)
-
-    bt['a'] = bt.global_contexts.astype('objectiv_global_contexts')
-    bts = bt.a.obj.get_contexts('http').context.user_agent
-    assert_equals_data(
-        bts,
-        expected_columns=['_index_event_id', 'a'],
-        expected_data=[
-            [1, 'Mozilla/5.0 (X11; Ubuntu; Linux x86_64; rv:94.0) Gecko/20100101 Firefox/94.0'],
-            [2, 'Mozilla/5.0 (X11; Ubuntu; Linux x86_64; rv:94.0) Gecko/20100101 Firefox/94.0'],
-            [3, 'Mozilla/5.0 (X11; Ubuntu; Linux x86_64; rv:94.0) Gecko/20100101 Firefox/94.0'],
-            [4, 'Mozilla/5.0 (X11; Ubuntu; Linux x86_64; rv:94.0) Gecko/20100101 Firefox/94.0'],
-            [5, 'Mozilla/5.0 (X11; Ubuntu; Linux x86_64; rv:94.0) Gecko/20100101 Firefox/94.0'],
-            [6, 'Mozilla/5.0 (X11; Ubuntu; Linux x86_64; rv:94.0) Gecko/20100101 Firefox/94.0']
-        ]
-    )
-
-
-def test_objectiv_stack_type3(db_params):
-=======
 def test_location_stack_navigation_features(db_params):
->>>>>>> e8860dd2
     bt = get_df_with_json_data_real(db_params)
 
     bt['b'] = bt.location_stack.astype('objectiv_location_stack')
@@ -109,12 +65,8 @@
     )
 
 
-<<<<<<< HEAD
 @pytest.mark.skip_athena_todo('https://github.com/objectiv/objectiv-analytics/issues/1268')  # TODO: Athena
-def test_objectiv_stack_type5(db_params):
-=======
 def test_location_stack_nice_name(db_params):
->>>>>>> e8860dd2
     bt = get_df_with_json_data_real(db_params)
 
     bt['b'] = bt.location_stack.astype('objectiv_location_stack')
