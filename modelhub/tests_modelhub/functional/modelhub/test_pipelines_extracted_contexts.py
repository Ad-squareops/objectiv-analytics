--- conflicted
+++ resolved
@@ -24,6 +24,7 @@
     'event_type',
     'stack_event_types',
 ]
+pytestmark = pytest.mark.skip_athena_todo('https://github.com/objectiv/objectiv-analytics/issues/1261')  # TODO: Athena
 
 
 def _get_parsed_test_data_pandas_df(engine, db_format: DBParams.Format) -> pd.DataFrame:
@@ -31,14 +32,11 @@
     if is_postgres(engine):
         assert db_format == DBParams.Format.OBJECTIV
         return pd.DataFrame(parsed_data)
-<<<<<<< HEAD
 
     assert db_format == DBParams.Format.SNOWPLOW
+    events_with_domain_sessionid = ['12b55ed5-4295-4fc1-bf1f-88d64d1ac304', '12b55ed5-4295-4fc1-bf1f-88d64d1ac305']
     sp_data = []
-=======
-    events_with_domain_sessionid = ['12b55ed5-4295-4fc1-bf1f-88d64d1ac304', '12b55ed5-4295-4fc1-bf1f-88d64d1ac305']
-    bq_data = []
->>>>>>> c553c186
+
     for event in parsed_data:
         if db_format == DBParams.Format.SNOWPLOW:
 
