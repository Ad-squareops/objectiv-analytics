import pytest
from tests.functional.bach.test_data_and_utils import assert_equals_data

from tests_modelhub.data_and_utils.utils import get_objectiv_dataframe_test


def test_get_navigation_paths(db_params):
    df, modelhub = get_objectiv_dataframe_test(db_params)
    funnel = modelhub.get_funnel_discovery()

    df = df.sort_values(by='moment')

    # this is the order of all nice names when aggregated
    agg_nice_names = (
        df['location_stack'].ls.nice_name
        .sort_by_series(by=[df['moment']]).to_json_array()
    )
    assert_equals_data(
        agg_nice_names,
        expected_columns=['location_stack'],
        expected_data=[[[
            'Link: cta-docs-taxonomy located at Web Document: #document => Section: main => Section: taxonomy',
            'Link: logo located at Web Document: #document => Section: navbar-top',
            'Link: notebook-product-analytics located at Web Document: #document',
            'Link: GitHub located at Web Document: #document => Section: navbar-top => Overlay: hamburger-menu',
            'Link: cta-docs-location-stack located at Web Document: #document => Section: main => Section: location-stack',
            'Link: cta-repo-button located at Web Document: #document => Section: header',
            'Link: About Us located at Web Document: #document => Section: navbar-top => Overlay: hamburger-menu',
            'Link: Contact Us located at Web Document: #document => Section: navbar-top => Overlay: hamburger-menu',
            'Expandable Section: The Project located at Web Document: #document => Section: navbar-top => Overlay: hamburger-menu',
            'Link: Cookies located at Web Document: #document => Section: footer',
            'Link: About Us located at Web Document: #document => Section: navbar-top',
            'Link: Docs located at Web Document: #document => Section: navbar-top => Overlay: hamburger-menu',
        ]]],
        use_to_pandas=True,
    )

    bts = funnel.get_navigation_paths(data=df, steps=4)
    assert_equals_data(
        bts,
        expected_columns=[
            'location_stack_step_1', 'location_stack_step_2', 'location_stack_step_3', 'location_stack_step_4',
        ],
        expected_data=[
            [
                'Link: cta-docs-taxonomy located at Web Document: #document => Section: main => Section: taxonomy',
                'Link: logo located at Web Document: #document => Section: navbar-top',
                'Link: notebook-product-analytics located at Web Document: #document',
                'Link: GitHub located at Web Document: #document => Section: navbar-top => Overlay: hamburger-menu',
            ],
            [
                'Link: logo located at Web Document: #document => Section: navbar-top',
                'Link: notebook-product-analytics located at Web Document: #document',
                'Link: GitHub located at Web Document: #document => Section: navbar-top => Overlay: hamburger-menu',
                'Link: cta-docs-location-stack located at Web Document: #document => Section: main => Section: location-stack',
            ],
            [
                'Link: notebook-product-analytics located at Web Document: #document',
                'Link: GitHub located at Web Document: #document => Section: navbar-top => Overlay: hamburger-menu',
                'Link: cta-docs-location-stack located at Web Document: #document => Section: main => Section: location-stack',
                'Link: cta-repo-button located at Web Document: #document => Section: header',
            ],
            [
                'Link: GitHub located at Web Document: #document => Section: navbar-top => Overlay: hamburger-menu',
                'Link: cta-docs-location-stack located at Web Document: #document => Section: main => Section: location-stack',
                'Link: cta-repo-button located at Web Document: #document => Section: header',
                'Link: About Us located at Web Document: #document => Section: navbar-top => Overlay: hamburger-menu',
            ],
            [
                'Link: cta-docs-location-stack located at Web Document: #document => Section: main => Section: location-stack',
                'Link: cta-repo-button located at Web Document: #document => Section: header',
                'Link: About Us located at Web Document: #document => Section: navbar-top => Overlay: hamburger-menu',
                'Link: Contact Us located at Web Document: #document => Section: navbar-top => Overlay: hamburger-menu'
            ],
            [
                'Link: cta-repo-button located at Web Document: #document => Section: header',
                'Link: About Us located at Web Document: #document => Section: navbar-top => Overlay: hamburger-menu',
                'Link: Contact Us located at Web Document: #document => Section: navbar-top => Overlay: hamburger-menu',
                'Expandable Section: The Project located at Web Document: #document => Section: navbar-top => Overlay: hamburger-menu'
            ],
            [
                'Link: About Us located at Web Document: #document => Section: navbar-top => Overlay: hamburger-menu',
                'Link: Contact Us located at Web Document: #document => Section: navbar-top => Overlay: hamburger-menu',
                'Expandable Section: The Project located at Web Document: #document => Section: navbar-top => Overlay: hamburger-menu',
                'Link: Cookies located at Web Document: #document => Section: footer'
            ],
            [
                'Link: Contact Us located at Web Document: #document => Section: navbar-top => Overlay: hamburger-menu',
                'Expandable Section: The Project located at Web Document: #document => Section: navbar-top => Overlay: hamburger-menu',
                'Link: Cookies located at Web Document: #document => Section: footer',
                'Link: About Us located at Web Document: #document => Section: navbar-top'
            ],
            [
                'Expandable Section: The Project located at Web Document: #document => Section: navbar-top => Overlay: hamburger-menu',
                'Link: Cookies located at Web Document: #document => Section: footer',
                'Link: About Us located at Web Document: #document => Section: navbar-top',
                'Link: Docs located at Web Document: #document => Section: navbar-top => Overlay: hamburger-menu'
            ],
            [
                'Link: Cookies located at Web Document: #document => Section: footer',
                'Link: About Us located at Web Document: #document => Section: navbar-top',
                'Link: Docs located at Web Document: #document => Section: navbar-top => Overlay: hamburger-menu',
                None
            ],
            [
                'Link: About Us located at Web Document: #document => Section: navbar-top',
                'Link: Docs located at Web Document: #document => Section: navbar-top => Overlay: hamburger-menu',
                None, None
            ],
        ],
        use_to_pandas=True,
    )


def test_get_navigation_paths_grouped(db_params) -> None:
    df, modelhub = get_objectiv_dataframe_test(db_params)
    funnel = modelhub.get_funnel_discovery()

    agg_nice_names_per_session = (
        df['location_stack'].ls.nice_name
        .sort_by_series(by=[df['moment']]).to_json_array(df.groupby('session_id').group_by)
    )
    assert_equals_data(
        agg_nice_names_per_session,
        expected_columns=['session_id', 'location_stack'],
        expected_data=[
            [
                1,
                [
                    'Link: cta-docs-taxonomy located at Web Document: #document => Section: main => Section: taxonomy',
                    'Link: logo located at Web Document: #document => Section: navbar-top',
                ],
            ],
            [
                2, ['Link: notebook-product-analytics located at Web Document: #document'],
            ],
            [
                3,
                [
                    'Link: GitHub located at Web Document: #document => Section: navbar-top => Overlay: hamburger-menu',
                    'Link: cta-docs-location-stack located at Web Document: #document => Section: main => Section: location-stack',
                    'Link: cta-repo-button located at Web Document: #document => Section: header'
                ],
            ],
            [
                4,
                [
                    'Link: About Us located at Web Document: #document => Section: navbar-top => Overlay: hamburger-menu',
                    'Link: Contact Us located at Web Document: #document => Section: navbar-top => Overlay: hamburger-menu',
                ],
            ],
            [
                5,
                [
                    'Expandable Section: The Project located at Web Document: #document => Section: navbar-top => Overlay: hamburger-menu',
                    'Link: Cookies located at Web Document: #document => Section: footer',
                ],
            ],
            [
                6, ['Link: About Us located at Web Document: #document => Section: navbar-top'],
            ],
            [
                7, ['Link: Docs located at Web Document: #document => Section: navbar-top => Overlay: hamburger-menu'],
            ],
        ],
        use_to_pandas=True,
    )

    bts = funnel.get_navigation_paths(data=df, steps=3, by=['session_id'])

    assert_equals_data(
        bts,
        expected_columns=['session_id', 'location_stack_step_1', 'location_stack_step_2', 'location_stack_step_3'],
        expected_data=[
            [
                1,
                'Link: cta-docs-taxonomy located at Web Document: #document => Section: main => Section: taxonomy',
                'Link: logo located at Web Document: #document => Section: navbar-top',
                None,
            ],
            [
                2,
                'Link: notebook-product-analytics located at Web Document: #document',
                None,
                None,
            ],
            [
                3,
                'Link: GitHub located at Web Document: #document => Section: navbar-top => Overlay: hamburger-menu',
                'Link: cta-docs-location-stack located at Web Document: #document => Section: main => Section: location-stack',
                'Link: cta-repo-button located at Web Document: #document => Section: header',
            ],
            [
                3,
                'Link: cta-docs-location-stack located at Web Document: #document => Section: main => Section: location-stack',
                'Link: cta-repo-button located at Web Document: #document => Section: header',
                None,
            ],
            [
                4,
                'Link: About Us located at Web Document: #document => Section: navbar-top => Overlay: hamburger-menu',
                'Link: Contact Us located at Web Document: #document => Section: navbar-top => Overlay: hamburger-menu',
                None,
            ],
            [
                5,
                'Expandable Section: The Project located at Web Document: #document => Section: navbar-top => Overlay: hamburger-menu',
                'Link: Cookies located at Web Document: #document => Section: footer',
                None,
            ],
            [
                6,
                'Link: About Us located at Web Document: #document => Section: navbar-top',
                None,
                None,
            ],
            [
                7,
                'Link: Docs located at Web Document: #document => Section: navbar-top => Overlay: hamburger-menu',
                None,
                None,
            ],
        ]
    )


def test_get_navigation_paths_filtered(db_params) -> None:
    df, modelhub = get_objectiv_dataframe_test(db_params)
    funnel = modelhub.get_funnel_discovery()
    bts = funnel.get_navigation_paths(data=df, steps=3).materialize()
    step = 'Link: logo located at Web Document: #document => Section: navbar-top'
    bts = bts[bts['location_stack_step_1'] == step]

    assert_equals_data(
        bts,
        expected_columns=[
            'location_stack_step_1', 'location_stack_step_2', 'location_stack_step_3',
        ],
        expected_data=[
            [
                'Link: logo located at Web Document: #document => Section: navbar-top',
                'Link: notebook-product-analytics located at Web Document: #document',
                'Link: GitHub located at Web Document: #document => Section: navbar-top => Overlay: hamburger-menu',
            ],
        ]
    )


def test_filter_navigation_paths_conversion(db_params) -> None:
    df, modelhub = get_objectiv_dataframe_test(db_params)
    funnel = modelhub.get_funnel_discovery()

    df = df[['moment', 'location_stack', 'global_contexts']]

    with pytest.raises(ValueError, match='The is_conversion_event column '
                                         'is missing in the dataframe.'):
        funnel.get_navigation_paths(data=df, steps=3, only_converted_paths=True)

    # add conversion events
    df['application'] = df.global_contexts.gc.application

    df['is_conversion_event'] = False
    # define which data to use as conversion events
    df.loc[df['application'] == 'objectiv-website', 'is_conversion_event'] = True

    # add_conversion_step_column
    bts = funnel.get_navigation_paths(df, steps=3, add_conversion_step_column=True, n_examples=3)

    assert_equals_data(
        bts,
        expected_columns=[
            'location_stack_step_1', 'location_stack_step_2', 'location_stack_step_3',
            '_first_conversion_step_number'
        ],
        expected_data=[
            [
                'Link: cta-docs-taxonomy located at Web Document: #document => Section: main => Section: taxonomy',
                'Link: logo located at Web Document: #document => Section: navbar-top',
                'Link: notebook-product-analytics located at Web Document: #document',
                1
            ],
            [
                'Link: notebook-product-analytics located at Web Document: #document',
                'Link: GitHub located at Web Document: #document => Section: navbar-top => Overlay: hamburger-menu',
                'Link: cta-docs-location-stack located at Web Document: #document => Section: main => Section: location-stack',
                2
            ],
            [
                'Link: logo located at Web Document: #document => Section: navbar-top',
                'Link: notebook-product-analytics located at Web Document: #document',
                'Link: GitHub located at Web Document: #document => Section: navbar-top => Overlay: hamburger-menu',
                3
            ],
        ],
        order_by=['_first_conversion_step_number'],
        use_to_pandas=True,
    )

    # only_converted_paths
    bts = funnel.get_navigation_paths(df, steps=3, only_converted_paths=True, n_examples=3)
    assert_equals_data(
        bts,
        expected_columns=[
            'location_stack_step_1', 'location_stack_step_2', 'location_stack_step_3'
        ],
        expected_data=[
            [
                'Link: logo located at Web Document: #document => Section: navbar-top',
                'Link: notebook-product-analytics located at Web Document: #document',
                'Link: GitHub located at Web Document: #document => Section: navbar-top => Overlay: hamburger-menu',
            ],
            [
                'Link: notebook-product-analytics located at Web Document: #document',
                'Link: GitHub located at Web Document: #document => Section: navbar-top => Overlay: hamburger-menu',
                None
            ],
        ],
        order_by=['location_stack_step_1'],
        use_to_pandas=True,
    )


def test_get_navigation_paths_start_from_end(db_params):

    df, modelhub = get_objectiv_dataframe_test(db_params)
    funnel = modelhub.get_funnel_discovery()

    bts = funnel.get_navigation_paths(data=df, steps=4, start_from_end=True)
    assert_equals_data(
        bts,
        expected_columns=[
            'location_stack_step_1', 'location_stack_step_2', 'location_stack_step_3', 'location_stack_step_4',
        ],
        expected_data=[
            [
                'Expandable Section: The Project located at Web Document: #document => Section: navbar-top => Overlay: hamburger-menu',
                'Link: Cookies located at Web Document: #document => Section: footer',
                'Link: About Us located at Web Document: #document => Section: navbar-top',
                'Link: Docs located at Web Document: #document => Section: navbar-top => Overlay: hamburger-menu',
            ],
            [
                'Link: Contact Us located at Web Document: #document => Section: navbar-top => Overlay: hamburger-menu',
                'Expandable Section: The Project located at Web Document: #document => Section: navbar-top => Overlay: hamburger-menu',
                'Link: Cookies located at Web Document: #document => Section: footer',
                'Link: About Us located at Web Document: #document => Section: navbar-top',
            ],
            [
                'Link: About Us located at Web Document: #document => Section: navbar-top => Overlay: hamburger-menu',
                'Link: Contact Us located at Web Document: #document => Section: navbar-top => Overlay: hamburger-menu',
                'Expandable Section: The Project located at Web Document: #document => Section: navbar-top => Overlay: hamburger-menu',
                'Link: Cookies located at Web Document: #document => Section: footer',
            ],
            [
                'Link: cta-repo-button located at Web Document: #document => Section: header',
                'Link: About Us located at Web Document: #document => Section: navbar-top => Overlay: hamburger-menu',
                'Link: Contact Us located at Web Document: #document => Section: navbar-top => Overlay: hamburger-menu',
                'Expandable Section: The Project located at Web Document: #document => Section: navbar-top => Overlay: hamburger-menu',
            ],
            [
                'Link: cta-docs-location-stack located at Web Document: #document => Section: main => Section: location-stack',
                'Link: cta-repo-button located at Web Document: #document => Section: header',
                'Link: About Us located at Web Document: #document => Section: navbar-top => Overlay: hamburger-menu',
                'Link: Contact Us located at Web Document: #document => Section: navbar-top => Overlay: hamburger-menu',
            ],
            [
                'Link: GitHub located at Web Document: #document => Section: navbar-top => Overlay: hamburger-menu',
                'Link: cta-docs-location-stack located at Web Document: #document => Section: main => Section: location-stack',
                'Link: cta-repo-button located at Web Document: #document => Section: header',
                'Link: About Us located at Web Document: #document => Section: navbar-top => Overlay: hamburger-menu',
            ],
            [
                'Link: notebook-product-analytics located at Web Document: #document',
                'Link: GitHub located at Web Document: #document => Section: navbar-top => Overlay: hamburger-menu',
                'Link: cta-docs-location-stack located at Web Document: #document => Section: main => Section: location-stack',
                'Link: cta-repo-button located at Web Document: #document => Section: header',
            ],
            [
                'Link: logo located at Web Document: #document => Section: navbar-top',
                'Link: notebook-product-analytics located at Web Document: #document',
                'Link: GitHub located at Web Document: #document => Section: navbar-top => Overlay: hamburger-menu',
                'Link: cta-docs-location-stack located at Web Document: #document => Section: main => Section: location-stack',
            ],
            [
                'Link: cta-docs-taxonomy located at Web Document: #document => Section: main => Section: taxonomy',
                'Link: logo located at Web Document: #document => Section: navbar-top',
                'Link: notebook-product-analytics located at Web Document: #document',
                'Link: GitHub located at Web Document: #document => Section: navbar-top => Overlay: hamburger-menu',
            ],
            [
                None,
                'Link: cta-docs-taxonomy located at Web Document: #document => Section: main => Section: taxonomy',
                'Link: logo located at Web Document: #document => Section: navbar-top',
                'Link: notebook-product-analytics located at Web Document: #document',
            ],
            [
                None, None,
                'Link: cta-docs-taxonomy located at Web Document: #document => Section: main => Section: taxonomy',
                'Link: logo located at Web Document: #document => Section: navbar-top'
            ],
        ],
<<<<<<< HEAD
        use_to_pandas=True,
=======
        order_by=[funnel.STEP_TAG_COLUMN, 'user_id', 'step_value'],
        use_to_pandas=True
    )

    # without default 'by' value in get_navigation_paths
    steps_df = funnel.get_navigation_paths(data=df, steps=3, n_examples=2)
    bts = funnel._melt_steps(steps_df)

    assert_equals_data(
        bts,
        expected_columns=[funnel.STEP_TAG_COLUMN, 'step_value'],
        expected_data=[
            [
                1, 'Link: cta-docs-taxonomy located at Web Document: #document => Section: main => Section: taxonomy',
            ],
            [
                1, 'Link: logo located at Web Document: #document => Section: navbar-top',
            ],
            [
                2, 'Link: logo located at Web Document: #document => Section: navbar-top',
            ],
            [
                2, 'Link: notebook-product-analytics located at Web Document: #document',
            ],
            [
                3, 'Link: GitHub located at Web Document: #document => Section: navbar-top => Overlay: hamburger-menu',
            ],
            [
                3, 'Link: notebook-product-analytics located at Web Document: #document',
            ]
        ],
        order_by=[funnel.STEP_TAG_COLUMN, 'step_value'],
        use_to_pandas=True
    )


def test_construct_source_target_df(db_params) -> None:
    df, modelhub = get_objectiv_dataframe_test(db_params)
    funnel = modelhub.get_funnel_discovery()

    steps_df = funnel.get_navigation_paths(data=df, steps=4, n_examples=3)
    bts = funnel._construct_source_target_df(steps_df, n_top_examples=None)

    assert_equals_data(
            bts,
            expected_columns=['source', 'target', 'value'],
            expected_data=[
                [
                    'Link: cta-docs-location-stack located at Web Document: #document => Section: main => Section: location-stack',
                    'Link: cta-repo-button located at Web Document: #document => Section: header',
                    1
                ],
                [
                    'Link: cta-docs-taxonomy located at Web Document: #document => Section: main => Section: taxonomy',
                    'Link: logo located at Web Document: #document => Section: navbar-top',
                    1
                ],
                [
                    'Link: GitHub located at Web Document: #document => Section: navbar-top => Overlay: hamburger-menu',
                    'Link: cta-docs-location-stack located at Web Document: #document => Section: main => Section: location-stack',
                    2
                ],
                [
                    'Link: logo located at Web Document: #document => Section: navbar-top',
                    'Link: notebook-product-analytics located at Web Document: #document',
                    2
                ],
                [
                    'Link: notebook-product-analytics located at Web Document: #document',
                    'Link: GitHub located at Web Document: #document => Section: navbar-top => Overlay: hamburger-menu',
                    3
                ],
            ],
            order_by=['value', 'source'],
            use_to_pandas=True
     )

    # with n_top_examples
    steps = 3
    steps_df = funnel.get_navigation_paths(data=df, steps=steps, n_examples=None)

    for i in range(1, steps + 1):
        steps_df[f'location_stack_step_{i}'] = steps_df[f'location_stack_step_{i}'].str[:4]

    bts = funnel._construct_source_target_df(steps_df, n_top_examples=3)

    assert_equals_data(
        bts,
        expected_columns=['source', 'target', 'value'],
        expected_data=[
            ['Link', 'Expa', 1],
            ['Link', 'Link', 16]
        ],
        order_by=['value'],
        use_to_pandas=True
>>>>>>> d2e26561
    )<|MERGE_RESOLUTION|>--- conflicted
+++ resolved
@@ -398,44 +398,8 @@
                 'Link: logo located at Web Document: #document => Section: navbar-top'
             ],
         ],
-<<<<<<< HEAD
-        use_to_pandas=True,
-=======
-        order_by=[funnel.STEP_TAG_COLUMN, 'user_id', 'step_value'],
-        use_to_pandas=True
-    )
-
-    # without default 'by' value in get_navigation_paths
-    steps_df = funnel.get_navigation_paths(data=df, steps=3, n_examples=2)
-    bts = funnel._melt_steps(steps_df)
-
-    assert_equals_data(
-        bts,
-        expected_columns=[funnel.STEP_TAG_COLUMN, 'step_value'],
-        expected_data=[
-            [
-                1, 'Link: cta-docs-taxonomy located at Web Document: #document => Section: main => Section: taxonomy',
-            ],
-            [
-                1, 'Link: logo located at Web Document: #document => Section: navbar-top',
-            ],
-            [
-                2, 'Link: logo located at Web Document: #document => Section: navbar-top',
-            ],
-            [
-                2, 'Link: notebook-product-analytics located at Web Document: #document',
-            ],
-            [
-                3, 'Link: GitHub located at Web Document: #document => Section: navbar-top => Overlay: hamburger-menu',
-            ],
-            [
-                3, 'Link: notebook-product-analytics located at Web Document: #document',
-            ]
-        ],
-        order_by=[funnel.STEP_TAG_COLUMN, 'step_value'],
-        use_to_pandas=True
-    )
-
+        use_to_pandas=True,
+    )
 
 def test_construct_source_target_df(db_params) -> None:
     df, modelhub = get_objectiv_dataframe_test(db_params)
@@ -496,5 +460,4 @@
         ],
         order_by=['value'],
         use_to_pandas=True
->>>>>>> d2e26561
     )