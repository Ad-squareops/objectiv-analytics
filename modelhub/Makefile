.PHONY: tests

tests:
	mypy modelhub
	pycodestyle modelhub
	pytest -n 4 --dist loadgroup tests_modelhub/unit tests_modelhub/functional tests_modelhub

tests-bigquery:
# Similar to `tests`, but tests that can run against multiple databases will be run against BigQuery instead
# of Postgres. Note that most of our test-suite is postgres-only. The postgres-only tests will still run
# against Postgres
	mypy modelhub
	pycodestyle modelhub
<<<<<<< HEAD
	pytest --all -n 8 --dist loadgroup --bigquery tests_modelhub
=======
	pytest --big-query -n 8 --dist loadgroup tests_modelhub
>>>>>>> e29055e8

tests-athena:
# Similar to `tests`, but tests that can run against multiple databases will be run against Athena instead
# of Postgres. Note that a lot of tests are not yet supported for athena. The postgres-only tests will still
# against Postgres
	mypy modelhub
	pycodestyle modelhub
	pytest --athena -n 8 --dist loadgroup tests_modelhub



tests-all:
# Similar to `tests`, but tests that can run against multiple databases will be run against both BigQuery
# and Postgres. Note that most of our test-suite is postgres-only. The postgres-only tests will still only
# run against Postgres
	mypy modelhub
	pycodestyle modelhub
	pytest --all -n 8 --dist loadgroup tests_modelhub<|MERGE_RESOLUTION|>--- conflicted
+++ resolved
@@ -11,11 +11,7 @@
 # against Postgres
 	mypy modelhub
 	pycodestyle modelhub
-<<<<<<< HEAD
-	pytest --all -n 8 --dist loadgroup --bigquery tests_modelhub
-=======
-	pytest --big-query -n 8 --dist loadgroup tests_modelhub
->>>>>>> e29055e8
+	pytest --bigquery -n 8 --dist loadgroup tests_modelhub
 
 tests-athena:
 # Similar to `tests`, but tests that can run against multiple databases will be run against Athena instead
