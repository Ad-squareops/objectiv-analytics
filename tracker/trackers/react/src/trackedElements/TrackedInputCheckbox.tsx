/*
 * Copyright 2021-2022 Objectiv B.V.
 */

import React, { forwardRef, Ref } from 'react';
import { TrackedInputContext } from '../trackedContexts/TrackedInputContext';
import { TrackedInputProps } from '../types';

/**
 * Generates a TrackedInputContext preconfigured with a <input type="checkbox"> Element as Component.
 */
export const TrackedInputCheckbox = forwardRef(
  ({ objectiv, ...nativeProps }: TrackedInputProps, ref: Ref<HTMLInputElement>) => {
    if (globalThis.objectiv.devTools && nativeProps.type && nativeProps.type !== 'checkbox') {
      globalThis.objectiv.devTools.TrackerConsole.warn(
        `｢objectiv｣ TrackedInputCheckbox type attribute can only be set to 'checkbox'.`
      );
    }

    return (
      <TrackedInputContext
        objectiv={{
          ...objectiv,
          Component: 'input',
          id: objectiv?.id ?? nativeProps.id ?? (nativeProps.value ? nativeProps.value.toString() : ''),
        }}
        type={'checkbox'}
        {...nativeProps}
        ref={ref}
      />
    );
  }
<<<<<<< HEAD
);
=======

  // Use the given `id` or attempt to automatically generate one with either `name` or `value`
  const nameAttribute: string | null = props.name ? props.name : null;
  const valueAttribute: string | null = props.value ? props.value.toString() : null;
  const id: string = props.id ?? nameAttribute ?? valueAttribute ?? '';

  return <TrackedInputContext {...props} id={id} Component={'input'} type={'checkbox'} ref={ref} />;
});
>>>>>>> 14557f0a
<|MERGE_RESOLUTION|>--- conflicted
+++ resolved
@@ -22,7 +22,6 @@
         objectiv={{
           ...objectiv,
           Component: 'input',
-          id: objectiv?.id ?? nativeProps.id ?? (nativeProps.value ? nativeProps.value.toString() : ''),
         }}
         type={'checkbox'}
         {...nativeProps}
@@ -30,15 +29,4 @@
       />
     );
   }
-<<<<<<< HEAD
-);
-=======
-
-  // Use the given `id` or attempt to automatically generate one with either `name` or `value`
-  const nameAttribute: string | null = props.name ? props.name : null;
-  const valueAttribute: string | null = props.value ? props.value.toString() : null;
-  const id: string = props.id ?? nameAttribute ?? valueAttribute ?? '';
-
-  return <TrackedInputContext {...props} id={id} Component={'input'} type={'checkbox'} ref={ref} />;
-});
->>>>>>> 14557f0a
+);