{
  "name": "@objectiv/tracker-react",
<<<<<<< HEAD
  "version": "0.0.26-experimental.2",
=======
  "version": "0.0.25",
>>>>>>> c7da6e3b
  "description": "Objectiv React application analytics tracker for the open analytics taxonomy",
  "license": "Apache-2.0",
  "homepage": "https://objectiv.io",
  "keywords": [
    "objectiv",
    "tracking",
    "react",
    "analytics",
    "events",
    "taxonomy"
  ],
  "repository": {
    "type": "git",
    "url": "https://github.com/objectiv/objectiv-analytics.git",
    "directory": "tracker/trackers/react"
  },
  "bugs": "https://github.com/objectiv/objectiv-analytics/issues",
  "contributors": [
    {
      "name": "Surai Di Rosa",
      "email": "surai.dirosa@gmail.com",
      "url": "https://github.com/sdirosa"
    }
  ],
  "main": "./dist/index.js",
  "module": "./dist/esm/index.js",
  "types": "./dist/index.d.ts",
  "files": [
    "dist"
  ],
  "exports": {
    ".": {
      "require": "./dist/index.js",
      "import": "./dist/esm/index.js",
      "types": "./dist/index.d.ts"
    }
  },
  "scripts": {
    "build": "tsup src/index.ts --format cjs,esm --legacy-output --minify --dts --sourcemap --clean",
    "deploy:verdaccio": "npm publish",
    "prettify": "prettier --write .",
    "tsc": "tsc --noEmit",
    "test": "jest --silent",
    "test:ci": "jest --silent --ci",
    "test:coverage": "jest --silent --coverage",
    "depcheck": "npx depcheck"
  },
  "devDependencies": {
<<<<<<< HEAD
    "@objectiv/developer-tools": "^0.0.26-experimental.2",
    "@objectiv/plugin-identity-context": "^0.0.26-experimental.2",
    "@objectiv/schema": "^0.0.26-experimental.2",
    "@objectiv/testing-tools": "^0.0.26-experimental.2",
    "@objectiv/transport-debug": "^0.0.26-experimental.2",
=======
    "@objectiv/developer-tools": "^0.0.25",
    "@objectiv/plugin-identity-context": "^0.0.25",
    "@objectiv/schema": "^0.0.25",
    "@objectiv/testing-tools": "^0.0.25",
    "@objectiv/transport-debug": "^0.0.25",
>>>>>>> c7da6e3b
    "@testing-library/react": "^13.3.0",
    "@testing-library/user-event": "^14.4.3",
    "@types/react": "^17.0.48",
    "jest": "^28.1.3",
    "jest-fetch-mock": "^3.0.3",
    "jest-useragent-mock": "^0.1.1",
    "prettier": "^2.7.1",
    "react": "^18.2.0",
    "react-dom": "^18.2.0",
    "ts-jest": "^28.0.7",
    "tsup": "^6.2.1",
    "typescript": "^4.7.4"
  },
  "dependencies": {
<<<<<<< HEAD
    "@objectiv/plugin-application-context": "^0.0.26-experimental.2",
    "@objectiv/plugin-http-context": "^0.0.26-experimental.2",
    "@objectiv/plugin-path-context-from-url": "^0.0.26-experimental.2",
    "@objectiv/plugin-root-location-context-from-url": "^0.0.26-experimental.2",
    "@objectiv/queue-local-storage": "^0.0.26-experimental.2",
    "@objectiv/tracker-core": "~0.0.26-experimental.2",
    "@objectiv/tracker-react-core": "~0.0.26-experimental.2",
    "@objectiv/transport-fetch": "^0.0.26-experimental.2",
    "@objectiv/transport-xhr": "^0.0.26-experimental.2"
=======
    "@objectiv/plugin-application-context": "^0.0.25",
    "@objectiv/plugin-http-context": "^0.0.25",
    "@objectiv/plugin-path-context-from-url": "^0.0.25",
    "@objectiv/plugin-root-location-context-from-url": "^0.0.25",
    "@objectiv/queue-local-storage": "^0.0.25",
    "@objectiv/tracker-core": "~0.0.25",
    "@objectiv/tracker-react-core": "~0.0.25",
    "@objectiv/transport-fetch": "^0.0.25",
    "@objectiv/transport-xhr": "^0.0.25"
>>>>>>> c7da6e3b
  },
  "peerDependencies": {
    "react": ">=16.8",
    "react-dom": ">=16.8"
  }
}<|MERGE_RESOLUTION|>--- conflicted
+++ resolved
@@ -1,10 +1,6 @@
 {
   "name": "@objectiv/tracker-react",
-<<<<<<< HEAD
-  "version": "0.0.26-experimental.2",
-=======
   "version": "0.0.25",
->>>>>>> c7da6e3b
   "description": "Objectiv React application analytics tracker for the open analytics taxonomy",
   "license": "Apache-2.0",
   "homepage": "https://objectiv.io",
@@ -53,19 +49,11 @@
     "depcheck": "npx depcheck"
   },
   "devDependencies": {
-<<<<<<< HEAD
-    "@objectiv/developer-tools": "^0.0.26-experimental.2",
-    "@objectiv/plugin-identity-context": "^0.0.26-experimental.2",
-    "@objectiv/schema": "^0.0.26-experimental.2",
-    "@objectiv/testing-tools": "^0.0.26-experimental.2",
-    "@objectiv/transport-debug": "^0.0.26-experimental.2",
-=======
     "@objectiv/developer-tools": "^0.0.25",
     "@objectiv/plugin-identity-context": "^0.0.25",
     "@objectiv/schema": "^0.0.25",
     "@objectiv/testing-tools": "^0.0.25",
     "@objectiv/transport-debug": "^0.0.25",
->>>>>>> c7da6e3b
     "@testing-library/react": "^13.3.0",
     "@testing-library/user-event": "^14.4.3",
     "@types/react": "^17.0.48",
@@ -80,17 +68,6 @@
     "typescript": "^4.7.4"
   },
   "dependencies": {
-<<<<<<< HEAD
-    "@objectiv/plugin-application-context": "^0.0.26-experimental.2",
-    "@objectiv/plugin-http-context": "^0.0.26-experimental.2",
-    "@objectiv/plugin-path-context-from-url": "^0.0.26-experimental.2",
-    "@objectiv/plugin-root-location-context-from-url": "^0.0.26-experimental.2",
-    "@objectiv/queue-local-storage": "^0.0.26-experimental.2",
-    "@objectiv/tracker-core": "~0.0.26-experimental.2",
-    "@objectiv/tracker-react-core": "~0.0.26-experimental.2",
-    "@objectiv/transport-fetch": "^0.0.26-experimental.2",
-    "@objectiv/transport-xhr": "^0.0.26-experimental.2"
-=======
     "@objectiv/plugin-application-context": "^0.0.25",
     "@objectiv/plugin-http-context": "^0.0.25",
     "@objectiv/plugin-path-context-from-url": "^0.0.25",
@@ -100,7 +77,6 @@
     "@objectiv/tracker-react-core": "~0.0.25",
     "@objectiv/transport-fetch": "^0.0.25",
     "@objectiv/transport-xhr": "^0.0.25"
->>>>>>> c7da6e3b
   },
   "peerDependencies": {
     "react": ">=16.8",
