--- conflicted
+++ resolved
@@ -1,10 +1,6 @@
 {
   "name": "@objectiv/tracker-react",
-<<<<<<< HEAD
-  "version": "0.0.23-1",
-=======
   "version": "0.0.23-2",
->>>>>>> 8bc57f58
   "description": "Objectiv React application analytics tracker for the open analytics taxonomy",
   "license": "Apache-2.0",
   "homepage": "https://objectiv.io",
@@ -54,15 +50,9 @@
     "npm-publish:verdaccio": "npm publish --tag=$TAG"
   },
   "devDependencies": {
-<<<<<<< HEAD
-    "@objectiv/developer-tools": "^0.0.23-1",
-    "@objectiv/testing-tools": "^0.0.23-1",
-    "@objectiv/transport-debug": "^0.0.23-1",
-=======
     "@objectiv/developer-tools": "^0.0.23-2",
     "@objectiv/testing-tools": "^0.0.23-2",
     "@objectiv/transport-debug": "^0.0.23-2",
->>>>>>> 8bc57f58
     "@testing-library/react": "^12.1.4",
     "@types/jest": "^27.4.1",
     "@types/react": "^17.0.39",
@@ -78,19 +68,6 @@
     "typescript": "^4.6.2"
   },
   "dependencies": {
-<<<<<<< HEAD
-    "@objectiv/plugin-application-context": "^0.0.23-1",
-    "@objectiv/plugin-http-context": "^0.0.23-1",
-    "@objectiv/plugin-identity-context": "^0.0.23-1",
-    "@objectiv/plugin-path-context-from-url": "^0.0.23-1",
-    "@objectiv/plugin-root-location-context-from-url": "^0.0.23-1",
-    "@objectiv/queue-local-storage": "^0.0.23-1",
-    "@objectiv/schema": "^0.0.23-1",
-    "@objectiv/tracker-core": "~0.0.23-1",
-    "@objectiv/tracker-react-core": "~0.0.23-1",
-    "@objectiv/transport-fetch": "^0.0.23-1",
-    "@objectiv/transport-xhr": "^0.0.23-1"
-=======
     "@objectiv/plugin-application-context": "^0.0.23-2",
     "@objectiv/plugin-http-context": "^0.0.23-2",
     "@objectiv/plugin-identity-context": "^0.0.23-2",
@@ -102,7 +79,6 @@
     "@objectiv/tracker-react-core": "~0.0.23-2",
     "@objectiv/transport-fetch": "^0.0.23-2",
     "@objectiv/transport-xhr": "^0.0.23-2"
->>>>>>> 8bc57f58
   },
   "peerDependencies": {
     "react": ">=16.8",
