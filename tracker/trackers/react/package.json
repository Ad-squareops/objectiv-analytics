--- conflicted
+++ resolved
@@ -1,10 +1,6 @@
 {
   "name": "@objectiv/tracker-react",
-<<<<<<< HEAD
-  "version": "0.0.23-2",
-=======
   "version": "0.0.23",
->>>>>>> d29b11ac
   "description": "Objectiv React application analytics tracker for the open analytics taxonomy",
   "license": "Apache-2.0",
   "homepage": "https://objectiv.io",
@@ -53,17 +49,11 @@
     "depcheck": "npx depcheck"
   },
   "devDependencies": {
-<<<<<<< HEAD
-    "@objectiv/developer-tools": "^0.0.23-2",
-    "@objectiv/testing-tools": "^0.0.23-2",
-    "@objectiv/transport-debug": "^0.0.23-2",
-=======
     "@objectiv/developer-tools": "^0.0.23",
     "@objectiv/plugin-identity-context": "^0.0.23",
     "@objectiv/schema": "^0.0.23",
     "@objectiv/testing-tools": "^0.0.23",
     "@objectiv/transport-debug": "^0.0.23",
->>>>>>> d29b11ac
     "@testing-library/react": "^12.1.4",
     "@types/jest": "^27.4.1",
     "@types/react": "^17.0.39",
@@ -79,19 +69,6 @@
     "typescript": "^4.6.2"
   },
   "dependencies": {
-<<<<<<< HEAD
-    "@objectiv/plugin-application-context": "^0.0.23-2",
-    "@objectiv/plugin-http-context": "^0.0.23-2",
-    "@objectiv/plugin-identity-context": "^0.0.23-2",
-    "@objectiv/plugin-path-context-from-url": "^0.0.23-2",
-    "@objectiv/plugin-root-location-context-from-url": "^0.0.23-2",
-    "@objectiv/queue-local-storage": "^0.0.23-2",
-    "@objectiv/schema": "^0.0.23-2",
-    "@objectiv/tracker-core": "~0.0.23-2",
-    "@objectiv/tracker-react-core": "~0.0.23-2",
-    "@objectiv/transport-fetch": "^0.0.23-2",
-    "@objectiv/transport-xhr": "^0.0.23-2"
-=======
     "@objectiv/plugin-application-context": "^0.0.23",
     "@objectiv/plugin-http-context": "^0.0.23",
     "@objectiv/plugin-path-context-from-url": "^0.0.23",
@@ -101,7 +78,6 @@
     "@objectiv/tracker-react-core": "~0.0.23",
     "@objectiv/transport-fetch": "^0.0.23",
     "@objectiv/transport-xhr": "^0.0.23"
->>>>>>> d29b11ac
   },
   "peerDependencies": {
     "react": ">=16.8",
