--- conflicted
+++ resolved
@@ -22,14 +22,10 @@
     this.endpoint = config.endpoint;
   }
 
-<<<<<<< HEAD
-  handle(...args: [TrackerEvent, ...TrackerEvent[]]): void {
-    args.forEach((event) => event.setTransportTime());
-    navigator.sendBeacon(this.endpoint, JSON.stringify(args));
-=======
   async handle(...args: NonEmptyArray<TransportableEvent>): Promise<any> {
-    navigator.sendBeacon(this.endpoint, JSON.stringify(await Promise.all(args)));
->>>>>>> 31aad276
+    const events = await Promise.all(args);
+    events.forEach((event) => event.setTransportTime());
+    navigator.sendBeacon(this.endpoint, JSON.stringify(events));
   }
 
   isUsable(): boolean {
