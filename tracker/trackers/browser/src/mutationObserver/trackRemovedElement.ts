--- conflicted
+++ resolved
@@ -1,11 +1,8 @@
-<<<<<<< HEAD
 /*
  * Copyright 2021 Objectiv B.V.
  */
 
-=======
 import { GuardableElement } from '@objectiv/tracker-browser';
->>>>>>> 39e0ebc8
 import { TrackerElementLocations } from '@objectiv/tracker-core';
 import { BrowserTracker } from '../BrowserTracker';
 import { isTaggedElement } from '../common/guards/isTaggedElement';
