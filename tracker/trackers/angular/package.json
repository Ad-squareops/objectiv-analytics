--- conflicted
+++ resolved
@@ -1,10 +1,6 @@
 {
   "name": "@objectiv/tracker-angular",
-<<<<<<< HEAD
-  "version": "0.0.23-2",
-=======
   "version": "0.0.23",
->>>>>>> d29b11ac
   "description": "Objectiv Angular framework analytics tracker for the open analytics taxonomy",
   "license": "Apache-2.0",
   "homepage": "https://objectiv.io",
@@ -41,21 +37,13 @@
   "peerDependencies": {
     "@angular/common": "^9.0.0",
     "@angular/core": "^9.0.0",
-<<<<<<< HEAD
-    "@objectiv/tracker-browser": "^0.0.23-2"
-=======
     "@objectiv/tracker-browser": "^0.0.23"
->>>>>>> d29b11ac
   },
   "devDependencies": {
     "@angular/compiler": "~9.1.13",
     "@angular/compiler-cli": "~9.1.13",
     "@angular/core": "~9.1.13",
-<<<<<<< HEAD
-    "@objectiv/tracker-browser": "^0.0.23-2",
-=======
     "@objectiv/tracker-browser": "^0.0.23",
->>>>>>> d29b11ac
     "ng-packagr": "^9.0.0",
     "prettier": "^2.5.1",
     "rxjs": "~6.5.4",
