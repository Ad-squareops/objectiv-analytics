--- conflicted
+++ resolved
@@ -1,10 +1,6 @@
 {
   "name": "@objectiv/plugin-locale-context",
-<<<<<<< HEAD
-  "version": "0.0.23-2",
-=======
   "version": "0.0.23",
->>>>>>> d29b11ac
   "description": "Plugin for Objectiv trackers to automatically generate and attach LocaleContext",
   "license": "Apache-2.0",
   "homepage": "https://objectiv.io",
@@ -55,13 +51,8 @@
     "depcheck": "npx depcheck"
   },
   "devDependencies": {
-<<<<<<< HEAD
-    "@objectiv/developer-tools": "^0.0.23-2",
-    "@objectiv/testing-tools": "^0.0.23-2",
-=======
     "@objectiv/developer-tools": "^0.0.23",
     "@objectiv/testing-tools": "^0.0.23",
->>>>>>> d29b11ac
     "@types/jest": "^27.4.1",
     "jest": "^27.5.1",
     "jest-extended": "^2.0.0",
@@ -72,10 +63,6 @@
     "typescript": "^4.6.2"
   },
   "peerDependencies": {
-<<<<<<< HEAD
-    "@objectiv/tracker-core": "^0.0.23-2"
-=======
     "@objectiv/tracker-core": "^0.0.23"
->>>>>>> d29b11ac
   }
 }