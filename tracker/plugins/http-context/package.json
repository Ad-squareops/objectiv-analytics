--- conflicted
+++ resolved
@@ -1,10 +1,6 @@
 {
   "name": "@objectiv/plugin-http-context",
-<<<<<<< HEAD
-  "version": "0.0.26-experimental.2",
-=======
   "version": "0.0.25",
->>>>>>> c7da6e3b
   "description": "Plugin for Objectiv trackers to automatically generate and attach HttpContext from document and navigator APIs",
   "license": "Apache-2.0",
   "homepage": "https://objectiv.io",
@@ -57,13 +53,8 @@
     "depcheck": "npx depcheck"
   },
   "devDependencies": {
-<<<<<<< HEAD
-    "@objectiv/developer-tools": "^0.0.26-experimental.2",
-    "@objectiv/testing-tools": "^0.0.26-experimental.2",
-=======
     "@objectiv/developer-tools": "^0.0.25",
     "@objectiv/testing-tools": "^0.0.25",
->>>>>>> c7da6e3b
     "jest": "^28.1.3",
     "prettier": "^2.7.1",
     "ts-jest": "^28.0.7",
@@ -71,11 +62,6 @@
     "typescript": "^4.7.4"
   },
   "peerDependencies": {
-<<<<<<< HEAD
-    "@objectiv/schema": "^0.0.26-experimental.2",
-    "@objectiv/tracker-core": "^0.0.26-experimental.2"
-=======
     "@objectiv/tracker-core": "^0.0.25"
->>>>>>> c7da6e3b
   }
 }