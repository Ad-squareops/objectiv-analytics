--- conflicted
+++ resolved
@@ -1,10 +1,6 @@
 {
   "name": "@objectiv/plugin-react-router-tracked-components",
-<<<<<<< HEAD
-  "version": "0.0.26-experimental.2",
-=======
   "version": "0.0.25",
->>>>>>> c7da6e3b
   "description": "React Router 6 automatically tracked Link and NavLink Components for Objectiv React Tracker",
   "license": "Apache-2.0",
   "homepage": "https://objectiv.io",
@@ -57,21 +53,12 @@
     "depcheck": "npx depcheck"
   },
   "dependencies": {
-<<<<<<< HEAD
-    "@objectiv/tracker-core": "^0.0.26-experimental.2",
-    "@objectiv/tracker-react": "^0.0.26-experimental.2"
-  },
-  "devDependencies": {
-    "@objectiv/developer-tools": "^0.0.26-experimental.2",
-    "@objectiv/testing-tools": "^0.0.26-experimental.2",
-=======
     "@objectiv/tracker-core": "^0.0.25",
     "@objectiv/tracker-react": "^0.0.25"
   },
   "devDependencies": {
     "@objectiv/developer-tools": "^0.0.25",
     "@objectiv/testing-tools": "^0.0.25",
->>>>>>> c7da6e3b
     "@testing-library/react": "^13.3.0",
     "jest": "^28.1.3",
     "prettier": "^2.7.1",
