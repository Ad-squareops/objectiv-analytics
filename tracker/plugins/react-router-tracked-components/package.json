{
  "name": "@objectiv/plugin-react-router-tracked-components",
<<<<<<< HEAD
  "version": "0.0.23-2",
=======
  "version": "0.0.23",
>>>>>>> d29b11ac
  "description": "React Router 6 automatically tracked Link and NavLink Components for Objectiv React Tracker",
  "license": "Apache-2.0",
  "homepage": "https://objectiv.io",
  "keywords": [
    "objectiv",
    "tracking",
    "web",
    "analytics",
    "events",
    "taxonomy",
    "plugin",
    "react router",
    "link",
    "navlink"
  ],
  "repository": {
    "type": "git",
    "url": "https://github.com/objectiv/objectiv-analytics.git",
    "directory": "tracker/plugins/react-router-tracked-components"
  },
  "bugs": "https://github.com/objectiv/objectiv-analytics/issues",
  "contributors": [
    {
      "name": "Surai Di Rosa",
      "email": "surai.dirosa@gmail.com",
      "url": "https://github.com/sdirosa"
    }
  ],
  "main": "./dist/index.js",
  "module": "./dist/esm/index.js",
  "types": "./dist/index.d.ts",
  "files": [
    "dist"
  ],
  "exports": {
    ".": {
      "require": "./dist/index.js",
      "import": "./dist/esm/index.js",
      "types": "./dist/index.d.ts"
    }
  },
  "scripts": {
    "build": "tsup src/index.ts --format cjs,esm --legacy-output --minify --dts --sourcemap --clean",
    "deploy:verdaccio": "npm publish",
    "prettify": "prettier --write .",
    "tsc": "tsc --noEmit",
    "test": "jest --silent",
    "test:ci": "jest --silent --ci",
    "test:coverage": "jest --silent --coverage",
    "depcheck": "npx depcheck"
  },
  "dependencies": {
<<<<<<< HEAD
    "@objectiv/tracker-core": "^0.0.23-2",
    "@objectiv/tracker-react": "^0.0.23-2"
  },
  "devDependencies": {
    "@objectiv/developer-tools": "^0.0.23-2",
    "@objectiv/testing-tools": "^0.0.23-2",
=======
    "@objectiv/tracker-core": "^0.0.23",
    "@objectiv/tracker-react": "^0.0.23"
  },
  "devDependencies": {
    "@objectiv/developer-tools": "^0.0.23",
    "@objectiv/testing-tools": "^0.0.23",
>>>>>>> d29b11ac
    "@testing-library/react": "^12.1.4",
    "@types/jest": "^27.4.1",
    "jest": "^27.5.1",
    "jest-standard-reporter": "^2.0.0",
    "prettier": "^2.5.1",
    "react-router-dom": "^6.2.2",
    "ts-jest": "^27.1.3",
    "tsup": "^5.12.0",
    "typescript": "^4.6.2"
  },
  "peerDependencies": {
    "react": ">=16.8",
    "react-dom": ">=16.8",
    "react-router-dom": ">=6.1"
  }
}<|MERGE_RESOLUTION|>--- conflicted
+++ resolved
@@ -1,10 +1,6 @@
 {
   "name": "@objectiv/plugin-react-router-tracked-components",
-<<<<<<< HEAD
-  "version": "0.0.23-2",
-=======
   "version": "0.0.23",
->>>>>>> d29b11ac
   "description": "React Router 6 automatically tracked Link and NavLink Components for Objectiv React Tracker",
   "license": "Apache-2.0",
   "homepage": "https://objectiv.io",
@@ -57,21 +53,12 @@
     "depcheck": "npx depcheck"
   },
   "dependencies": {
-<<<<<<< HEAD
-    "@objectiv/tracker-core": "^0.0.23-2",
-    "@objectiv/tracker-react": "^0.0.23-2"
-  },
-  "devDependencies": {
-    "@objectiv/developer-tools": "^0.0.23-2",
-    "@objectiv/testing-tools": "^0.0.23-2",
-=======
     "@objectiv/tracker-core": "^0.0.23",
     "@objectiv/tracker-react": "^0.0.23"
   },
   "devDependencies": {
     "@objectiv/developer-tools": "^0.0.23",
     "@objectiv/testing-tools": "^0.0.23",
->>>>>>> d29b11ac
     "@testing-library/react": "^12.1.4",
     "@types/jest": "^27.4.1",
     "jest": "^27.5.1",
