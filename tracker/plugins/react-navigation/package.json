{
  "name": "@objectiv/plugin-react-navigation",
<<<<<<< HEAD
  "version": "0.0.26-experimental.2",
=======
  "version": "0.0.25",
>>>>>>> c7da6e3b
  "description": "Automatically tracked React Navigation 6+ Components, listeners and state for Objectiv React Native Tracker",
  "license": "Apache-2.0",
  "homepage": "https://objectiv.io",
  "keywords": [
    "objectiv",
    "tracking",
    "analytics",
    "events",
    "taxonomy",
    "plugin",
    "react native",
    "react navigation",
    "link"
  ],
  "repository": {
    "type": "git",
    "url": "https://github.com/objectiv/objectiv-analytics.git",
    "directory": "tracker/plugins/react-navigation"
  },
  "bugs": "https://github.com/objectiv/objectiv-analytics/issues",
  "contributors": [
    {
      "name": "Surai Di Rosa",
      "email": "surai.dirosa@gmail.com",
      "url": "https://github.com/sdirosa"
    }
  ],
  "main": "./dist/index.js",
  "module": "./dist/esm/index.js",
  "types": "./dist/index.d.ts",
  "files": [
    "dist"
  ],
  "exports": {
    ".": {
      "require": "./dist/index.js",
      "import": "./dist/esm/index.js",
      "types": "./dist/index.d.ts"
    }
  },
  "scripts": {
    "build": "tsup src/index.ts --format cjs,esm --legacy-output --minify --dts --sourcemap --clean",
    "deploy:verdaccio": "npm publish",
    "prettify": "prettier --write .",
    "tsc": "tsc --noEmit",
    "test": "jest --silent",
    "test:ci": "jest --silent --ci",
    "test:coverage": "jest --silent --coverage",
    "depcheck": "npx depcheck"
  },
  "dependencies": {
<<<<<<< HEAD
    "@objectiv/tracker-react-core": "^0.0.26-experimental.2",
    "@objectiv/tracker-react-native": "^0.0.26-experimental.2"
  },
  "devDependencies": {
    "@objectiv/developer-tools": "^0.0.26-experimental.2",
    "@objectiv/testing-tools": "^0.0.26-experimental.2",
=======
    "@objectiv/tracker-react-core": "^0.0.25",
    "@objectiv/tracker-react-native": "^0.0.25"
  },
  "devDependencies": {
    "@objectiv/developer-tools": "^0.0.25",
    "@objectiv/testing-tools": "^0.0.25",
>>>>>>> c7da6e3b
    "@react-navigation/bottom-tabs": "^6.3.2",
    "@react-navigation/core": "^6.2.2",
    "@react-navigation/native": "^6.0.11",
    "@react-navigation/stack": "^6.2.2",
    "@testing-library/react-native": "^11.0.0",
    "@types/react-native": "^0.69.5",
    "jest": "^28.1.3",
    "prettier": "^2.7.1",
    "react-native": "^0.69.3",
    "react-native-gesture-handler": "^2.5.0",
    "react-native-safe-area-context": "^4.3.1",
    "react-native-screens": "^3.15.0",
    "react-test-renderer": "^18.2.0",
    "tsup": "^6.2.1",
    "typescript": "^4.7.4"
  },
  "peerDependencies": {
<<<<<<< HEAD
    "@objectiv/tracker-core": ">=0.0.26-experimental.2",
=======
    "@objectiv/tracker-core": ">=0.0.25",
>>>>>>> c7da6e3b
    "@react-navigation/native": ">=6",
    "react": ">=16.8",
    "react-native": ">=0.6"
  }
}<|MERGE_RESOLUTION|>--- conflicted
+++ resolved
@@ -1,10 +1,6 @@
 {
   "name": "@objectiv/plugin-react-navigation",
-<<<<<<< HEAD
-  "version": "0.0.26-experimental.2",
-=======
   "version": "0.0.25",
->>>>>>> c7da6e3b
   "description": "Automatically tracked React Navigation 6+ Components, listeners and state for Objectiv React Native Tracker",
   "license": "Apache-2.0",
   "homepage": "https://objectiv.io",
@@ -56,21 +52,12 @@
     "depcheck": "npx depcheck"
   },
   "dependencies": {
-<<<<<<< HEAD
-    "@objectiv/tracker-react-core": "^0.0.26-experimental.2",
-    "@objectiv/tracker-react-native": "^0.0.26-experimental.2"
-  },
-  "devDependencies": {
-    "@objectiv/developer-tools": "^0.0.26-experimental.2",
-    "@objectiv/testing-tools": "^0.0.26-experimental.2",
-=======
     "@objectiv/tracker-react-core": "^0.0.25",
     "@objectiv/tracker-react-native": "^0.0.25"
   },
   "devDependencies": {
     "@objectiv/developer-tools": "^0.0.25",
     "@objectiv/testing-tools": "^0.0.25",
->>>>>>> c7da6e3b
     "@react-navigation/bottom-tabs": "^6.3.2",
     "@react-navigation/core": "^6.2.2",
     "@react-navigation/native": "^6.0.11",
@@ -88,11 +75,7 @@
     "typescript": "^4.7.4"
   },
   "peerDependencies": {
-<<<<<<< HEAD
-    "@objectiv/tracker-core": ">=0.0.26-experimental.2",
-=======
     "@objectiv/tracker-core": ">=0.0.25",
->>>>>>> c7da6e3b
     "@react-navigation/native": ">=6",
     "react": ">=16.8",
     "react-native": ">=0.6"
