/*
 * Copyright 2021-2022 Objectiv B.V.
 */

import { GlobalContextValidationRule, LocationContextValidationRule } from '@objectiv/developer-tools';
import { expectToThrow, matchUUID, MockConsoleImplementation } from '@objectiv/testing-tools';
import {
  GlobalContextName,
<<<<<<< HEAD
  LocationContextName,
=======
  GlobalContextValidationRule,
  LocationContextName,
  LocationContextValidationRule,
>>>>>>> 7fa8f501
  makeContentContext,
  Tracker,
  TrackerConsole,
  TrackerPlatform,
} from '@objectiv/tracker-core';
import { render } from '@testing-library/react';
import React from 'react';
import { LocationProvider, TrackingContextProvider, useLocationStack, useTracker, useTrackingContext } from '../src';

TrackerConsole.setImplementation(MockConsoleImplementation);

describe('TrackingContextProvider', () => {
  beforeEach(() => {
    jest.resetAllMocks();
    jest.spyOn(console, 'log').mockImplementation(() => {});
    jest.spyOn(console, 'error').mockImplementation(() => {});
  });

  afterEach(() => {
    jest.resetAllMocks();
  });

  const tracker = new Tracker({ applicationId: 'app-id' });

  const expectedState = {
    locationStack: [],
    tracker: {
      platform: TrackerPlatform.CORE,
      active: true,
      applicationId: 'app-id',
      global_contexts: [],
      location_stack: [],
      plugins: expect.objectContaining({
        plugins: [
          {
            pluginName: 'OpenTaxonomyValidationPlugin',
            initialized: true,
            validationRules: [
              new GlobalContextValidationRule({
                platform: TrackerPlatform.CORE,
                logPrefix: 'OpenTaxonomyValidationPlugin',
                contextName: GlobalContextName.ApplicationContext,
                once: true,
              }),
              new LocationContextValidationRule({
                platform: TrackerPlatform.CORE,
                logPrefix: 'OpenTaxonomyValidationPlugin',
                contextName: LocationContextName.RootLocationContext,
                once: true,
                position: 0,
              }),
            ],
          },
          {
            applicationContext: {
              __instance_id: matchUUID,
              __global_context: true,
              _type: GlobalContextName.ApplicationContext,
              id: 'app-id',
            },
            pluginName: 'ApplicationContextPlugin',
          },
        ],
      }),
      queue: undefined,
      trackerId: 'app-id',
      transport: undefined,
    },
  };

  it('should support children components', () => {
    const Component = () => {
      const trackingContext = useTrackingContext();

      console.log(trackingContext);

      return null;
    };

    render(
      <TrackingContextProvider tracker={tracker}>
        <Component />
      </TrackingContextProvider>
    );

    expect(console.log).toHaveBeenCalledTimes(1);
    expect(console.log).toHaveBeenNthCalledWith(1, expectedState);
  });

  it('should support render-props', () => {
    render(
      <TrackingContextProvider tracker={tracker}>
        {(trackingContext) => console.log(trackingContext)}
      </TrackingContextProvider>
    );

    expect(console.log).toHaveBeenCalledTimes(1);
    expect(console.log).toHaveBeenNthCalledWith(1, expectedState);
  });

  it('should inherit location from parents', () => {
    const rootSection = makeContentContext({ id: 'root' });

    const Component = () => {
      const trackingContext = useTrackingContext();

      console.log(trackingContext);

      return null;
    };

    render(
      <LocationProvider locationStack={[rootSection]}>
        <TrackingContextProvider tracker={tracker}>
          <Component />
        </TrackingContextProvider>
      </LocationProvider>
    );

    expect(console.log).toHaveBeenCalledTimes(1);
    expect(console.log).toHaveBeenNthCalledWith(1, {
      locationStack: [rootSection],
      tracker: expectedState.tracker,
    });
  });

  it('should support extending the location', () => {
    const rootSection = makeContentContext({ id: 'root' });
    const childSection = makeContentContext({ id: 'child' });

    const Component = () => {
      const trackingContext = useTrackingContext();

      console.log(trackingContext);

      return null;
    };

    render(
      <LocationProvider locationStack={[rootSection]}>
        <TrackingContextProvider tracker={tracker} locationStack={[childSection]}>
          <Component />
        </TrackingContextProvider>
      </LocationProvider>
    );

    expect(console.log).toHaveBeenCalledTimes(1);
    expect(console.log).toHaveBeenNthCalledWith(1, {
      locationStack: [rootSection, childSection],
      tracker: expectedState.tracker,
    });
  });

  it('should throw when LocationProvider is not higher up in the component tree', () => {
    const Component = () => {
      useLocationStack();
      return null;
    };

    expectToThrow(
      () => {
        render(<Component />);
      },
      `
      Couldn't get a LocationStack. 
      Is the Component in a ObjectivProvider, TrackingContextProvider or LocationProvider?
    `
    );
  });

  it('should throw when TrackerProvider is not higher up in the component tree', () => {
    const Component = () => {
      useTracker();
      return null;
    };

    expectToThrow(
      () => {
        render(<Component />);
      },
      `
      Couldn't get a Tracker. 
      Is the Component in a ObjectivProvider, TrackingContextProvider or TrackerProvider?
    `
    );
  });
});<|MERGE_RESOLUTION|>--- conflicted
+++ resolved
@@ -6,13 +6,7 @@
 import { expectToThrow, matchUUID, MockConsoleImplementation } from '@objectiv/testing-tools';
 import {
   GlobalContextName,
-<<<<<<< HEAD
   LocationContextName,
-=======
-  GlobalContextValidationRule,
-  LocationContextName,
-  LocationContextValidationRule,
->>>>>>> 7fa8f501
   makeContentContext,
   Tracker,
   TrackerConsole,
