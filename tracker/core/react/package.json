{
  "name": "@objectiv/tracker-react-core",
<<<<<<< HEAD
  "version": "0.0.26-experimental.2",
=======
  "version": "0.0.25",
>>>>>>> c7da6e3b
  "description": "Objectiv tracker core module for React trackers",
  "license": "Apache-2.0",
  "homepage": "https://objectiv.io",
  "keywords": [
    "objectiv",
    "tracking",
    "core",
    "react",
    "analytics",
    "events",
    "taxonomy"
  ],
  "repository": {
    "type": "git",
    "url": "https://github.com/objectiv/objectiv-analytics.git",
    "directory": "tracker/core/react"
  },
  "bugs": "https://github.com/objectiv/objectiv-analytics/issues",
  "contributors": [
    {
      "name": "Surai Di Rosa",
      "email": "surai.dirosa@gmail.com",
      "url": "https://github.com/sdirosa"
    }
  ],
  "main": "./dist/index.js",
  "module": "./dist/esm/index.js",
  "types": "./dist/index.d.ts",
  "files": [
    "dist"
  ],
  "exports": {
    ".": {
      "require": "./dist/index.js",
      "import": "./dist/esm/index.js",
      "types": "./dist/index.d.ts"
    }
  },
  "scripts": {
    "build": "tsup src/index.ts --format cjs,esm --legacy-output --minify --dts --sourcemap --clean",
    "deploy:verdaccio": "npm publish",
    "prettify": "prettier --write .",
    "tsc": "tsc --noEmit",
    "test": "jest --silent",
    "test:ci": "jest --silent --ci",
    "test:coverage": "jest --silent --coverage",
    "depcheck": "npx depcheck"
  },
  "devDependencies": {
<<<<<<< HEAD
    "@objectiv/developer-tools": "^0.0.26-experimental.2",
    "@objectiv/plugin-application-context": "^0.0.26-experimental.2",
    "@objectiv/plugin-path-context-from-url": "^0.0.26-experimental.2",
    "@objectiv/testing-tools": "^0.0.26-experimental.2",
=======
    "@objectiv/developer-tools": "^0.0.25",
    "@objectiv/plugin-application-context": "^0.0.25",
    "@objectiv/plugin-path-context-from-url": "^0.0.25",
    "@objectiv/testing-tools": "^0.0.25",
>>>>>>> c7da6e3b
    "@testing-library/react": "^13.3.0",
    "@types/react": "^17.0.48",
    "jest": "^28.1.3",
    "prettier": "^2.7.1",
    "react": "^18.2.0",
    "react-dom": "^18.2.0",
    "ts-jest": "^28.0.7",
    "tsup": "^6.2.1",
    "typescript": "^4.7.4"
  },
  "dependencies": {
<<<<<<< HEAD
    "@objectiv/schema": "^0.0.26-experimental.2",
    "@objectiv/tracker-core": "~0.0.26-experimental.2"
=======
    "@objectiv/schema": "^0.0.25",
    "@objectiv/tracker-core": "~0.0.25"
>>>>>>> c7da6e3b
  },
  "peerDependencies": {
    "react": ">=16.8",
    "react-dom": ">=16.8"
  }
}<|MERGE_RESOLUTION|>--- conflicted
+++ resolved
@@ -1,10 +1,6 @@
 {
   "name": "@objectiv/tracker-react-core",
-<<<<<<< HEAD
-  "version": "0.0.26-experimental.2",
-=======
   "version": "0.0.25",
->>>>>>> c7da6e3b
   "description": "Objectiv tracker core module for React trackers",
   "license": "Apache-2.0",
   "homepage": "https://objectiv.io",
@@ -54,17 +50,10 @@
     "depcheck": "npx depcheck"
   },
   "devDependencies": {
-<<<<<<< HEAD
-    "@objectiv/developer-tools": "^0.0.26-experimental.2",
-    "@objectiv/plugin-application-context": "^0.0.26-experimental.2",
-    "@objectiv/plugin-path-context-from-url": "^0.0.26-experimental.2",
-    "@objectiv/testing-tools": "^0.0.26-experimental.2",
-=======
     "@objectiv/developer-tools": "^0.0.25",
     "@objectiv/plugin-application-context": "^0.0.25",
     "@objectiv/plugin-path-context-from-url": "^0.0.25",
     "@objectiv/testing-tools": "^0.0.25",
->>>>>>> c7da6e3b
     "@testing-library/react": "^13.3.0",
     "@types/react": "^17.0.48",
     "jest": "^28.1.3",
@@ -76,13 +65,8 @@
     "typescript": "^4.7.4"
   },
   "dependencies": {
-<<<<<<< HEAD
-    "@objectiv/schema": "^0.0.26-experimental.2",
-    "@objectiv/tracker-core": "~0.0.26-experimental.2"
-=======
     "@objectiv/schema": "^0.0.25",
     "@objectiv/tracker-core": "~0.0.25"
->>>>>>> c7da6e3b
   },
   "peerDependencies": {
     "react": ">=16.8",
