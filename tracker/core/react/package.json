--- conflicted
+++ resolved
@@ -69,14 +69,8 @@
     "typescript": "^4.6.2"
   },
   "dependencies": {
-<<<<<<< HEAD
     "@objectiv/schema": "^0.0.23-0",
-    "@objectiv/tracker-core": "~0.0.23-0",
-    "fast-deep-equal": "^3.1.3"
-=======
-    "@objectiv/schema": "^0.0.22",
-    "@objectiv/tracker-core": "~0.0.22"
->>>>>>> 5dff024d
+    "@objectiv/tracker-core": "~0.0.23-0"
   },
   "peerDependencies": {
     "react": ">=16.8",
