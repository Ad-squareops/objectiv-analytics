{
  "name": "@objectiv/tracker-react-core",
  "version": "0.0.24",
  "description": "Objectiv tracker core module for React trackers",
  "license": "Apache-2.0",
  "homepage": "https://objectiv.io",
  "keywords": [
    "objectiv",
    "tracking",
    "core",
    "react",
    "analytics",
    "events",
    "taxonomy"
  ],
  "repository": {
    "type": "git",
    "url": "https://github.com/objectiv/objectiv-analytics.git",
    "directory": "tracker/core/react"
  },
  "bugs": "https://github.com/objectiv/objectiv-analytics/issues",
  "contributors": [
    {
      "name": "Surai Di Rosa",
      "email": "surai.dirosa@gmail.com",
      "url": "https://github.com/sdirosa"
    }
  ],
  "main": "./dist/index.js",
  "module": "./dist/esm/index.js",
  "types": "./dist/index.d.ts",
  "files": [
    "dist"
  ],
  "exports": {
    ".": {
      "require": "./dist/index.js",
      "import": "./dist/esm/index.js",
      "types": "./dist/index.d.ts"
    }
  },
  "scripts": {
    "build": "tsup src/index.ts --format cjs,esm --legacy-output --minify --dts --sourcemap --clean",
    "deploy:verdaccio": "npm publish",
    "prettify": "prettier --write .",
    "tsc": "tsc --noEmit",
    "test": "jest --silent",
    "test:ci": "jest --silent --ci",
    "test:coverage": "jest --silent --coverage",
    "depcheck": "npx depcheck"
  },
  "devDependencies": {
<<<<<<< HEAD
    "@objectiv/developer-tools": "^0.0.23",
    "@objectiv/plugin-application-context": "^0.0.23",
    "@objectiv/plugin-path-context-from-url": "^0.0.23",
    "@objectiv/testing-tools": "^0.0.23",
=======
    "@objectiv/developer-tools": "^0.0.24",
    "@objectiv/testing-tools": "^0.0.24",
>>>>>>> 39c44e32
    "@testing-library/react": "^12.1.4",
    "@testing-library/react-hooks": "^7.0.2",
    "@types/jest": "^27.4.1",
    "@types/react": "^17.0.39",
    "jest": "^27.5.1",
    "jest-standard-reporter": "^2.0.0",
    "prettier": "^2.5.1",
    "react": "^17.0.2",
    "react-dom": "^17.0.2",
    "ts-jest": "^27.1.3",
    "tsup": "^5.12.0",
    "typescript": "^4.6.2"
  },
  "dependencies": {
<<<<<<< HEAD
    "@objectiv/schema": "^0.0.23",
    "@objectiv/tracker-core": "~0.0.23"
=======
    "@objectiv/schema": "^0.0.24",
    "@objectiv/tracker-core": "~0.0.24",
    "fast-deep-equal": "^3.1.3"
>>>>>>> 39c44e32
  },
  "peerDependencies": {
    "react": ">=16.8",
    "react-dom": ">=16.8"
  }
}<|MERGE_RESOLUTION|>--- conflicted
+++ resolved
@@ -50,15 +50,10 @@
     "depcheck": "npx depcheck"
   },
   "devDependencies": {
-<<<<<<< HEAD
-    "@objectiv/developer-tools": "^0.0.23",
-    "@objectiv/plugin-application-context": "^0.0.23",
-    "@objectiv/plugin-path-context-from-url": "^0.0.23",
-    "@objectiv/testing-tools": "^0.0.23",
-=======
     "@objectiv/developer-tools": "^0.0.24",
+    "@objectiv/plugin-application-context": "^0.0.24",
+    "@objectiv/plugin-path-context-from-url": "^0.0.24",
     "@objectiv/testing-tools": "^0.0.24",
->>>>>>> 39c44e32
     "@testing-library/react": "^12.1.4",
     "@testing-library/react-hooks": "^7.0.2",
     "@types/jest": "^27.4.1",
@@ -73,14 +68,8 @@
     "typescript": "^4.6.2"
   },
   "dependencies": {
-<<<<<<< HEAD
-    "@objectiv/schema": "^0.0.23",
-    "@objectiv/tracker-core": "~0.0.23"
-=======
     "@objectiv/schema": "^0.0.24",
-    "@objectiv/tracker-core": "~0.0.24",
-    "fast-deep-equal": "^3.1.3"
->>>>>>> 39c44e32
+    "@objectiv/tracker-core": "~0.0.24"
   },
   "peerDependencies": {
     "react": ">=16.8",
