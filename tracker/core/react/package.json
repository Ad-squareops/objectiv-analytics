--- conflicted
+++ resolved
@@ -1,10 +1,6 @@
 {
   "name": "@objectiv/tracker-react-core",
-<<<<<<< HEAD
-  "version": "0.0.23-2",
-=======
   "version": "0.0.23",
->>>>>>> d29b11ac
   "description": "Objectiv tracker core module for React trackers",
   "license": "Apache-2.0",
   "homepage": "https://objectiv.io",
@@ -54,15 +50,10 @@
     "depcheck": "npx depcheck"
   },
   "devDependencies": {
-<<<<<<< HEAD
-    "@objectiv/developer-tools": "^0.0.23-2",
-    "@objectiv/plugin-application-context": "^0.0.23-2",
-    "@objectiv/plugin-path-context-from-url": "^0.0.23-2",
-    "@objectiv/testing-tools": "^0.0.23-2",
-=======
     "@objectiv/developer-tools": "^0.0.23",
+    "@objectiv/plugin-application-context": "^0.0.23",
+    "@objectiv/plugin-path-context-from-url": "^0.0.23",
     "@objectiv/testing-tools": "^0.0.23",
->>>>>>> d29b11ac
     "@testing-library/react": "^12.1.4",
     "@testing-library/react-hooks": "^7.0.2",
     "@types/jest": "^27.4.1",
@@ -77,14 +68,8 @@
     "typescript": "^4.6.2"
   },
   "dependencies": {
-<<<<<<< HEAD
-    "@objectiv/schema": "^0.0.23-2",
-    "@objectiv/tracker-core": "~0.0.23-2"
-=======
     "@objectiv/schema": "^0.0.23",
-    "@objectiv/tracker-core": "~0.0.23",
-    "fast-deep-equal": "^3.1.3"
->>>>>>> d29b11ac
+    "@objectiv/tracker-core": "~0.0.23"
   },
   "peerDependencies": {
     "react": ">=16.8",
