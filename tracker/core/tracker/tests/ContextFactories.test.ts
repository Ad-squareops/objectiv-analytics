--- conflicted
+++ resolved
@@ -73,10 +73,7 @@
     });
 
     expect(makeHttpContext({ id: 'http', referrer: 'referrer', user_agent: 'ua' })).toStrictEqual({
-<<<<<<< HEAD
-=======
-      __instance_id: matchUUID,
->>>>>>> db5cb7f8
+      __instance_id: matchUUID,
       __global_context: true,
       _type: 'HttpContext',
       id: 'http',
