/*
 * Copyright 2021-2022 Objectiv B.V.
 */

import { LogTransport, matchUUID, MockConsoleImplementation, UnusableTransport } from '@objectiv/testing-tools';
import {
  ContextsConfig,
  generateUUID,
  Tracker,
  TrackerConfig,
  TrackerConsole,
  TrackerEvent,
  TrackerPluginInterface,
  TrackerQueue,
  TrackerQueueMemoryStore,
} from '../src';
import { GlobalContextName, LocationContextName } from '../src/ContextNames';

TrackerConsole.setImplementation(MockConsoleImplementation);

describe('Tracker', () => {
  beforeEach(() => {
    jest.resetAllMocks();
  });

  it('should instantiate with just applicationId', () => {
    jest.spyOn(console, 'log');
    expect(console.log).not.toHaveBeenCalled();
    const trackerConfig: TrackerConfig = { applicationId: 'app-id' };
    const testTracker = new Tracker(trackerConfig);
    expect(testTracker).toBeInstanceOf(Tracker);
    expect(testTracker.transport).toBe(undefined);
    expect(testTracker.plugins.plugins).toEqual([
      {
        pluginName: 'OpenTaxonomyValidationPlugin',
<<<<<<< HEAD
        initialized: true,
        validationRules: [],
=======
        validationRules: [
          new GlobalContextValidationRule({
            logPrefix: 'OpenTaxonomyValidationPlugin',
            contextName: GlobalContextName.ApplicationContext,
            once: true,
          }),
          new LocationContextValidationRule({
            logPrefix: 'OpenTaxonomyValidationPlugin',
            contextName: LocationContextName.RootLocationContext,
            once: true,
            position: 0,
          }),
        ],
>>>>>>> 7fa8f501
      },
      {
        pluginName: 'ApplicationContextPlugin',
        applicationContext: {
          __instance_id: matchUUID,
          __global_context: true,
          _type: GlobalContextName.ApplicationContext,
          id: 'app-id',
        },
      },
    ]);
    expect(testTracker.applicationId).toBe('app-id');
    expect(testTracker.location_stack).toStrictEqual([]);
    expect(testTracker.global_contexts).toStrictEqual([]);
    expect(console.log).not.toHaveBeenCalled();
  });

  it('should instantiate with tracker config', async () => {
    expect(MockConsoleImplementation.log).not.toHaveBeenCalled();
    const testTransport = new LogTransport();
    const testTracker = new Tracker({
      applicationId: 'app-id',
      transport: testTransport,
    });
    await expect(testTracker.waitForQueue()).resolves.toBe(true);
    expect(testTracker).toBeInstanceOf(Tracker);
    expect(testTracker.transport).toStrictEqual(testTransport);
    expect(testTracker.plugins.plugins).toEqual([
      {
        pluginName: 'OpenTaxonomyValidationPlugin',
<<<<<<< HEAD
        initialized: true,
        validationRules: [],
=======
        validationRules: [
          new GlobalContextValidationRule({
            logPrefix: 'OpenTaxonomyValidationPlugin',
            contextName: GlobalContextName.ApplicationContext,
            once: true,
          }),
          new LocationContextValidationRule({
            logPrefix: 'OpenTaxonomyValidationPlugin',
            contextName: LocationContextName.RootLocationContext,
            once: true,
            position: 0,
          }),
        ],
>>>>>>> 7fa8f501
      },
      {
        pluginName: 'ApplicationContextPlugin',
        applicationContext: {
          __instance_id: matchUUID,
          __global_context: true,
          _type: GlobalContextName.ApplicationContext,
          id: 'app-id',
        },
      },
    ]);
    expect(testTracker.location_stack).toStrictEqual([]);
    expect(testTracker.global_contexts).toStrictEqual([]);
    expect(MockConsoleImplementation.log).toHaveBeenCalledWith('Application ID: app-id');
  });

  it('should instantiate without the ApplicationContext plugin', async () => {
    expect(MockConsoleImplementation.log).not.toHaveBeenCalled();
    const testTransport = new LogTransport();
    const testTracker = new Tracker({
      applicationId: 'app-id',
      transport: testTransport,
      trackApplicationContext: false,
    });
    await expect(testTracker.waitForQueue()).resolves.toBe(true);
    expect(testTracker).toBeInstanceOf(Tracker);
    expect(testTracker.transport).toStrictEqual(testTransport);
    expect(testTracker.plugins.plugins).toEqual([
      {
        pluginName: 'OpenTaxonomyValidationPlugin',
<<<<<<< HEAD
        initialized: true,
        validationRules: [],
=======
        validationRules: [
          new GlobalContextValidationRule({
            logPrefix: 'OpenTaxonomyValidationPlugin',
            contextName: GlobalContextName.ApplicationContext,
            once: true,
          }),
          new LocationContextValidationRule({
            logPrefix: 'OpenTaxonomyValidationPlugin',
            contextName: LocationContextName.RootLocationContext,
            once: true,
            position: 0,
          }),
        ],
>>>>>>> 7fa8f501
      },
    ]);
    expect(testTracker.location_stack).toStrictEqual([]);
    expect(testTracker.global_contexts).toStrictEqual([]);
    expect(MockConsoleImplementation.log).toHaveBeenCalledWith('Application ID: app-id');
  });

  it('should instantiate with another Tracker, inheriting its state, yet being independent instances', () => {
    const initialContextsState: TrackerConfig = {
      applicationId: 'app-id',
      location_stack: [
        { __instance_id: generateUUID(), __location_context: true, _type: 'section', id: 'root' },
        { __instance_id: generateUUID(), __location_context: true, _type: 'section', id: 'A' },
      ],
      global_contexts: [
        { __instance_id: generateUUID(), __global_context: true, _type: 'global', id: 'A' },
        { __instance_id: generateUUID(), __global_context: true, _type: 'global', id: 'B' },
      ],
    };

    const testTracker = new Tracker(initialContextsState);
    expect(testTracker.location_stack).toEqual(initialContextsState.location_stack);
    expect(testTracker.global_contexts).toEqual(initialContextsState.global_contexts);

    // Create a clone of the existing tracker
    const newTestTracker = new Tracker(testTracker);
    expect(newTestTracker).toBeInstanceOf(Tracker);
    // They should be identical (yet separate instances)
    expect(newTestTracker).toEqual(testTracker);

    // Refine Location Stack of the new Tracker with an extra Section
    newTestTracker.location_stack.push({
      __instance_id: generateUUID(),
      __location_context: true,
      _type: 'section',
      id: 'X',
    });

    // The old tracker should be unaffected
    expect(testTracker.location_stack).toEqual(initialContextsState.location_stack);
    expect(testTracker.global_contexts).toEqual(initialContextsState.global_contexts);

    // While the new Tracker should now have a deeper Location Stack
    expect(newTestTracker.location_stack).toEqual([
      { __instance_id: matchUUID, __location_context: true, _type: 'section', id: 'root' },
      { __instance_id: matchUUID, __location_context: true, _type: 'section', id: 'A' },
      { __instance_id: matchUUID, __location_context: true, _type: 'section', id: 'X' },
    ]);
    expect(newTestTracker.global_contexts).toEqual([
      { __instance_id: matchUUID, __global_context: true, _type: 'global', id: 'A' },
      { __instance_id: matchUUID, __global_context: true, _type: 'global', id: 'B' },
    ]);
  });

  it('should allow complex compositions of multiple Tracker instances and Configs', () => {
    const mainTrackerContexts: TrackerConfig = {
      applicationId: 'app-id',
      location_stack: [
        { __instance_id: generateUUID(), __location_context: true, _type: 'section', id: 'root' },
        { __instance_id: generateUUID(), __location_context: true, _type: 'section', id: 'A' },
      ],
      global_contexts: [
        { __instance_id: generateUUID(), __global_context: true, _type: 'global', id: 'X' },
        { __instance_id: generateUUID(), __global_context: true, _type: 'global', id: 'Y' },
      ],
    };
    const mainTracker = new Tracker(mainTrackerContexts);

    // This new tracker is a clone of the mainTracker and extends it with two custom Contexts configuration
    const sectionTracker = new Tracker(
      mainTracker,
      {
        location_stack: [{ __instance_id: generateUUID(), __location_context: true, _type: 'section', id: 'B' }],
        global_contexts: [{ __instance_id: generateUUID(), __global_context: true, _type: 'global', id: 'Z' }],
      },
      {
        location_stack: [{ __instance_id: generateUUID(), __location_context: true, _type: 'section', id: 'C' }],
      },
      // These last two configurations are useless, but we want to make sure nothing breaks with them
      {
        global_contexts: [],
      },
      {}
    );

    // The old tracker should be unaffected
    expect(mainTracker.location_stack).toEqual(mainTrackerContexts.location_stack);
    expect(mainTracker.global_contexts).toEqual(mainTrackerContexts.global_contexts);

    // The new Tracker, instead, should have all of the Contexts of the mainTracker + the extra Config provided
    expect(sectionTracker.location_stack).toEqual([
      { __instance_id: matchUUID, __location_context: true, _type: 'section', id: 'root' },
      { __instance_id: matchUUID, __location_context: true, _type: 'section', id: 'A' },
      { __instance_id: matchUUID, __location_context: true, _type: 'section', id: 'B' },
      { __instance_id: matchUUID, __location_context: true, _type: 'section', id: 'C' },
    ]);
    expect(sectionTracker.global_contexts).toEqual([
      { __instance_id: matchUUID, __global_context: true, _type: 'global', id: 'X' },
      { __instance_id: matchUUID, __global_context: true, _type: 'global', id: 'Y' },
      { __instance_id: matchUUID, __global_context: true, _type: 'global', id: 'Z' },
    ]);
  });

  describe('trackEvent', () => {
    const eventContexts: ContextsConfig = {
      location_stack: [
        { __instance_id: generateUUID(), __location_context: true, _type: 'section', id: 'B' },
        { __instance_id: generateUUID(), __location_context: true, _type: 'item', id: 'C' },
      ],
      global_contexts: [
        { __instance_id: generateUUID(), __global_context: true, _type: 'global', id: 'W' },
        { __instance_id: generateUUID(), __global_context: true, _type: 'global', id: 'X' },
      ],
    };
    const testEvent = new TrackerEvent(
      {
        _type: 'test-event',
      },
      eventContexts
    );
    const trackerConfig: TrackerConfig = { applicationId: 'app-id' };

    it('should merge Tracker Location Stack and Global Contexts with the Event ones', async () => {
      const trackerContexts: TrackerConfig = {
        transport: new LogTransport(),
        applicationId: 'app-id',
        location_stack: [
          { __instance_id: generateUUID(), __location_context: true, _type: 'section', id: 'root' },
          { __instance_id: generateUUID(), __location_context: true, _type: 'section', id: 'A' },
        ],
        global_contexts: [
          { __instance_id: generateUUID(), __global_context: true, _type: 'global', id: 'Y' },
          { __instance_id: generateUUID(), __global_context: true, _type: 'global', id: 'Z' },
        ],
      };
      const testTracker = new Tracker(trackerContexts);
      expect(testEvent.location_stack).toStrictEqual(eventContexts.location_stack);
      expect(testEvent.global_contexts).toStrictEqual(eventContexts.global_contexts);
      const trackedEvent = await testTracker.trackEvent(testEvent);
      expect(testEvent.location_stack).toStrictEqual(eventContexts.location_stack);
      expect(testEvent.global_contexts).toStrictEqual(eventContexts.global_contexts);
      expect(testTracker.location_stack).toStrictEqual(trackerContexts.location_stack);
      expect(testTracker.global_contexts).toStrictEqual(trackerContexts.global_contexts);
      expect(trackedEvent.location_stack).toStrictEqual([
        { __instance_id: matchUUID, __location_context: true, _type: 'section', id: 'root' },
        { __instance_id: matchUUID, __location_context: true, _type: 'section', id: 'A' },
        { __instance_id: matchUUID, __location_context: true, _type: 'section', id: 'B' },
        { __instance_id: matchUUID, __location_context: true, _type: 'item', id: 'C' },
      ]);
      expect(trackedEvent.global_contexts).toStrictEqual([
        { __instance_id: matchUUID, __global_context: true, _type: 'global', id: 'W' },
        { __instance_id: matchUUID, __global_context: true, _type: 'global', id: 'X' },
        { __instance_id: matchUUID, __global_context: true, _type: 'global', id: 'Y' },
        { __instance_id: matchUUID, __global_context: true, _type: 'global', id: 'Z' },
        { __instance_id: matchUUID, __global_context: true, _type: GlobalContextName.ApplicationContext, id: 'app-id' },
      ]);
    });

    it('should execute all plugins implementing the initialize callback', () => {
      const pluginC: TrackerPluginInterface = { pluginName: 'pC', isUsable: () => true, initialize: jest.fn() };
      const pluginD: TrackerPluginInterface = { pluginName: 'pD', isUsable: () => true, initialize: jest.fn() };
      const testTracker = new Tracker({ ...trackerConfig, plugins: [pluginC, pluginD] });
      expect(pluginC.initialize).toHaveBeenCalledWith(testTracker);
      expect(pluginD.initialize).toHaveBeenCalledWith(testTracker);
    });

    it('should execute all plugins implementing the enrich callback', () => {
      const pluginE: TrackerPluginInterface = {
        pluginName: 'pE',
        isUsable: () => true,
        enrich: jest.fn(),
      };
      const pluginF: TrackerPluginInterface = {
        pluginName: 'pF',
        isUsable: () => true,
        enrich: jest.fn(),
      };
      const testTracker = new Tracker({
        applicationId: 'app-id',
        plugins: [pluginE, pluginF],
      });
      testTracker.trackEvent(testEvent);
      expect(pluginE.enrich).toHaveBeenCalledWith(expect.objectContaining({ _type: 'test-event' }));
      expect(pluginF.enrich).toHaveBeenCalledWith(expect.objectContaining({ _type: 'test-event' }));
    });

    it('should execute all plugins implementing the validate callback', () => {
      const pluginE: TrackerPluginInterface = {
        pluginName: 'pE',
        isUsable: () => true,
        validate: jest.fn(),
      };
      const pluginF: TrackerPluginInterface = {
        pluginName: 'pF',
        isUsable: () => true,
        validate: jest.fn(),
      };
      const testTracker = new Tracker({ applicationId: 'app-id', plugins: [pluginE, pluginF] });
      testTracker.trackEvent(testEvent);
      expect(pluginE.validate).toHaveBeenCalledWith(expect.objectContaining({ _type: 'test-event' }));
      expect(pluginF.validate).toHaveBeenCalledWith(expect.objectContaining({ _type: 'test-event' }));
    });

    it('should send the Event via the given TrackerTransport', () => {
      const testTransport = new LogTransport();
      jest.spyOn(testTransport, 'handle');
      const testTracker = new Tracker({ applicationId: 'app-id', transport: testTransport });
      testTracker.trackEvent(testEvent);
      expect(testTransport.handle).toHaveBeenCalledWith(expect.objectContaining({ _type: testEvent._type }));
    });

    it("should not send the Event via the given TrackerTransport if it's not usable", () => {
      const unusableTransport = new UnusableTransport();
      expect(unusableTransport.isUsable()).toEqual(false);
      jest.spyOn(unusableTransport, 'handle');
      const testTracker = new Tracker({ applicationId: 'app-id', transport: unusableTransport });
      testTracker.trackEvent(testEvent);
      expect(unusableTransport.handle).not.toHaveBeenCalled();
    });

    it('should not send the Event when tracker has been deactivated', () => {
      const testTransport = new LogTransport();
      jest.spyOn(testTransport, 'handle');
      const testTracker = new Tracker({ applicationId: 'app-id', transport: testTransport, active: false });
      testTracker.trackEvent(testEvent);
      expect(testTransport.handle).not.toHaveBeenCalled();
      testTracker.setActive(false);
      testTracker.trackEvent(testEvent);
      expect(testTransport.handle).not.toHaveBeenCalled();
      testTracker.setActive(true);
      testTracker.trackEvent(testEvent);
      expect(testTransport.handle).toHaveBeenCalledWith(expect.objectContaining({ _type: testEvent._type }));
    });

    it('should console.log when Tracker changes active state', () => {
      const testTransport = new LogTransport();
      jest.spyOn(testTransport, 'handle');
      const testTracker = new Tracker({
        applicationId: 'app-id',
        transport: testTransport,
        trackApplicationContext: false,
      });
      testTracker.plugins.plugins = [];
      jest.resetAllMocks();
      testTracker.setActive(false);
      testTracker.setActive(true);
      testTracker.setActive(false);
      testTracker.trackEvent(testEvent);
      expect(testTransport.handle).not.toHaveBeenCalled();
      expect(MockConsoleImplementation.log).toHaveBeenCalledTimes(3);
      expect(MockConsoleImplementation.log).toHaveBeenNthCalledWith(
        1,
        `%c｢objectiv:Tracker:app-id｣ New state: inactive`,
        'font-weight: bold'
      );
      expect(MockConsoleImplementation.log).toHaveBeenNthCalledWith(
        2,
        `%c｢objectiv:Tracker:app-id｣ New state: active`,
        'font-weight: bold'
      );
      expect(MockConsoleImplementation.log).toHaveBeenNthCalledWith(
        3,
        `%c｢objectiv:Tracker:app-id｣ New state: inactive`,
        'font-weight: bold'
      );
    });

    it('should wait and/or flush the queue according to the given options', async () => {
      const testTracker = new Tracker({ applicationId: 'app-id' });

      // Default > no waiting and no flush
      jest.spyOn(testTracker, 'flushQueue');
      jest.spyOn(testTracker, 'waitForQueue').mockResolvedValue(true);
      expect(testTracker.flushQueue).not.toHaveBeenCalled();
      expect(testTracker.waitForQueue).not.toHaveBeenCalled();
      await testTracker.trackEvent(testEvent);
      expect(testTracker.waitForQueue).not.toHaveBeenCalled();
      expect(testTracker.flushQueue).not.toHaveBeenCalled();

      jest.resetAllMocks();

      // FlushQueue `true` > no waiting and flush
      jest.spyOn(testTracker, 'flushQueue');
      jest.spyOn(testTracker, 'waitForQueue').mockResolvedValue(true);
      expect(testTracker.flushQueue).not.toHaveBeenCalled();
      expect(testTracker.waitForQueue).not.toHaveBeenCalled();
      await testTracker.trackEvent(testEvent, { flushQueue: true });
      expect(testTracker.waitForQueue).not.toHaveBeenCalled();
      expect(testTracker.flushQueue).toHaveBeenCalledTimes(1);

      jest.resetAllMocks();

      // FlushQueue `onTimeout` and waitForQueue not configured > no waiting and no flush
      jest.spyOn(testTracker, 'flushQueue');
      jest.spyOn(testTracker, 'waitForQueue').mockResolvedValue(true);
      expect(testTracker.flushQueue).not.toHaveBeenCalled();
      expect(testTracker.waitForQueue).not.toHaveBeenCalled();
      await testTracker.trackEvent(testEvent, { flushQueue: 'onTimeout' });
      expect(testTracker.waitForQueue).not.toHaveBeenCalled();
      expect(testTracker.flushQueue).not.toHaveBeenCalled();

      jest.resetAllMocks();

      // FlushQueue: `onTimeout` and waitForQueue `true` and not timed out > waiting and no flush
      jest.spyOn(testTracker, 'flushQueue');
      jest.spyOn(testTracker, 'waitForQueue').mockResolvedValue(true);
      expect(testTracker.flushQueue).not.toHaveBeenCalled();
      expect(testTracker.waitForQueue).not.toHaveBeenCalled();
      await testTracker.trackEvent(testEvent, { waitForQueue: true, flushQueue: 'onTimeout' });
      expect(testTracker.waitForQueue).toHaveBeenCalledTimes(1);
      expect(testTracker.flushQueue).not.toHaveBeenCalled();

      jest.resetAllMocks();

      // FlushQueue: `onTimeout` and waitForQueue `true` and timed out > waiting and flush
      jest.spyOn(testTracker, 'flushQueue');
      jest.spyOn(testTracker, 'waitForQueue').mockResolvedValue(true);
      expect(testTracker.flushQueue).not.toHaveBeenCalled();
      expect(testTracker.waitForQueue).not.toHaveBeenCalled();
      await testTracker.trackEvent(testEvent, { waitForQueue: true, flushQueue: true });
      expect(testTracker.waitForQueue).toHaveBeenCalledTimes(1);
      expect(testTracker.flushQueue).toHaveBeenCalledTimes(1);

      jest.resetAllMocks();

      // FlushQueue: `onTimeout` and waitForQueue `{ intervalMs: 100 }` and timed out > waiting and flush
      jest.spyOn(testTracker, 'flushQueue');
      jest.spyOn(testTracker, 'waitForQueue').mockResolvedValue(true);
      expect(testTracker.flushQueue).not.toHaveBeenCalled();
      expect(testTracker.waitForQueue).not.toHaveBeenCalled();
      await testTracker.trackEvent(testEvent, { waitForQueue: { intervalMs: 100 }, flushQueue: true });
      expect(testTracker.waitForQueue).toHaveBeenCalledTimes(1);
      expect(testTracker.flushQueue).toHaveBeenCalledTimes(1);
    });
  });

  describe('TrackerQueue', () => {
    const testEventName = 'test-event';
    const testContexts: ContextsConfig = {
      location_stack: [{ __instance_id: generateUUID(), __location_context: true, _type: 'section', id: 'test' }],
      global_contexts: [{ __instance_id: generateUUID(), __global_context: true, _type: 'global', id: 'test' }],
    };
    const testEvent1 = new TrackerEvent({ _type: testEventName, ...testContexts });
    const testEvent2 = new TrackerEvent({ _type: testEventName, ...testContexts });
    const processFunctionSpy = jest.fn(() => Promise.resolve());

    beforeEach(() => {
      jest.useFakeTimers();
      jest.spyOn(global, 'setInterval');
    });

    afterEach(() => {
      jest.useRealTimers();
    });

    it('should not initialize the queue runner if the given transport is not usable', () => {
      const logTransport = new UnusableTransport();
      jest.spyOn(logTransport, 'handle');
      const trackerQueue = new TrackerQueue();
      trackerQueue.setProcessFunction(processFunctionSpy);

      const testTracker = new Tracker({
        applicationId: 'app-id',
        transport: logTransport,
        queue: trackerQueue,
      });

      expect(testTracker.transport?.isUsable()).toBe(false);
      expect(trackerQueue.store.length).toBe(0);
      expect(logTransport.handle).not.toHaveBeenCalled();
      expect(setInterval).not.toHaveBeenCalled();
    });

    it('should queue events in the TrackerQueue and send them in batches via the LogTransport', async () => {
      const logTransport = new LogTransport();
      const queueStore1 = new TrackerQueueMemoryStore();
      const queueStore2 = new TrackerQueueMemoryStore();
      const trackerQueue1 = new TrackerQueue({ store: queueStore1, batchDelayMs: 1 });
      const trackerQueue2 = new TrackerQueue({ store: queueStore2, batchDelayMs: 1 });
      trackerQueue1.setProcessFunction(processFunctionSpy);
      trackerQueue2.setProcessFunction(processFunctionSpy);

      const testTracker = new Tracker({
        applicationId: 'app-id',
        queue: trackerQueue1,
        transport: logTransport,
      });
      await expect(testTracker.waitForQueue()).resolves.toBe(true);

      const testTrackerWithConsole = new Tracker({
        applicationId: 'app-id',
        queue: trackerQueue2,
        transport: logTransport,
      });
      await expect(testTracker.waitForQueue({ timeoutMs: 1, intervalMs: 1 })).resolves.toBe(true);

      jest.spyOn(trackerQueue1, 'processFunction');
      jest.spyOn(trackerQueue2, 'processFunction');

      expect(testTracker.transport?.isUsable()).toBe(true);
      expect(testTrackerWithConsole.transport?.isUsable()).toBe(true);

      expect(trackerQueue1.processFunction).not.toBeUndefined();
      expect(trackerQueue1.processFunction).not.toHaveBeenCalled();
      expect(trackerQueue2.processFunction).not.toBeUndefined();
      expect(trackerQueue2.processFunction).not.toHaveBeenCalled();

      await testTracker.trackEvent(testEvent1);
      expect(trackerQueue1.processingEventIds).toHaveLength(0);
      expect(trackerQueue1.processFunction).toHaveBeenCalledTimes(1);
      expect(trackerQueue1.processFunction).toHaveBeenNthCalledWith(
        1,
        expect.objectContaining({
          id: testEvent1.id,
        })
      );

      await testTrackerWithConsole.trackEvent(testEvent2);
      expect(trackerQueue2.processingEventIds).toHaveLength(0);
      expect(trackerQueue2.processFunction).toHaveBeenCalledTimes(1);
      expect(trackerQueue2.processFunction).toHaveBeenNthCalledWith(
        1,
        expect.objectContaining({
          id: testEvent2.id,
        })
      );
    });

    it('should flush pending events', async () => {
      const logTransport = new LogTransport();
      const queueStore = new TrackerQueueMemoryStore();
      const trackerQueue = new TrackerQueue({ store: queueStore, concurrency: 1, batchSize: 1, batchDelayMs: 1 });
      trackerQueue.setProcessFunction(processFunctionSpy);

      const trackerWithoutQueue = new Tracker({
        applicationId: 'app-id',
        transport: logTransport,
      });
      // Should be safe to call when no queue has been specified
      trackerWithoutQueue.flushQueue();

      const testTracker = new Tracker({
        applicationId: 'app-id',
        queue: trackerQueue,
        transport: logTransport,
      });

      jest.spyOn(trackerQueue, 'processFunction');

      expect(testTracker.transport?.isUsable()).toBe(true);

      expect(trackerQueue.processFunction).not.toBeUndefined();
      expect(trackerQueue.processFunction).not.toHaveBeenCalled();

      await testTracker.queue?.store.write(testEvent1, testEvent2);

      expect(queueStore.length).toBe(2);

      testTracker.flushQueue();

      expect(queueStore.length).toBe(0);

      await trackerQueue.run();

      expect(trackerQueue.processingEventIds).toHaveLength(0);
      expect(trackerQueue.processFunction).not.toHaveBeenCalled();
    });
  });
});<|MERGE_RESOLUTION|>--- conflicted
+++ resolved
@@ -6,6 +6,7 @@
 import {
   ContextsConfig,
   generateUUID,
+  GlobalContextName,
   Tracker,
   TrackerConfig,
   TrackerConsole,
@@ -14,7 +15,6 @@
   TrackerQueue,
   TrackerQueueMemoryStore,
 } from '../src';
-import { GlobalContextName, LocationContextName } from '../src/ContextNames';
 
 TrackerConsole.setImplementation(MockConsoleImplementation);
 
@@ -33,24 +33,8 @@
     expect(testTracker.plugins.plugins).toEqual([
       {
         pluginName: 'OpenTaxonomyValidationPlugin',
-<<<<<<< HEAD
         initialized: true,
         validationRules: [],
-=======
-        validationRules: [
-          new GlobalContextValidationRule({
-            logPrefix: 'OpenTaxonomyValidationPlugin',
-            contextName: GlobalContextName.ApplicationContext,
-            once: true,
-          }),
-          new LocationContextValidationRule({
-            logPrefix: 'OpenTaxonomyValidationPlugin',
-            contextName: LocationContextName.RootLocationContext,
-            once: true,
-            position: 0,
-          }),
-        ],
->>>>>>> 7fa8f501
       },
       {
         pluginName: 'ApplicationContextPlugin',
@@ -81,24 +65,8 @@
     expect(testTracker.plugins.plugins).toEqual([
       {
         pluginName: 'OpenTaxonomyValidationPlugin',
-<<<<<<< HEAD
         initialized: true,
         validationRules: [],
-=======
-        validationRules: [
-          new GlobalContextValidationRule({
-            logPrefix: 'OpenTaxonomyValidationPlugin',
-            contextName: GlobalContextName.ApplicationContext,
-            once: true,
-          }),
-          new LocationContextValidationRule({
-            logPrefix: 'OpenTaxonomyValidationPlugin',
-            contextName: LocationContextName.RootLocationContext,
-            once: true,
-            position: 0,
-          }),
-        ],
->>>>>>> 7fa8f501
       },
       {
         pluginName: 'ApplicationContextPlugin',
@@ -129,24 +97,8 @@
     expect(testTracker.plugins.plugins).toEqual([
       {
         pluginName: 'OpenTaxonomyValidationPlugin',
-<<<<<<< HEAD
         initialized: true,
         validationRules: [],
-=======
-        validationRules: [
-          new GlobalContextValidationRule({
-            logPrefix: 'OpenTaxonomyValidationPlugin',
-            contextName: GlobalContextName.ApplicationContext,
-            once: true,
-          }),
-          new LocationContextValidationRule({
-            logPrefix: 'OpenTaxonomyValidationPlugin',
-            contextName: LocationContextName.RootLocationContext,
-            once: true,
-            position: 0,
-          }),
-        ],
->>>>>>> 7fa8f501
       },
     ]);
     expect(testTracker.location_stack).toStrictEqual([]);
