import {
  ApplicationLoadedEvent,
  ClickEvent,
  DocumentLoadedEvent,
  InputChangeEvent,
  InteractiveEvent,
  NonInteractiveEvent,
  SectionHiddenEvent,
  SectionVisibleEvent,
  URLChangeEvent,
  VideoEvent,
  VideoLoadEvent,
  VideoPauseEvent,
  VideoStartEvent,
  VideoStopEvent,
  AbstractLocationContext,
  AbstractGlobalContext,
} from '@objectiv/schema';

/** Creates instance of ApplicationLoadedEvent
 * @param {Object} props - factory properties
 * @param {AbstractLocationContext[]} props.location_stack - The location stack is an ordered list (stack), that contains a hierarchy of location contexts that
 *         deterministically describes where an event took place from global to specific.
 *         The whole stack (list) is needed to exactly pinpoint where in the UI the event originated.
 * @param {AbstractGlobalContext[]} props.global_contexts - Global contexts add global / general information about the event. They carry information that is not
 *         related to where the Event originated (location), such as device, platform or business data.
 * @returns {Omit<ApplicationLoadedEvent, 'id' | 'time'>} - ApplicationLoadedEvent: non interactive event that is emitted after an application (eg. SPA) has finished loading.
 * 	Contains a `SectionContext`
 */
<<<<<<< HEAD
export const makeApplicationLoadedEvent = ( props?: { location_stack?: AbstractLocationContext[]; global_contexts?: AbstractGlobalContext[] }): 
    Omit<ApplicationLoadedEvent, 'id' | 'time'> => ({
	__non_interactive_event: true,
	_type: 'ApplicationLoadedEvent',
	location_stack: props?.location_stack ?? [],
	global_contexts: props?.global_contexts ?? [],
=======
export const makeApplicationLoadedEvent = (props?: {
  location_stack?: AbstractLocationContext[];
  global_contexts?: AbstractGlobalContext[];
}): Omit<ApplicationLoadedEvent, 'id' | 'time'> => ({
  __non_interactive_event: true,
  event: 'ApplicationLoadedEvent',
  location_stack: props?.location_stack ?? [],
  global_contexts: props?.global_contexts ?? [],
>>>>>>> 6c19689c
});

/** Creates instance of ClickEvent
 * @param {Object} props - factory properties
 * @param {AbstractLocationContext[]} props.location_stack - The location stack is an ordered list (stack), that contains a hierarchy of location contexts that
 *         deterministically describes where an event took place from global to specific.
 *         The whole stack (list) is needed to exactly pinpoint where in the UI the event originated.
 * @param {AbstractGlobalContext[]} props.global_contexts - Global contexts add global / general information about the event. They carry information that is not
 *         related to where the Event originated (location), such as device, platform or business data.
 * @returns {Omit<ClickEvent, 'id' | 'time'>} - ClickEvent: Event triggered by a user clicking on an element
 */
<<<<<<< HEAD
export const makeClickEvent = ( props?: { location_stack?: AbstractLocationContext[]; global_contexts?: AbstractGlobalContext[] }): 
    Omit<ClickEvent, 'id' | 'time'> => ({
	__interactive_event: true,
	_type: 'ClickEvent',
	location_stack: props?.location_stack ?? [],
	global_contexts: props?.global_contexts ?? [],
=======
export const makeClickEvent = (props?: {
  location_stack?: AbstractLocationContext[];
  global_contexts?: AbstractGlobalContext[];
}): Omit<ClickEvent, 'id' | 'time'> => ({
  __interactive_event: true,
  event: 'ClickEvent',
  location_stack: props?.location_stack ?? [],
  global_contexts: props?.global_contexts ?? [],
>>>>>>> 6c19689c
});

/** Creates instance of DocumentLoadedEvent
 * @param {Object} props - factory properties
 * @param {AbstractLocationContext[]} props.location_stack - The location stack is an ordered list (stack), that contains a hierarchy of location contexts that
 *         deterministically describes where an event took place from global to specific.
 *         The whole stack (list) is needed to exactly pinpoint where in the UI the event originated.
 * @param {AbstractGlobalContext[]} props.global_contexts - Global contexts add global / general information about the event. They carry information that is not
 *         related to where the Event originated (location), such as device, platform or business data.
 * @returns {Omit<DocumentLoadedEvent, 'id' | 'time'>} - DocumentLoadedEvent: A non interactive event that is emitted after a document finishes loading. It should provide a
 * 	`WebDocumentContext` which should describe the state (eg. URL) of the event.
 * 	NOTE: with SPA's this probably only happens once, as page (re)loads don't happen after the initial page load
 */
<<<<<<< HEAD
export const makeDocumentLoadedEvent = ( props?: { location_stack?: AbstractLocationContext[]; global_contexts?: AbstractGlobalContext[] }): 
    Omit<DocumentLoadedEvent, 'id' | 'time'> => ({
	__non_interactive_event: true,
	_type: 'DocumentLoadedEvent',
	location_stack: props?.location_stack ?? [],
	global_contexts: props?.global_contexts ?? [],
=======
export const makeDocumentLoadedEvent = (props?: {
  location_stack?: AbstractLocationContext[];
  global_contexts?: AbstractGlobalContext[];
}): Omit<DocumentLoadedEvent, 'id' | 'time'> => ({
  __non_interactive_event: true,
  event: 'DocumentLoadedEvent',
  location_stack: props?.location_stack ?? [],
  global_contexts: props?.global_contexts ?? [],
>>>>>>> 6c19689c
});

/** Creates instance of InputChangeEvent
 * @param {Object} props - factory properties
 * @param {AbstractLocationContext[]} props.location_stack - The location stack is an ordered list (stack), that contains a hierarchy of location contexts that
 *         deterministically describes where an event took place from global to specific.
 *         The whole stack (list) is needed to exactly pinpoint where in the UI the event originated.
 * @param {AbstractGlobalContext[]} props.global_contexts - Global contexts add global / general information about the event. They carry information that is not
 *         related to where the Event originated (location), such as device, platform or business data.
 * @returns {Omit<InputChangeEvent, 'id' | 'time'>} - InputChangeEvent: Event triggered when user input is modified.
 */
<<<<<<< HEAD
export const makeInputChangeEvent = ( props?: { location_stack?: AbstractLocationContext[]; global_contexts?: AbstractGlobalContext[] }): 
    Omit<InputChangeEvent, 'id' | 'time'> => ({
	__interactive_event: true,
	_type: 'InputChangeEvent',
	location_stack: props?.location_stack ?? [],
	global_contexts: props?.global_contexts ?? [],
=======
export const makeInputChangeEvent = (props?: {
  location_stack?: AbstractLocationContext[];
  global_contexts?: AbstractGlobalContext[];
}): Omit<InputChangeEvent, 'id' | 'time'> => ({
  __interactive_event: true,
  event: 'InputChangeEvent',
  location_stack: props?.location_stack ?? [],
  global_contexts: props?.global_contexts ?? [],
>>>>>>> 6c19689c
});

/** Creates instance of InteractiveEvent
 * @param {Object} props - factory properties
 * @param {AbstractLocationContext[]} props.location_stack - The location stack is an ordered list (stack), that contains a hierarchy of location contexts that
 *         deterministically describes where an event took place from global to specific.
 *         The whole stack (list) is needed to exactly pinpoint where in the UI the event originated.
 * @param {AbstractGlobalContext[]} props.global_contexts - Global contexts add global / general information about the event. They carry information that is not
 *         related to where the Event originated (location), such as device, platform or business data.
 * @returns {Omit<InteractiveEvent, 'id' | 'time'>} - InteractiveEvent: Events that are the direct result of a user interaction. Eg. a Button Click
 */
<<<<<<< HEAD
export const makeInteractiveEvent = ( props?: { location_stack?: AbstractLocationContext[]; global_contexts?: AbstractGlobalContext[] }): 
    Omit<InteractiveEvent, 'id' | 'time'> => ({
	__interactive_event: true,
	_type: 'InteractiveEvent',
	location_stack: props?.location_stack ?? [],
	global_contexts: props?.global_contexts ?? [],
=======
export const makeInteractiveEvent = (props?: {
  location_stack?: AbstractLocationContext[];
  global_contexts?: AbstractGlobalContext[];
}): Omit<InteractiveEvent, 'id' | 'time'> => ({
  __interactive_event: true,
  event: 'InteractiveEvent',
  location_stack: props?.location_stack ?? [],
  global_contexts: props?.global_contexts ?? [],
>>>>>>> 6c19689c
});

/** Creates instance of NonInteractiveEvent
 * @param {Object} props - factory properties
 * @param {AbstractLocationContext[]} props.location_stack - The location stack is an ordered list (stack), that contains a hierarchy of location contexts that
 *         deterministically describes where an event took place from global to specific.
 *         The whole stack (list) is needed to exactly pinpoint where in the UI the event originated.
 * @param {AbstractGlobalContext[]} props.global_contexts - Global contexts add global / general information about the event. They carry information that is not
 *         related to where the Event originated (location), such as device, platform or business data.
 * @returns {Omit<NonInteractiveEvent, 'id' | 'time'>} - NonInteractiveEvent: Non interactive events, are events that are not (directly) triggered by an interaction. For example:
 * 	Consider the following flow of events:
 * 	1. press play in a video player -> ButtonEvent -> interactive
 * 	2. Videoplayer starting playback -> MediaStartEvent -> non-interactive
 */
<<<<<<< HEAD
export const makeNonInteractiveEvent = ( props?: { location_stack?: AbstractLocationContext[]; global_contexts?: AbstractGlobalContext[] }): 
    Omit<NonInteractiveEvent, 'id' | 'time'> => ({
	__non_interactive_event: true,
	_type: 'NonInteractiveEvent',
	location_stack: props?.location_stack ?? [],
	global_contexts: props?.global_contexts ?? [],
=======
export const makeNonInteractiveEvent = (props?: {
  location_stack?: AbstractLocationContext[];
  global_contexts?: AbstractGlobalContext[];
}): Omit<NonInteractiveEvent, 'id' | 'time'> => ({
  __non_interactive_event: true,
  event: 'NonInteractiveEvent',
  location_stack: props?.location_stack ?? [],
  global_contexts: props?.global_contexts ?? [],
>>>>>>> 6c19689c
});

/** Creates instance of SectionHiddenEvent
 * @param {Object} props - factory properties
 * @param {AbstractLocationContext[]} props.location_stack - The location stack is an ordered list (stack), that contains a hierarchy of location contexts that
 *         deterministically describes where an event took place from global to specific.
 *         The whole stack (list) is needed to exactly pinpoint where in the UI the event originated.
 * @param {AbstractGlobalContext[]} props.global_contexts - Global contexts add global / general information about the event. They carry information that is not
 *         related to where the Event originated (location), such as device, platform or business data.
 * @returns {Omit<SectionHiddenEvent, 'id' | 'time'>} - SectionHiddenEvent: Non interactive event, emitted after a section (`SectionContext`) has become invisible.
 */
<<<<<<< HEAD
export const makeSectionHiddenEvent = ( props?: { location_stack?: AbstractLocationContext[]; global_contexts?: AbstractGlobalContext[] }): 
    Omit<SectionHiddenEvent, 'id' | 'time'> => ({
	__non_interactive_event: true,
	_type: 'SectionHiddenEvent',
	location_stack: props?.location_stack ?? [],
	global_contexts: props?.global_contexts ?? [],
=======
export const makeSectionHiddenEvent = (props?: {
  location_stack?: AbstractLocationContext[];
  global_contexts?: AbstractGlobalContext[];
}): Omit<SectionHiddenEvent, 'id' | 'time'> => ({
  __non_interactive_event: true,
  event: 'SectionHiddenEvent',
  location_stack: props?.location_stack ?? [],
  global_contexts: props?.global_contexts ?? [],
>>>>>>> 6c19689c
});

/** Creates instance of SectionVisibleEvent
 * @param {Object} props - factory properties
 * @param {AbstractLocationContext[]} props.location_stack - The location stack is an ordered list (stack), that contains a hierarchy of location contexts that
 *         deterministically describes where an event took place from global to specific.
 *         The whole stack (list) is needed to exactly pinpoint where in the UI the event originated.
 * @param {AbstractGlobalContext[]} props.global_contexts - Global contexts add global / general information about the event. They carry information that is not
 *         related to where the Event originated (location), such as device, platform or business data.
 * @returns {Omit<SectionVisibleEvent, 'id' | 'time'>} - SectionVisibleEvent: Non interactive event, emitted after a section (`SectionContext`) has become visible.
 */
<<<<<<< HEAD
export const makeSectionVisibleEvent = ( props?: { location_stack?: AbstractLocationContext[]; global_contexts?: AbstractGlobalContext[] }): 
    Omit<SectionVisibleEvent, 'id' | 'time'> => ({
	__non_interactive_event: true,
	_type: 'SectionVisibleEvent',
	location_stack: props?.location_stack ?? [],
	global_contexts: props?.global_contexts ?? [],
=======
export const makeSectionVisibleEvent = (props?: {
  location_stack?: AbstractLocationContext[];
  global_contexts?: AbstractGlobalContext[];
}): Omit<SectionVisibleEvent, 'id' | 'time'> => ({
  __non_interactive_event: true,
  event: 'SectionVisibleEvent',
  location_stack: props?.location_stack ?? [],
  global_contexts: props?.global_contexts ?? [],
>>>>>>> 6c19689c
});

/** Creates instance of URLChangeEvent
 * @param {Object} props - factory properties
 * @param {AbstractLocationContext[]} props.location_stack - The location stack is an ordered list (stack), that contains a hierarchy of location contexts that
 *         deterministically describes where an event took place from global to specific.
 *         The whole stack (list) is needed to exactly pinpoint where in the UI the event originated.
 * @param {AbstractGlobalContext[]} props.global_contexts - Global contexts add global / general information about the event. They carry information that is not
 *         related to where the Event originated (location), such as device, platform or business data.
 * @returns {Omit<URLChangeEvent, 'id' | 'time'>} - URLChangeEvent: non interactive event that is emitted when the URL of a page has changed. Also contains a `WebDocumentContext`
 * 	that details the change.
 */
<<<<<<< HEAD
export const makeURLChangeEvent = ( props?: { location_stack?: AbstractLocationContext[]; global_contexts?: AbstractGlobalContext[] }): 
    Omit<URLChangeEvent, 'id' | 'time'> => ({
	__non_interactive_event: true,
	_type: 'URLChangeEvent',
	location_stack: props?.location_stack ?? [],
	global_contexts: props?.global_contexts ?? [],
=======
export const makeURLChangeEvent = (props?: {
  location_stack?: AbstractLocationContext[];
  global_contexts?: AbstractGlobalContext[];
}): Omit<URLChangeEvent, 'id' | 'time'> => ({
  __non_interactive_event: true,
  event: 'URLChangeEvent',
  location_stack: props?.location_stack ?? [],
  global_contexts: props?.global_contexts ?? [],
>>>>>>> 6c19689c
});

/** Creates instance of VideoEvent
 * @param {Object} props - factory properties
 * @param {AbstractLocationContext[]} props.location_stack - The location stack is an ordered list (stack), that contains a hierarchy of location contexts that
 *         deterministically describes where an event took place from global to specific.
 *         The whole stack (list) is needed to exactly pinpoint where in the UI the event originated.
 * @param {AbstractGlobalContext[]} props.global_contexts - Global contexts add global / general information about the event. They carry information that is not
 *         related to where the Event originated (location), such as device, platform or business data.
 * @returns {Omit<VideoEvent, 'id' | 'time'>} - VideoEvent: Family of non interactive events triggered by a video player
 */
<<<<<<< HEAD
export const makeVideoEvent = ( props?: { location_stack?: AbstractLocationContext[]; global_contexts?: AbstractGlobalContext[] }): 
    Omit<VideoEvent, 'id' | 'time'> => ({
	__non_interactive_event: true,
	__video_event: true,
	_type: 'VideoEvent',
	location_stack: props?.location_stack ?? [],
	global_contexts: props?.global_contexts ?? [],
=======
export const makeVideoEvent = (props?: {
  location_stack?: AbstractLocationContext[];
  global_contexts?: AbstractGlobalContext[];
}): Omit<VideoEvent, 'id' | 'time'> => ({
  __non_interactive_event: true,
  __video_event: true,
  event: 'VideoEvent',
  location_stack: props?.location_stack ?? [],
  global_contexts: props?.global_contexts ?? [],
>>>>>>> 6c19689c
});

/** Creates instance of VideoLoadEvent
 * @param {Object} props - factory properties
 * @param {AbstractLocationContext[]} props.location_stack - The location stack is an ordered list (stack), that contains a hierarchy of location contexts that
 *         deterministically describes where an event took place from global to specific.
 *         The whole stack (list) is needed to exactly pinpoint where in the UI the event originated.
 * @param {AbstractGlobalContext[]} props.global_contexts - Global contexts add global / general information about the event. They carry information that is not
 *         related to where the Event originated (location), such as device, platform or business data.
 * @returns {Omit<VideoLoadEvent, 'id' | 'time'>} - VideoLoadEvent: Event emitted after a video completes loading.
 */
<<<<<<< HEAD
export const makeVideoLoadEvent = ( props?: { location_stack?: AbstractLocationContext[]; global_contexts?: AbstractGlobalContext[] }): 
    Omit<VideoLoadEvent, 'id' | 'time'> => ({
	__non_interactive_event: true,
	__video_event: true,
	_type: 'VideoLoadEvent',
	location_stack: props?.location_stack ?? [],
	global_contexts: props?.global_contexts ?? [],
=======
export const makeVideoLoadEvent = (props?: {
  location_stack?: AbstractLocationContext[];
  global_contexts?: AbstractGlobalContext[];
}): Omit<VideoLoadEvent, 'id' | 'time'> => ({
  __non_interactive_event: true,
  __video_event: true,
  event: 'VideoLoadEvent',
  location_stack: props?.location_stack ?? [],
  global_contexts: props?.global_contexts ?? [],
>>>>>>> 6c19689c
});

/** Creates instance of VideoPauseEvent
 * @param {Object} props - factory properties
 * @param {AbstractLocationContext[]} props.location_stack - The location stack is an ordered list (stack), that contains a hierarchy of location contexts that
 *         deterministically describes where an event took place from global to specific.
 *         The whole stack (list) is needed to exactly pinpoint where in the UI the event originated.
 * @param {AbstractGlobalContext[]} props.global_contexts - Global contexts add global / general information about the event. They carry information that is not
 *         related to where the Event originated (location), such as device, platform or business data.
 * @returns {Omit<VideoPauseEvent, 'id' | 'time'>} - VideoPauseEvent: Event emitted after a video pauses playback (toggle).
 */
<<<<<<< HEAD
export const makeVideoPauseEvent = ( props?: { location_stack?: AbstractLocationContext[]; global_contexts?: AbstractGlobalContext[] }): 
    Omit<VideoPauseEvent, 'id' | 'time'> => ({
	__non_interactive_event: true,
	__video_event: true,
	_type: 'VideoPauseEvent',
	location_stack: props?.location_stack ?? [],
	global_contexts: props?.global_contexts ?? [],
=======
export const makeVideoPauseEvent = (props?: {
  location_stack?: AbstractLocationContext[];
  global_contexts?: AbstractGlobalContext[];
}): Omit<VideoPauseEvent, 'id' | 'time'> => ({
  __non_interactive_event: true,
  __video_event: true,
  event: 'VideoPauseEvent',
  location_stack: props?.location_stack ?? [],
  global_contexts: props?.global_contexts ?? [],
>>>>>>> 6c19689c
});

/** Creates instance of VideoStartEvent
 * @param {Object} props - factory properties
 * @param {AbstractLocationContext[]} props.location_stack - The location stack is an ordered list (stack), that contains a hierarchy of location contexts that
 *         deterministically describes where an event took place from global to specific.
 *         The whole stack (list) is needed to exactly pinpoint where in the UI the event originated.
 * @param {AbstractGlobalContext[]} props.global_contexts - Global contexts add global / general information about the event. They carry information that is not
 *         related to where the Event originated (location), such as device, platform or business data.
 * @returns {Omit<VideoStartEvent, 'id' | 'time'>} - VideoStartEvent: Event emitted after a video starts playback.
 */
<<<<<<< HEAD
export const makeVideoStartEvent = ( props?: { location_stack?: AbstractLocationContext[]; global_contexts?: AbstractGlobalContext[] }): 
    Omit<VideoStartEvent, 'id' | 'time'> => ({
	__non_interactive_event: true,
	__video_event: true,
	_type: 'VideoStartEvent',
	location_stack: props?.location_stack ?? [],
	global_contexts: props?.global_contexts ?? [],
=======
export const makeVideoStartEvent = (props?: {
  location_stack?: AbstractLocationContext[];
  global_contexts?: AbstractGlobalContext[];
}): Omit<VideoStartEvent, 'id' | 'time'> => ({
  __non_interactive_event: true,
  __video_event: true,
  event: 'VideoStartEvent',
  location_stack: props?.location_stack ?? [],
  global_contexts: props?.global_contexts ?? [],
>>>>>>> 6c19689c
});

/** Creates instance of VideoStopEvent
 * @param {Object} props - factory properties
 * @param {AbstractLocationContext[]} props.location_stack - The location stack is an ordered list (stack), that contains a hierarchy of location contexts that
 *         deterministically describes where an event took place from global to specific.
 *         The whole stack (list) is needed to exactly pinpoint where in the UI the event originated.
 * @param {AbstractGlobalContext[]} props.global_contexts - Global contexts add global / general information about the event. They carry information that is not
 *         related to where the Event originated (location), such as device, platform or business data.
 * @returns {Omit<VideoStopEvent, 'id' | 'time'>} - VideoStopEvent: Event emitted after a video stops playback.
 */
<<<<<<< HEAD
export const makeVideoStopEvent = ( props?: { location_stack?: AbstractLocationContext[]; global_contexts?: AbstractGlobalContext[] }): 
    Omit<VideoStopEvent, 'id' | 'time'> => ({
	__non_interactive_event: true,
	__video_event: true,
	_type: 'VideoStopEvent',
	location_stack: props?.location_stack ?? [],
	global_contexts: props?.global_contexts ?? [],
=======
export const makeVideoStopEvent = (props?: {
  location_stack?: AbstractLocationContext[];
  global_contexts?: AbstractGlobalContext[];
}): Omit<VideoStopEvent, 'id' | 'time'> => ({
  __non_interactive_event: true,
  __video_event: true,
  event: 'VideoStopEvent',
  location_stack: props?.location_stack ?? [],
  global_contexts: props?.global_contexts ?? [],
>>>>>>> 6c19689c
});<|MERGE_RESOLUTION|>--- conflicted
+++ resolved
@@ -27,23 +27,14 @@
  * @returns {Omit<ApplicationLoadedEvent, 'id' | 'time'>} - ApplicationLoadedEvent: non interactive event that is emitted after an application (eg. SPA) has finished loading.
  * 	Contains a `SectionContext`
  */
-<<<<<<< HEAD
-export const makeApplicationLoadedEvent = ( props?: { location_stack?: AbstractLocationContext[]; global_contexts?: AbstractGlobalContext[] }): 
-    Omit<ApplicationLoadedEvent, 'id' | 'time'> => ({
-	__non_interactive_event: true,
-	_type: 'ApplicationLoadedEvent',
-	location_stack: props?.location_stack ?? [],
-	global_contexts: props?.global_contexts ?? [],
-=======
 export const makeApplicationLoadedEvent = (props?: {
   location_stack?: AbstractLocationContext[];
   global_contexts?: AbstractGlobalContext[];
 }): Omit<ApplicationLoadedEvent, 'id' | 'time'> => ({
   __non_interactive_event: true,
-  event: 'ApplicationLoadedEvent',
-  location_stack: props?.location_stack ?? [],
-  global_contexts: props?.global_contexts ?? [],
->>>>>>> 6c19689c
+  _type: 'ApplicationLoadedEvent',
+  location_stack: props?.location_stack ?? [],
+  global_contexts: props?.global_contexts ?? [],
 });
 
 /** Creates instance of ClickEvent
@@ -55,23 +46,14 @@
  *         related to where the Event originated (location), such as device, platform or business data.
  * @returns {Omit<ClickEvent, 'id' | 'time'>} - ClickEvent: Event triggered by a user clicking on an element
  */
-<<<<<<< HEAD
-export const makeClickEvent = ( props?: { location_stack?: AbstractLocationContext[]; global_contexts?: AbstractGlobalContext[] }): 
-    Omit<ClickEvent, 'id' | 'time'> => ({
-	__interactive_event: true,
-	_type: 'ClickEvent',
-	location_stack: props?.location_stack ?? [],
-	global_contexts: props?.global_contexts ?? [],
-=======
 export const makeClickEvent = (props?: {
   location_stack?: AbstractLocationContext[];
   global_contexts?: AbstractGlobalContext[];
 }): Omit<ClickEvent, 'id' | 'time'> => ({
   __interactive_event: true,
-  event: 'ClickEvent',
-  location_stack: props?.location_stack ?? [],
-  global_contexts: props?.global_contexts ?? [],
->>>>>>> 6c19689c
+  _type: 'ClickEvent',
+  location_stack: props?.location_stack ?? [],
+  global_contexts: props?.global_contexts ?? [],
 });
 
 /** Creates instance of DocumentLoadedEvent
@@ -85,23 +67,14 @@
  * 	`WebDocumentContext` which should describe the state (eg. URL) of the event.
  * 	NOTE: with SPA's this probably only happens once, as page (re)loads don't happen after the initial page load
  */
-<<<<<<< HEAD
-export const makeDocumentLoadedEvent = ( props?: { location_stack?: AbstractLocationContext[]; global_contexts?: AbstractGlobalContext[] }): 
-    Omit<DocumentLoadedEvent, 'id' | 'time'> => ({
-	__non_interactive_event: true,
-	_type: 'DocumentLoadedEvent',
-	location_stack: props?.location_stack ?? [],
-	global_contexts: props?.global_contexts ?? [],
-=======
 export const makeDocumentLoadedEvent = (props?: {
   location_stack?: AbstractLocationContext[];
   global_contexts?: AbstractGlobalContext[];
 }): Omit<DocumentLoadedEvent, 'id' | 'time'> => ({
   __non_interactive_event: true,
-  event: 'DocumentLoadedEvent',
-  location_stack: props?.location_stack ?? [],
-  global_contexts: props?.global_contexts ?? [],
->>>>>>> 6c19689c
+  _type: 'DocumentLoadedEvent',
+  location_stack: props?.location_stack ?? [],
+  global_contexts: props?.global_contexts ?? [],
 });
 
 /** Creates instance of InputChangeEvent
@@ -113,23 +86,14 @@
  *         related to where the Event originated (location), such as device, platform or business data.
  * @returns {Omit<InputChangeEvent, 'id' | 'time'>} - InputChangeEvent: Event triggered when user input is modified.
  */
-<<<<<<< HEAD
-export const makeInputChangeEvent = ( props?: { location_stack?: AbstractLocationContext[]; global_contexts?: AbstractGlobalContext[] }): 
-    Omit<InputChangeEvent, 'id' | 'time'> => ({
-	__interactive_event: true,
-	_type: 'InputChangeEvent',
-	location_stack: props?.location_stack ?? [],
-	global_contexts: props?.global_contexts ?? [],
-=======
 export const makeInputChangeEvent = (props?: {
   location_stack?: AbstractLocationContext[];
   global_contexts?: AbstractGlobalContext[];
 }): Omit<InputChangeEvent, 'id' | 'time'> => ({
   __interactive_event: true,
-  event: 'InputChangeEvent',
-  location_stack: props?.location_stack ?? [],
-  global_contexts: props?.global_contexts ?? [],
->>>>>>> 6c19689c
+  _type: 'InputChangeEvent',
+  location_stack: props?.location_stack ?? [],
+  global_contexts: props?.global_contexts ?? [],
 });
 
 /** Creates instance of InteractiveEvent
@@ -141,23 +105,14 @@
  *         related to where the Event originated (location), such as device, platform or business data.
  * @returns {Omit<InteractiveEvent, 'id' | 'time'>} - InteractiveEvent: Events that are the direct result of a user interaction. Eg. a Button Click
  */
-<<<<<<< HEAD
-export const makeInteractiveEvent = ( props?: { location_stack?: AbstractLocationContext[]; global_contexts?: AbstractGlobalContext[] }): 
-    Omit<InteractiveEvent, 'id' | 'time'> => ({
-	__interactive_event: true,
-	_type: 'InteractiveEvent',
-	location_stack: props?.location_stack ?? [],
-	global_contexts: props?.global_contexts ?? [],
-=======
 export const makeInteractiveEvent = (props?: {
   location_stack?: AbstractLocationContext[];
   global_contexts?: AbstractGlobalContext[];
 }): Omit<InteractiveEvent, 'id' | 'time'> => ({
   __interactive_event: true,
-  event: 'InteractiveEvent',
-  location_stack: props?.location_stack ?? [],
-  global_contexts: props?.global_contexts ?? [],
->>>>>>> 6c19689c
+  _type: 'InteractiveEvent',
+  location_stack: props?.location_stack ?? [],
+  global_contexts: props?.global_contexts ?? [],
 });
 
 /** Creates instance of NonInteractiveEvent
@@ -172,23 +127,14 @@
  * 	1. press play in a video player -> ButtonEvent -> interactive
  * 	2. Videoplayer starting playback -> MediaStartEvent -> non-interactive
  */
-<<<<<<< HEAD
-export const makeNonInteractiveEvent = ( props?: { location_stack?: AbstractLocationContext[]; global_contexts?: AbstractGlobalContext[] }): 
-    Omit<NonInteractiveEvent, 'id' | 'time'> => ({
-	__non_interactive_event: true,
-	_type: 'NonInteractiveEvent',
-	location_stack: props?.location_stack ?? [],
-	global_contexts: props?.global_contexts ?? [],
-=======
 export const makeNonInteractiveEvent = (props?: {
   location_stack?: AbstractLocationContext[];
   global_contexts?: AbstractGlobalContext[];
 }): Omit<NonInteractiveEvent, 'id' | 'time'> => ({
   __non_interactive_event: true,
-  event: 'NonInteractiveEvent',
-  location_stack: props?.location_stack ?? [],
-  global_contexts: props?.global_contexts ?? [],
->>>>>>> 6c19689c
+  _type: 'NonInteractiveEvent',
+  location_stack: props?.location_stack ?? [],
+  global_contexts: props?.global_contexts ?? [],
 });
 
 /** Creates instance of SectionHiddenEvent
@@ -200,23 +146,14 @@
  *         related to where the Event originated (location), such as device, platform or business data.
  * @returns {Omit<SectionHiddenEvent, 'id' | 'time'>} - SectionHiddenEvent: Non interactive event, emitted after a section (`SectionContext`) has become invisible.
  */
-<<<<<<< HEAD
-export const makeSectionHiddenEvent = ( props?: { location_stack?: AbstractLocationContext[]; global_contexts?: AbstractGlobalContext[] }): 
-    Omit<SectionHiddenEvent, 'id' | 'time'> => ({
-	__non_interactive_event: true,
-	_type: 'SectionHiddenEvent',
-	location_stack: props?.location_stack ?? [],
-	global_contexts: props?.global_contexts ?? [],
-=======
 export const makeSectionHiddenEvent = (props?: {
   location_stack?: AbstractLocationContext[];
   global_contexts?: AbstractGlobalContext[];
 }): Omit<SectionHiddenEvent, 'id' | 'time'> => ({
   __non_interactive_event: true,
-  event: 'SectionHiddenEvent',
-  location_stack: props?.location_stack ?? [],
-  global_contexts: props?.global_contexts ?? [],
->>>>>>> 6c19689c
+  _type: 'SectionHiddenEvent',
+  location_stack: props?.location_stack ?? [],
+  global_contexts: props?.global_contexts ?? [],
 });
 
 /** Creates instance of SectionVisibleEvent
@@ -228,23 +165,14 @@
  *         related to where the Event originated (location), such as device, platform or business data.
  * @returns {Omit<SectionVisibleEvent, 'id' | 'time'>} - SectionVisibleEvent: Non interactive event, emitted after a section (`SectionContext`) has become visible.
  */
-<<<<<<< HEAD
-export const makeSectionVisibleEvent = ( props?: { location_stack?: AbstractLocationContext[]; global_contexts?: AbstractGlobalContext[] }): 
-    Omit<SectionVisibleEvent, 'id' | 'time'> => ({
-	__non_interactive_event: true,
-	_type: 'SectionVisibleEvent',
-	location_stack: props?.location_stack ?? [],
-	global_contexts: props?.global_contexts ?? [],
-=======
 export const makeSectionVisibleEvent = (props?: {
   location_stack?: AbstractLocationContext[];
   global_contexts?: AbstractGlobalContext[];
 }): Omit<SectionVisibleEvent, 'id' | 'time'> => ({
   __non_interactive_event: true,
-  event: 'SectionVisibleEvent',
-  location_stack: props?.location_stack ?? [],
-  global_contexts: props?.global_contexts ?? [],
->>>>>>> 6c19689c
+  _type: 'SectionVisibleEvent',
+  location_stack: props?.location_stack ?? [],
+  global_contexts: props?.global_contexts ?? [],
 });
 
 /** Creates instance of URLChangeEvent
@@ -257,23 +185,14 @@
  * @returns {Omit<URLChangeEvent, 'id' | 'time'>} - URLChangeEvent: non interactive event that is emitted when the URL of a page has changed. Also contains a `WebDocumentContext`
  * 	that details the change.
  */
-<<<<<<< HEAD
-export const makeURLChangeEvent = ( props?: { location_stack?: AbstractLocationContext[]; global_contexts?: AbstractGlobalContext[] }): 
-    Omit<URLChangeEvent, 'id' | 'time'> => ({
-	__non_interactive_event: true,
-	_type: 'URLChangeEvent',
-	location_stack: props?.location_stack ?? [],
-	global_contexts: props?.global_contexts ?? [],
-=======
 export const makeURLChangeEvent = (props?: {
   location_stack?: AbstractLocationContext[];
   global_contexts?: AbstractGlobalContext[];
 }): Omit<URLChangeEvent, 'id' | 'time'> => ({
   __non_interactive_event: true,
-  event: 'URLChangeEvent',
-  location_stack: props?.location_stack ?? [],
-  global_contexts: props?.global_contexts ?? [],
->>>>>>> 6c19689c
+  _type: 'URLChangeEvent',
+  location_stack: props?.location_stack ?? [],
+  global_contexts: props?.global_contexts ?? [],
 });
 
 /** Creates instance of VideoEvent
@@ -285,25 +204,15 @@
  *         related to where the Event originated (location), such as device, platform or business data.
  * @returns {Omit<VideoEvent, 'id' | 'time'>} - VideoEvent: Family of non interactive events triggered by a video player
  */
-<<<<<<< HEAD
-export const makeVideoEvent = ( props?: { location_stack?: AbstractLocationContext[]; global_contexts?: AbstractGlobalContext[] }): 
-    Omit<VideoEvent, 'id' | 'time'> => ({
-	__non_interactive_event: true,
-	__video_event: true,
-	_type: 'VideoEvent',
-	location_stack: props?.location_stack ?? [],
-	global_contexts: props?.global_contexts ?? [],
-=======
 export const makeVideoEvent = (props?: {
   location_stack?: AbstractLocationContext[];
   global_contexts?: AbstractGlobalContext[];
 }): Omit<VideoEvent, 'id' | 'time'> => ({
   __non_interactive_event: true,
   __video_event: true,
-  event: 'VideoEvent',
-  location_stack: props?.location_stack ?? [],
-  global_contexts: props?.global_contexts ?? [],
->>>>>>> 6c19689c
+  _type: 'VideoEvent',
+  location_stack: props?.location_stack ?? [],
+  global_contexts: props?.global_contexts ?? [],
 });
 
 /** Creates instance of VideoLoadEvent
@@ -315,25 +224,15 @@
  *         related to where the Event originated (location), such as device, platform or business data.
  * @returns {Omit<VideoLoadEvent, 'id' | 'time'>} - VideoLoadEvent: Event emitted after a video completes loading.
  */
-<<<<<<< HEAD
-export const makeVideoLoadEvent = ( props?: { location_stack?: AbstractLocationContext[]; global_contexts?: AbstractGlobalContext[] }): 
-    Omit<VideoLoadEvent, 'id' | 'time'> => ({
-	__non_interactive_event: true,
-	__video_event: true,
-	_type: 'VideoLoadEvent',
-	location_stack: props?.location_stack ?? [],
-	global_contexts: props?.global_contexts ?? [],
-=======
 export const makeVideoLoadEvent = (props?: {
   location_stack?: AbstractLocationContext[];
   global_contexts?: AbstractGlobalContext[];
 }): Omit<VideoLoadEvent, 'id' | 'time'> => ({
   __non_interactive_event: true,
   __video_event: true,
-  event: 'VideoLoadEvent',
-  location_stack: props?.location_stack ?? [],
-  global_contexts: props?.global_contexts ?? [],
->>>>>>> 6c19689c
+  _type: 'VideoLoadEvent',
+  location_stack: props?.location_stack ?? [],
+  global_contexts: props?.global_contexts ?? [],
 });
 
 /** Creates instance of VideoPauseEvent
@@ -345,25 +244,15 @@
  *         related to where the Event originated (location), such as device, platform or business data.
  * @returns {Omit<VideoPauseEvent, 'id' | 'time'>} - VideoPauseEvent: Event emitted after a video pauses playback (toggle).
  */
-<<<<<<< HEAD
-export const makeVideoPauseEvent = ( props?: { location_stack?: AbstractLocationContext[]; global_contexts?: AbstractGlobalContext[] }): 
-    Omit<VideoPauseEvent, 'id' | 'time'> => ({
-	__non_interactive_event: true,
-	__video_event: true,
-	_type: 'VideoPauseEvent',
-	location_stack: props?.location_stack ?? [],
-	global_contexts: props?.global_contexts ?? [],
-=======
 export const makeVideoPauseEvent = (props?: {
   location_stack?: AbstractLocationContext[];
   global_contexts?: AbstractGlobalContext[];
 }): Omit<VideoPauseEvent, 'id' | 'time'> => ({
   __non_interactive_event: true,
   __video_event: true,
-  event: 'VideoPauseEvent',
-  location_stack: props?.location_stack ?? [],
-  global_contexts: props?.global_contexts ?? [],
->>>>>>> 6c19689c
+  _type: 'VideoPauseEvent',
+  location_stack: props?.location_stack ?? [],
+  global_contexts: props?.global_contexts ?? [],
 });
 
 /** Creates instance of VideoStartEvent
@@ -375,25 +264,15 @@
  *         related to where the Event originated (location), such as device, platform or business data.
  * @returns {Omit<VideoStartEvent, 'id' | 'time'>} - VideoStartEvent: Event emitted after a video starts playback.
  */
-<<<<<<< HEAD
-export const makeVideoStartEvent = ( props?: { location_stack?: AbstractLocationContext[]; global_contexts?: AbstractGlobalContext[] }): 
-    Omit<VideoStartEvent, 'id' | 'time'> => ({
-	__non_interactive_event: true,
-	__video_event: true,
-	_type: 'VideoStartEvent',
-	location_stack: props?.location_stack ?? [],
-	global_contexts: props?.global_contexts ?? [],
-=======
 export const makeVideoStartEvent = (props?: {
   location_stack?: AbstractLocationContext[];
   global_contexts?: AbstractGlobalContext[];
 }): Omit<VideoStartEvent, 'id' | 'time'> => ({
   __non_interactive_event: true,
   __video_event: true,
-  event: 'VideoStartEvent',
-  location_stack: props?.location_stack ?? [],
-  global_contexts: props?.global_contexts ?? [],
->>>>>>> 6c19689c
+  _type: 'VideoStartEvent',
+  location_stack: props?.location_stack ?? [],
+  global_contexts: props?.global_contexts ?? [],
 });
 
 /** Creates instance of VideoStopEvent
@@ -405,23 +284,13 @@
  *         related to where the Event originated (location), such as device, platform or business data.
  * @returns {Omit<VideoStopEvent, 'id' | 'time'>} - VideoStopEvent: Event emitted after a video stops playback.
  */
-<<<<<<< HEAD
-export const makeVideoStopEvent = ( props?: { location_stack?: AbstractLocationContext[]; global_contexts?: AbstractGlobalContext[] }): 
-    Omit<VideoStopEvent, 'id' | 'time'> => ({
-	__non_interactive_event: true,
-	__video_event: true,
-	_type: 'VideoStopEvent',
-	location_stack: props?.location_stack ?? [],
-	global_contexts: props?.global_contexts ?? [],
-=======
 export const makeVideoStopEvent = (props?: {
   location_stack?: AbstractLocationContext[];
   global_contexts?: AbstractGlobalContext[];
 }): Omit<VideoStopEvent, 'id' | 'time'> => ({
   __non_interactive_event: true,
   __video_event: true,
-  event: 'VideoStopEvent',
-  location_stack: props?.location_stack ?? [],
-  global_contexts: props?.global_contexts ?? [],
->>>>>>> 6c19689c
+  _type: 'VideoStopEvent',
+  location_stack: props?.location_stack ?? [],
+  global_contexts: props?.global_contexts ?? [],
 });