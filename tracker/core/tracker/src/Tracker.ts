import { AbstractGlobalContext, AbstractLocationContext, Contexts } from '@objectiv/schema';
import { ApplicationContextPlugin } from './ApplicationContextPlugin';
import { ContextsConfig } from './Context';
import { waitForPromise } from './helpers';
<<<<<<< HEAD
import { getLocationPath } from './TrackerElementLocations';
=======
import { TrackerConsole } from './TrackerConsole';
>>>>>>> d51cfc57
import { TrackerEvent, TrackerEventConfig } from './TrackerEvent';
import { TrackerPlugins } from './TrackerPlugins';
import { TrackerQueueInterface } from './TrackerQueueInterface';
import { TrackerTransportInterface } from './TrackerTransportInterface';

/**
 * The configuration of the Tracker
 */
export type TrackerConfig = ContextsConfig & {
  /**
   * Application ID. Used to generate ApplicationContext (global context).
   */
  applicationId: string;

  /**
   * Optional. Unique identifier for the TrackerInstance. Defaults to the same value of `applicationId`.
   */
  trackerId?: string;

  /**
   * Optional. TrackerQueue instance. Responsible for queueing and batching Events. Queuing occurs before Transport.
   */
  queue?: TrackerQueueInterface;

  /**
   * Optional. TrackerTransport instance. Responsible for sending or storing Events. Transport occurs after Queueing.
   */
  transport?: TrackerTransportInterface;

  /**
   * Optional. Plugins that will be executed when the Tracker initializes and before the Event is sent.
   */
  plugins?: TrackerPlugins;

  /**
   * Optional. A TrackerConsole instance for logging.
   */
  console?: TrackerConsole;

  /**
   * Optional. Determines if the TrackerInstance.trackEvent will process Events or not.
   */
  active?: boolean;
};

/**
 * The default list of Plugins of Web Tracker
 */
export const getDefaultTrackerPluginsList = (trackerConfig: TrackerConfig) => [
  new ApplicationContextPlugin({ applicationId: trackerConfig.applicationId, console: trackerConfig.console }),
];

/**
 * Our basic platform-agnostic JavaScript Tracker interface and implementation
 */
export class Tracker implements Contexts, TrackerConfig {
  readonly console?: TrackerConsole;
  readonly applicationId: string;
  readonly trackerId: string;
  readonly queue?: TrackerQueueInterface;
  readonly transport?: TrackerTransportInterface;
  readonly plugins: TrackerPlugins;

  active: boolean;

  // Contexts interface
  readonly location_stack: AbstractLocationContext[];
  readonly global_contexts: AbstractGlobalContext[];

  /**
   * Configures the Tracker instance via one TrackerConfig and optionally one or more ContextConfig.
   *
   * TrackerConfig is used to configure TrackerTransport and TrackerPlugins.
   *
   * ContextConfigs are used to configure location_stack and global_contexts. If multiple configurations have been
   * provided they will be merged onto each other to produce a single location_stack and global_contexts.
   */
  constructor(trackerConfig: TrackerConfig, ...contextConfigs: ContextsConfig[]) {
    this.console = trackerConfig.console;
    this.applicationId = trackerConfig.applicationId;
    this.trackerId = trackerConfig.trackerId ?? trackerConfig.applicationId;
    this.queue = trackerConfig.queue;
    this.transport = trackerConfig.transport;
    this.plugins =
      trackerConfig.plugins ??
      new TrackerPlugins({ console: trackerConfig.console, plugins: getDefaultTrackerPluginsList(trackerConfig) });

    // By default Tracker Instances are active
    this.active = trackerConfig.active ?? true;

    // Process ContextConfigs
    let new_location_stack: AbstractLocationContext[] = trackerConfig.location_stack ?? [];
    let new_global_contexts: AbstractGlobalContext[] = trackerConfig.global_contexts ?? [];
    contextConfigs.forEach(({ location_stack, global_contexts }) => {
      new_location_stack = [...new_location_stack, ...(location_stack ?? [])];
      new_global_contexts = [...new_global_contexts, ...(global_contexts ?? [])];
    });
    this.location_stack = new_location_stack;
    this.global_contexts = new_global_contexts;

    if (this.console) {
      this.console.groupCollapsed(
        `｢objectiv:Tracker:${this.trackerId}｣ Initialized (${getLocationPath(this.location_stack)})`
      );
      this.console.log(`Active: ${this.active}`);
      this.console.log(`Application ID: ${this.applicationId}`);
      this.console.log(`Queue: ${this.queue?.queueName ?? 'none'}`);
      this.console.log(`Transport: ${this.transport?.transportName ?? 'none'}`);
      this.console.group(`Plugins:`);
      this.console.log(this.plugins.plugins.map((plugin) => plugin.pluginName).join(', '));
      this.console.groupEnd();
      this.console.group(`Location Stack:`);
      this.console.log(this.location_stack);
      this.console.groupEnd();
      this.console.group(`Global Contexts:`);
      this.console.log(this.global_contexts);
      this.console.groupEnd();
      this.console.groupEnd();
    }

    // If active, initialize plugins and queue, if any
    if (this.active) {
      // Execute all plugins `initialize` callback. Plugins may use this to register automatic event listeners
      this.plugins.initialize(this);

      // If we have a Queue and a usable Transport, start Queue runner
      if (this.queue && this.transport && this.transport.isUsable()) {
        // Bind the handle function to its Transport instance to preserve its scope
        const processFunction = this.transport.handle.bind(this.transport);

        // Set the queue processFunction to transport.handle method: the queue will run Transport.handle for each batch
        this.queue.setProcessFunction(processFunction);

        // And start the Queue runner
        this.queue.startRunner();

        if (this.console) {
          this.console.log(
            `%c｢objectiv:Tracker:${this.trackerId}｣ ${this.queue.queueName} runner for ${this.transport.transportName} started`,
            'font-weight:bold'
          );
        }
      }
    }
  }

  /**
   * Setter for the Tracker Instance `active` state
   */
  setActive(newActiveState: boolean) {
    if (newActiveState !== this.active) {
      this.active = newActiveState;

      if (this.active) {
        this.plugins.initialize(this);
      }

      if (this.console) {
        this.console.log(
          `%c｢objectiv:Tracker:${this.trackerId}｣ New state: ${this.active ? 'active' : 'inactive'}`,
          'font-weight: bold'
        );
      }
    }
  }

  /**
   * Flushes the Queue
   */
  flushQueue() {
    if (this.queue) {
      this.queue.flush();
    }
  }

  /**
   * Waits for Queue `isIdle` in an attempt to wait for it to finish its job.
   * Resolves regardless if the Queue reaches an idle state or timeout is reached.
   */
  async waitForQueue(parameters?: { intervalMs?: number; timeoutMs?: number }): Promise<boolean> {
    if (this.queue) {
      // Some - hopefully - sensible defaults. 100ms for polling and double the Queue's batch delay as timeout.
      const intervalMs = parameters?.intervalMs ?? 100;
      const timeoutMs = parameters?.timeoutMs ?? this.queue.batchDelayMs * 2;

      // Bind the isHandle function to its Queue instance to preserve its scope
      const predicate = this.queue.isIdle.bind(this.queue);

      return waitForPromise({ predicate, intervalMs, timeoutMs });
    }
    return true;
  }

  /**
   * Merges Tracker Location and Global contexts, runs all Plugins and sends the Event via the TrackerTransport.
   */
  async trackEvent(event: TrackerEventConfig): Promise<TrackerEvent> {
    // TrackerEvent and Tracker share the ContextsConfig interface. We can combine them by creating a new TrackerEvent.
    const trackedEvent = new TrackerEvent(event, this);

    // Do nothing if the TrackerInstance is inactive
    if (!this.active) {
      return trackedEvent;
    }

    // Set tracking time
    trackedEvent.setTime();

    // Execute all plugins `beforeTransport` callback. Plugins may enrich or add Contexts to the TrackerEvent
    this.plugins.beforeTransport(trackedEvent);

    // Hand over TrackerEvent to TrackerTransport or TrackerQueue, if enabled and usable.
    if (this.transport && this.transport.isUsable()) {
      if (this.console) {
        this.console.groupCollapsed(
          `｢objectiv:Tracker:${this.trackerId}｣ ${this.queue ? 'Queuing' : 'Tracking'} ${
            trackedEvent._type
          } (${getLocationPath(trackedEvent.location_stack)})`
        );
        this.console.log(`Event ID: ${trackedEvent.id}`);
        this.console.log(`Time: ${trackedEvent.time}`);
        this.console.group(`Location Stack:`);
        this.console.log(trackedEvent.location_stack);
        this.console.groupEnd();
        this.console.group(`Global Contexts:`);
        this.console.log(trackedEvent.global_contexts);
        this.console.groupEnd();
        this.console.groupEnd();
      }

      if (this.queue) {
        await this.queue.push(trackedEvent);
      } else {
        await this.transport.handle(trackedEvent);
      }
    }

    return trackedEvent;
  }
}<|MERGE_RESOLUTION|>--- conflicted
+++ resolved
@@ -2,11 +2,8 @@
 import { ApplicationContextPlugin } from './ApplicationContextPlugin';
 import { ContextsConfig } from './Context';
 import { waitForPromise } from './helpers';
-<<<<<<< HEAD
 import { getLocationPath } from './TrackerElementLocations';
-=======
 import { TrackerConsole } from './TrackerConsole';
->>>>>>> d51cfc57
 import { TrackerEvent, TrackerEventConfig } from './TrackerEvent';
 import { TrackerPlugins } from './TrackerPlugins';
 import { TrackerQueueInterface } from './TrackerQueueInterface';
