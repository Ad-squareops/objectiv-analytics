/*
 * Copyright 2021-2022 Objectiv B.V.
 */

import { AbstractGlobalContext, AbstractLocationContext, Contexts } from '@objectiv/schema';
import { ContextsConfig } from './Context';
<<<<<<< HEAD
import { generateGUID, waitForPromise } from './helpers';
import { TrackerEvent, TrackerEventAttributes } from './TrackerEvent';
=======
import { waitForPromise } from './helpers';
import { TrackerEvent, TrackerEventConfig } from './TrackerEvent';
import { TrackerPlatform } from './TrackerPlatform';
>>>>>>> d29b11ac
import { TrackerPluginInterface } from './TrackerPluginInterface';
import { TrackerPlugins } from './TrackerPlugins';
import { TrackerQueueInterface } from './TrackerQueueInterface';
import { TrackerTransportGroup } from './TrackerTransportGroup';
import { TrackerTransportInterface } from './TrackerTransportInterface';

/**
 * The configuration of the Tracker
 */
export type TrackerConfig = ContextsConfig & {
  /**
   * Application ID. Used to generate ApplicationContext (global context).
   */
  applicationId: string;

  /**
   * Optional. Function to generate unique identifiers used by the Tracker to set the `id` of TrackerEvents.
   *
   * Format
   *  The current format we use for these identifiers is Universally Unique Identifier version 4 (UUID v4).
   *
   * Default implementation
   *  The default implementation uses `v4` from the `uuid` js module. See: https://github.com/uuidjs/uuid.
   *
   * Why are unique identifiers so important?
   *  TrackerEvents must have globally unique identifiers, at the very least in the same session, for deduplication.
   *
   *  This is because Trackers may send the same events multiple times to the Collector in several situations:
   *
   *   - Tracker gets destroyed before receiving a response from the Collector.
   *   - Tracker gets destroyed before having the time to clean the persistent Queue.
   *   - Flaky connectivity may lead to timeouts and remote responses being lost, which results in retries.
   *
   *  In general, Trackers will always re-send events when it's not 100% certain whether they were delivered or not.
   *
   *  Unique identifiers are also essential across devices/platforms. E.g. web vs mobile, to ensure data may be
   *  correlated across them without collisions.
   *
   * What if the target platform doesn't have a GUID/UUID generator?
   *  On platforms that don't have a native method to generate a UUID/GUID but have native random generators, such as
   *  React Native, a polyfill may be used to gain access to the native random generators. These implementations
   *  usually expose the underlying system's SecureRandom (Android) or SecRandomCopyBytes (iOS).
   *  For example https://github.com/LinusU/react-native-get-random-values.
   *
   * What if the platform has no secure generator?
   *  Worst case scenario, the uuidv4 module included in Core Tracker can be used. It comes with a generator that uses
   *  Date.now() & Math.random as rng source. While not ideal, it's also not that bad: https://v8.dev/blog/math-random
   */
  generateGUID?: () => string;

  /**
   * Optional. The platform of the Tracker Instance. This affects error logging. Defaults to Core.
   */
  platform?: TrackerPlatform;

  /**
   * Optional. Unique identifier for the TrackerInstance. Defaults to the same value of `applicationId`.
   */
  trackerId?: string;

  /**
   * Optional. TrackerQueue instance. Responsible for queueing and batching Events. Queuing occurs before Transport.
   */
  queue?: TrackerQueueInterface;

  /**
   * Optional. TrackerTransport instance. Responsible for sending or storing Events. Transport occurs after Queueing.
   */
  transport?: TrackerTransportInterface;

  /**
   * Optional. Additional Plugins to add to the default list of Plugins of the tracker.
   */
  plugins?: TrackerPlugins | TrackerPluginInterface[];

  /**
   * Optional. Determines if the TrackerInstance.trackEvent will process Events or not.
   */
  active?: boolean;
};

/**
 * The default list of Plugins of Core Tracker
 */
export const makeCoreTrackerDefaultPluginsList = () => {
  const plugins: TrackerPluginInterface[] = [];

  if (globalThis.objectiv.devTools) {
    plugins.push(globalThis.objectiv.devTools.OpenTaxonomyValidationPlugin);
  }

  return plugins;
};

/**
 * A type guard to determine if trackerConfig plugins is an array of plugins
 */
export const isPluginsArray = (
  plugins?: TrackerPlugins | TrackerPluginInterface[]
): plugins is TrackerPluginInterface[] => {
  return Array.isArray(plugins);
};

/**
 * The parameters object of Tracker.waitForQueue(parameters?: WaitForQueueParameters).
 */
export type WaitForQueueParameters = {
  intervalMs?: number;
  timeoutMs?: number;
};

/**
 * The `options` parameter of Tracker.trackEvent(event: TrackerEventConfig, options?: TrackEventOptions).
 */
export type TrackEventOptions = {
  waitForQueue?: true | WaitForQueueParameters;
  flushQueue?: true | 'onTimeout';
};

/**
 * TrackerInterface implements Contexts and TrackerConfig, with the exception that plugins are not just an array of
 * Plugin instances, but they are wrapped in a TrackerPlugins instance.
 * It also enforces a platform to be specified by all implementations.
 */
export type TrackerInterface = Contexts &
  Omit<TrackerConfig, 'plugins'> & {
    plugins: TrackerPlugins;
    platform: TrackerPlatform;
  };

/**
 * Our basic platform-agnostic JavaScript Tracker interface and implementation
 */
export class Tracker implements TrackerInterface {
  readonly platform: TrackerPlatform;
  readonly applicationId: string;
  readonly trackerId: string;
  readonly queue?: TrackerQueueInterface;
  readonly transport?: TrackerTransportInterface;
  readonly plugins: TrackerPlugins;
  readonly generateGUID: () => string;

  // Trackers are automatically activated, unless differently specified via config, during construction.
  active: boolean = false;

  // Contexts interface
  readonly location_stack: AbstractLocationContext[];
  readonly global_contexts: AbstractGlobalContext[];

  /**
   * Configures the Tracker instance via one TrackerConfig and optionally one or more ContextConfig.
   *
   * TrackerConfig is used to configure TrackerTransport and TrackerPlugins.
   *
   * ContextConfigs are used to configure location_stack and global_contexts. If multiple configurations have been
   * provided they will be merged onto each other to produce a single location_stack and global_contexts.
   */
  constructor(trackerConfig: TrackerConfig, ...contextConfigs: ContextsConfig[]) {
    this.platform = trackerConfig.platform ?? TrackerPlatform.CORE;
    this.applicationId = trackerConfig.applicationId;
    this.trackerId = trackerConfig.trackerId ?? trackerConfig.applicationId;
    this.queue = trackerConfig.queue;
    this.transport = trackerConfig.transport;
    this.generateGUID = trackerConfig.generateGUID ?? generateGUID;

    // Process ContextConfigs
    let new_location_stack: AbstractLocationContext[] = trackerConfig.location_stack ?? [];
    let new_global_contexts: AbstractGlobalContext[] = trackerConfig.global_contexts ?? [];
    contextConfigs.forEach(({ location_stack, global_contexts }) => {
      new_location_stack = [...new_location_stack, ...(location_stack ?? [])];
      new_global_contexts = [...new_global_contexts, ...(global_contexts ?? [])];
    });
    this.location_stack = new_location_stack;
    this.global_contexts = new_global_contexts;

    // Process plugins
    if (isPluginsArray(trackerConfig.plugins) || trackerConfig.plugins === undefined) {
      this.plugins = new TrackerPlugins({
        tracker: this,
        plugins: [...makeCoreTrackerDefaultPluginsList(), ...(trackerConfig.plugins ?? [])],
      });
    } else {
      this.plugins = trackerConfig.plugins;
    }

    // Inject EventRecorder as Transport, if available. Either group it with the existing transport or set it.
    if (globalThis.objectiv.devTools?.EventRecorder.enabled) {
      this.transport = !this.transport
        ? globalThis.objectiv.devTools.EventRecorder
        : new TrackerTransportGroup({
            transports: [globalThis.objectiv.devTools.EventRecorder, this.transport],
          });
    }

    // Change tracker state. If active it will initialize Plugins and start the Queue runner.
    this.setActive(trackerConfig.active ?? true);

    // Add Tracker to the TrackerRepository
    globalThis.objectiv.TrackerRepository.add(this);

    if (globalThis.objectiv.devTools) {
      globalThis.objectiv.devTools.TrackerConsole.groupCollapsed(
        `｢objectiv:Tracker:${this.trackerId}｣ Initialized (${globalThis.objectiv.devTools.getLocationPath(
          this.location_stack
        )})`
      );
      globalThis.objectiv.devTools.TrackerConsole.log(`Active: ${this.active}`);
      globalThis.objectiv.devTools.TrackerConsole.log(`Application ID: ${this.applicationId}`);
      globalThis.objectiv.devTools.TrackerConsole.log(`Queue: ${this.queue?.queueName ?? 'none'}`);
      globalThis.objectiv.devTools.TrackerConsole.log(`Transport: ${this.transport?.transportName ?? 'none'}`);
      globalThis.objectiv.devTools.TrackerConsole.group(`Plugins:`);
      globalThis.objectiv.devTools.TrackerConsole.log(
        this.plugins.plugins.map((plugin) => plugin.pluginName).join(', ')
      );
      globalThis.objectiv.devTools.TrackerConsole.groupEnd();
      globalThis.objectiv.devTools.TrackerConsole.group(`Location Stack:`);
      globalThis.objectiv.devTools.TrackerConsole.log(this.location_stack);
      globalThis.objectiv.devTools.TrackerConsole.groupEnd();
      globalThis.objectiv.devTools.TrackerConsole.group(`Global Contexts:`);
      globalThis.objectiv.devTools.TrackerConsole.log(this.global_contexts);
      globalThis.objectiv.devTools.TrackerConsole.groupEnd();
      globalThis.objectiv.devTools.TrackerConsole.groupEnd();
    }
  }

  /**
   * Setter for the Tracker Instance `active` state, initializes Plugins and starts the Queue runner
   */
  setActive(newActiveState: boolean) {
    if (newActiveState !== this.active) {
      this.active = newActiveState;

      if (this.active) {
        // Execute all plugins `initialize` callback. Plugins may use this to register automatic event listeners
        this.plugins.initialize(this);

        // If we have a Queue and a usable Transport, start Queue runner
        if (this.queue && this.transport && this.transport.isUsable()) {
          // Bind the handle function to its Transport instance to preserve its scope
          const processFunction = this.transport.handle.bind(this.transport);

          // Set the queue processFunction to transport.handle method: the queue will run Transport.handle for each batch
          this.queue.setProcessFunction(processFunction);

          globalThis.objectiv.devTools?.TrackerConsole.log(
            `%c｢objectiv:Tracker:${this.trackerId}｣ ${this.queue.queueName} is ready to run ${this.transport.transportName}`,
            'font-weight:bold'
          );
        }
      }

      globalThis.objectiv.devTools?.TrackerConsole.log(
        `%c｢objectiv:Tracker:${this.trackerId}｣ New state: ${this.active ? 'active' : 'inactive'}`,
        'font-weight: bold'
      );
    }
  }

  /**
   * Flushes the Queue
   */
  flushQueue() {
    if (this.queue) {
      this.queue.flush();
    }
  }

  /**
   * Waits for Queue `isIdle` in an attempt to wait for it to finish its job.
   * Resolves regardless if the Queue reaches an idle state or timeout is reached.
   */
  async waitForQueue(parameters?: WaitForQueueParameters): Promise<boolean> {
    if (this.queue) {
      // Some - hopefully - sensible defaults. 100ms for polling and double the Queue's batch delay as timeout.
      const intervalMs = parameters?.intervalMs ?? 100;
      const timeoutMs = parameters?.timeoutMs ?? this.queue.batchDelayMs * 2;

      // Bind the isHandle function to its Queue instance to preserve its scope
      const predicate = this.queue.isIdle.bind(this.queue);

      return waitForPromise({ predicate, intervalMs, timeoutMs });
    }
    return true;
  }

  /**
   * Merges Tracker Location and Global contexts, runs all Plugins and sends the Event via the TrackerTransport.
   */
  async trackEvent(event: TrackerEventAttributes, options?: TrackEventOptions): Promise<TrackerEvent> {
    // TrackerEvent and Tracker share the ContextsConfig interface. Combine them and Set id and time.
    const trackerEvent = new TrackerEvent({ ...event, id: this.generateGUID(), time: Date.now() }, this);

    // Do nothing if the TrackerInstance is inactive
    if (!this.active) {
      return trackerEvent;
    }

    // Execute all plugins `enrich` callback. Plugins may enrich or add Contexts to the TrackerEvent
    this.plugins.enrich(trackerEvent);

    // Execute all plugins `validate` callback. In dev mode this will log to the console any issues.
    this.plugins.validate(trackerEvent);

    // Hand over TrackerEvent to TrackerTransport or TrackerQueue, if enabled and usable.
    if (this.transport && this.transport.isUsable()) {
      if (globalThis.objectiv.devTools) {
        globalThis.objectiv.devTools.TrackerConsole.groupCollapsed(
          `｢objectiv:Tracker:${this.trackerId}｣ ${this.queue ? 'Queuing' : 'Tracking'} ${
            trackerEvent._type
          } (${globalThis.objectiv.devTools.getLocationPath(trackerEvent.location_stack)})`
        );
        globalThis.objectiv.devTools.TrackerConsole.log(`Event ID: ${trackerEvent.id}`);
        globalThis.objectiv.devTools.TrackerConsole.log(`Time: ${trackerEvent.time}`);
        globalThis.objectiv.devTools.TrackerConsole.group(`Location Stack:`);
        globalThis.objectiv.devTools.TrackerConsole.log(trackerEvent.location_stack);
        globalThis.objectiv.devTools.TrackerConsole.groupEnd();
        globalThis.objectiv.devTools.TrackerConsole.group(`Global Contexts:`);
        globalThis.objectiv.devTools.TrackerConsole.log(trackerEvent.global_contexts);
        globalThis.objectiv.devTools.TrackerConsole.groupEnd();
        globalThis.objectiv.devTools.TrackerConsole.groupEnd();
      }

      if (this.queue) {
        await this.queue.push(trackerEvent);
      } else {
        await this.transport.handle(trackerEvent);
      }
    }

    // Check whether we need to wait for the Tracker to wait for its Queue and/or whether we should flush it afterwards
    if (options) {
      const { waitForQueue, flushQueue } = options;

      let isQueueEmpty = true;
      if (waitForQueue) {
        // Attempt to wait for the Tracker to finish up its work - this is best-effort: may or may not time out
        isQueueEmpty = await this.waitForQueue(waitForQueue === true ? {} : waitForQueue);
      }

      // Flush the Queue - unless specifically configured not to do so
      if (flushQueue === true || (flushQueue === 'onTimeout' && !isQueueEmpty)) {
        this.flushQueue();
      }
    }

    return trackerEvent;
  }
}<|MERGE_RESOLUTION|>--- conflicted
+++ resolved
@@ -4,14 +4,9 @@
 
 import { AbstractGlobalContext, AbstractLocationContext, Contexts } from '@objectiv/schema';
 import { ContextsConfig } from './Context';
-<<<<<<< HEAD
 import { generateGUID, waitForPromise } from './helpers';
 import { TrackerEvent, TrackerEventAttributes } from './TrackerEvent';
-=======
-import { waitForPromise } from './helpers';
-import { TrackerEvent, TrackerEventConfig } from './TrackerEvent';
 import { TrackerPlatform } from './TrackerPlatform';
->>>>>>> d29b11ac
 import { TrackerPluginInterface } from './TrackerPluginInterface';
 import { TrackerPlugins } from './TrackerPlugins';
 import { TrackerQueueInterface } from './TrackerQueueInterface';
