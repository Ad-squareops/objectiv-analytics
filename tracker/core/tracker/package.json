--- conflicted
+++ resolved
@@ -1,10 +1,6 @@
 {
   "name": "@objectiv/tracker-core",
-<<<<<<< HEAD
-  "version": "0.0.26-experimental.2",
-=======
   "version": "0.0.25",
->>>>>>> c7da6e3b
   "description": "Core functionality for Objectiv JavaScript trackers",
   "license": "Apache-2.0",
   "homepage": "https://objectiv.io",
@@ -52,11 +48,7 @@
     "depcheck": "npx depcheck"
   },
   "devDependencies": {
-<<<<<<< HEAD
-    "@objectiv/testing-tools": "^0.0.26-experimental.2",
-=======
     "@objectiv/testing-tools": "^0.0.25",
->>>>>>> c7da6e3b
     "jest": "^28.1.3",
     "mockdate": "^3.0.5",
     "prettier": "^2.7.1",
@@ -65,12 +57,7 @@
     "typescript": "^4.7.4"
   },
   "dependencies": {
-<<<<<<< HEAD
-    "@objectiv/developer-tools": "^0.0.26-experimental.2",
-    "@objectiv/schema": "^0.0.26-experimental.2"
-=======
     "@objectiv/developer-tools": "^0.0.25",
     "@objectiv/schema": "^0.0.25"
->>>>>>> c7da6e3b
   }
 }