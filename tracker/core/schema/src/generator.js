// noinspection JSUnfilteredForInLoop,UnnecessaryLocalVariableJS


/**
 *
 * Script to generate Typescript definitions of events and contexts used by the tracker, based on the centralized
 * schema. The schema directory itself can be found in the root of the git repository (/schema). The base schema is in
 * /schema/base_schema.json.
 * Additionally, the script will look for extensions there, and will add them to the generated classes and interfaces.
 *
 * Usage is pretty straight forward:
 *    ```node generate.js```
 * That's all there is to it.
 *
 */

const fs = require('fs');

const DISCRIMINATING_PROPERTY_PREFIX = '_';

// TODO: naming of these should come from the schema
const EVENT_DISCRIMINATOR = 'event';
const CONTEXT_DISCRIMINATOR = '_context_type';

// where to find the schema files, by default we look in the root of the repository
const schema_dir = '../../../../schema/';

// name of base schema, will be loaded first
const base_schema_file = 'base_schema.json';

// contains object, describing the object, eg, stuff like:
// class_name, properties, parent, abstract, type, interfaces
const object_definitions = {};

// contains actual typescript declarations of object
const object_declarations = {
  abstracts: {},
  events: {},
  global_contexts: {},
  location_contexts: {},
};

// contains factories to create instances of events / contexts
const object_factories = {
  EventFactories: {},
  ContextFactories: {},
};

// list to cache list of abstract parents of interfaces
const toParent = {};
function getParents(class_name) {
  if (toParent[class_name]) {
    return [...getParents(toParent[class_name]), ...[toParent[class_name]]];
  } else {
    return [];
  }
}

function getDefinition(class_name) {
  if (object_definitions[class_name]) {
    return object_definitions[class_name];
  }
  return false;
}

function camelToUnderscore(key) {
  const result = key.replace(/([A-Z])/g, ' $1');
  return result.split(' ').join('_').toLowerCase();
}

// Here we create the actual ts definition, based on a very simple template
function createDefinition(
  params = {
    class_name: '',
    properties: [],
    abstract: false,
    parent: false,
    definition_type: 'class',
    interfaces: false,
  }
) {
  const p_list = [];
  for (let property in params.properties) {
    if (params.properties[property]['type']) {
<<<<<<< HEAD
      // TODO params.properties[property]['type'] needs to be mapped. OSF and TS don't always have matching types
      p_list.push(`${property}: ${params.properties[property]['type']};`);
=======
      p_list.push(`${property}: ${get_property_definition(params.properties[property])};`);
>>>>>>> dbe87b4b
    } else if (params.properties[property]['discriminator']) {
      p_list.push(`readonly ${property} = ${params.properties[property]['discriminator']};`);
    } else {
      p_list.push(`readonly ${property}: ${params.properties[property]['value']};`);
    }
  }

  const tpl =
    `export ${params.abstract ? 'abstract ' : ''}${params.definition_type} ${params.class_name}` +
    `${params.parent ? ' extends ' + params.parent : ''}` +
    `${params.interfaces ? ' implements ' + params.interfaces.join(',') : ''}` +
    ` {\n` +
    `\t${p_list.join('\n\t')}\n` +
    `}`;
  return tpl;
}

// creates factory methods, based on the interfaces generated.
function createFactory(
  params = {
    class_name: '',
    properties: [],
    abstract: false,
    parent: false,
    definition_type: 'class',
    interfaces: false,
  }
) {
  // we set the literal discriminators first, so they won't be overridden
  // by parent classes.
  const object_discriminator = {};
  if (params.object_type === 'context') {
    object_discriminator[CONTEXT_DISCRIMINATOR] = { value: `'${params.class_name}'` };
  } else {
    object_discriminator[EVENT_DISCRIMINATOR] = { value: `'${params.class_name}'` };
  }

  // we resolve all the properties, based on the ancestry of this class
  // first, compose / merge properties from all parents
  const merged_properties_temp = [object_discriminator];

  // add properties in order of hierarchy
  const parents = getParents(params.class_name);
  for (let p of parents) {
    let parent_params = getDefinition(p);
    merged_properties_temp.push(parent_params.properties);
  }
  // finally add this objects properties
  merged_properties_temp.push(params.properties);

  // now we merge all of the defined properties, hierarchically (from parent to child)
  // taking care not to overwrite existing ones
  const merged_properties = [];
  for (let mpt in merged_properties_temp) {
    for (let property in merged_properties_temp[mpt]) {
      if (!(property in merged_properties)) {
        merged_properties[property] = merged_properties_temp[mpt][property];
      }
    }
  }

  const discriminators = [];
  const properties = [];
  const props = [];

  // factories for the events have some optional parameters
  const optional = params.object_type === 'event' ? '?' : '';
  for (let mp in merged_properties) {
    if (merged_properties[mp]['discriminator']) {
      discriminators.push(`${mp}: true`);
    } else if (merged_properties[mp]['type']) {
      if (optional === '?') {
        // because the global_contexts and location_stack arrays are optional
        // we provide an empty array as default here
        properties.push(`${mp}: props?.${mp} ?? []`);
        props.push(`${mp}?: ${merged_properties[mp]['type']}`);
      } else {
        properties.push(`${mp}: props.${mp}`);
        props.push(`${mp}: ${merged_properties[mp]['type']}`);
      }
    } else if (merged_properties[mp]['value']) {
      properties.push(`${mp}: ${merged_properties[mp]['value']}`);
    }
  }
  const tpl =
    `export const make${params.class_name} = ( props${optional}: { ${props.join('; ')} }): ${
      params.class_name
    } => ({\n` +
    `\t${discriminators.join(',\n\t')},\n` +
    `\t${properties.join(',\n\t')},\n` +
    `});`;

  return tpl;
}

// in out class hierarchy, we cannot extend interfaces, so we use abstract classes in the hierarchy in stead. This
// slightly deviates from the original schema hierarchy, and so we add abstract classes in between if need be.
// Additionally, if an abstract class and interface overlap (eg. we create AbstractSessionContext, but SessionContext
// already exists), we make sure to re-insert the existing interface below the newly created class, to preserve the
// original hierarchy as well as we can.
function createMissingAbstracts(
  params = {
    class_name: '',
    properties: [],
    abstract: false,
    parent: false,
    definition_type: 'class',
    interfaces: false,
  }
) {
  // if we have a parent and our parent is not abstract, we cannot extend it
  // so create a new one if needed
  if (params.parent) {
    let class_name = params.parent;
    if (!params.parent.match(/Abstract/)) {
      class_name = `Abstract${params.parent}`;
<<<<<<< HEAD
    }

    // if the abstract hasn't been created yet, let's do it now
    if (!object_definitions[class_name]) {
      const discriminator = camelToUnderscore(class_name.replace('Abstract', ''));
      const properties = [];
      properties[DISCRIMINATING_PROPERTY_PREFIX + discriminator] = [];
      properties[DISCRIMINATING_PROPERTY_PREFIX + discriminator]['discriminator'] = true;

      // let's find the parent
      let parent = getParents(params.class_name).pop();

      /* if our parent isn't abstract, we try to make it so
             however, if that means we should become our own parent, that's not ok.
             example:
             DocumentLoadedEvent -> NonInteractiveEvent -> AbstractEvent

             in this case, the outcome is
             DocumentLoadedEvent -> AbstractNonInteractiveEvent \
                                                                 -> AbstractEvent
                                            NonInteractiveEvent /
             Which means we have to:
             - create the AbstractNoninteractiveEvent
             - change the hierarchy

             So we create a new parent for DocumentLoadedEvent (AbstractNoninteractiveEvent), and attach it
             to the parent of NonInteractiveEvent (parent of the parent).
             */
      if (!parent.match(/^Abstract/) && 'Abstract' + parent != class_name) {
        parent = 'Abstract' + parent;
      } else {
        // we need the parent of the parent
        parent = getParents(parent).pop();
      }

      const intermediate_params = {
        class_name: class_name,
        properties: properties,
        abstract: true,
        parent: parent,
        definition_type: 'class',
      };

      // add params to map
      object_definitions[class_name] = intermediate_params;
      // add to parent map
      toParent[class_name] = parent;
      createMissingAbstracts(intermediate_params);
    }
=======
    }

    // if the abstract hasn't been created yet, let's do it now
    if (!object_definitions[class_name]) {
      const discriminator = camelToUnderscore(class_name.replace('Abstract', ''));
      const properties = [];
      properties[DISCRIMINATING_PROPERTY_PREFIX + discriminator] = [];
      properties[DISCRIMINATING_PROPERTY_PREFIX + discriminator]['discriminator'] = true;

      // let's find the parent
      let parent = getParents(params.class_name).pop();

      /**
       * if our parent isn't abstract, we try to make it so
       * however, if that means we should become our own parent, that's not ok.
       * example:
       * DocumentLoadedEvent -> NonInteractiveEvent -> AbstractEvent
       *
       * in this case, the outcome is
       * DocumentLoadedEvent -> AbstractNonInteractiveEvent   \
       *                                                         -> AbstractEvent
       *                                NonInteractiveEvent   /
       *
       * Which means we have to:
       *  - create the AbstractNoninteractiveEvent
       *  - change the hierarchy
       *
       * So we create a new parent for DocumentLoadedEvent (AbstractNoninteractiveEvent), and attach it
       * to the parent of NonInteractiveEvent (parent of the parent).
       *
       */

      if (!parent.match(/^Abstract/) && 'Abstract' + parent !== class_name) {
        parent = 'Abstract' + parent;
      } else {
        // we need the parent of the parent
        parent = getParents(parent).pop();
      }

      const intermediate_params = {
        class_name: class_name,
        properties: properties,
        abstract: true,
        parent: parent,
        definition_type: 'class',
      };

      // add params to map
      object_definitions[class_name] = intermediate_params;
      // add to parent map
      toParent[class_name] = parent;
      createMissingAbstracts(intermediate_params);
    }
>>>>>>> dbe87b4b
    // update params with new parent class
    params.parent = class_name;
    // update parent map
    toParent[params.class_name] = class_name;
  }
  return params;
}

// parse json-schema like property definition
// so we can use it to generate TS
// returns the type of the property.
function get_property_definition(params = {}) {
  switch (params['type']) {
    case 'array':
      return `${params['items']}[]`;
    case 'str':
      return 'string';
    case 'integer':
      // too bad we don't have ints
      // alternatively, we could use bigints here
      return 'number';
    default:
      return params['type'];
  }
}

const files = fs.readdirSync(schema_dir);

// read all schema files
const all_schema = {};
for (let fn of files) {
  if (fn.match(/[a-z0-9_]+\.json$/)) {
    let data = fs.readFileSync(schema_dir + fn, 'utf-8');
    all_schema[fn] = JSON.parse(data);
  } else {
    console.log(`ignoring invalid file: ${fn}`);
  }
}

// start with base schema
const schema = all_schema[base_schema_file];
delete all_schema[base_schema_file];

// now add extensions if any
// TODO: allow to add properties to existing contexts
for (let extension_file in all_schema) {
  const extension = all_schema[extension_file];
  console.log(`Loading extension ${extension['name']} from ${extension_file}`);

  // events
  for (let event_type in extension['events']) {
    if (!(event_type in schema['events'])) {
      // only add if it doesn't already exist
      schema['events'][event_type] = extension['events'][event_type];
    }
  }
  // contexts
  for (let context_type in extension['contexts']) {
    if (!(context_type in schema['contexts'])) {
      // only add if it doesn't already exist
      schema['contexts'][context_type] = extension['contexts'][context_type];
    }
  }
}

// first do events
const events = schema['events'];
for (let event_type in events) {
  // if we have more than 0 parents
  if (events[event_type]['parents'].length > 0) {
    toParent[event_type] = events[event_type]['parents'][0];
  } else {
    toParent[event_type] = '';
  }
}

for (let event_type in events) {
  const event = events[event_type];
  const properties = [];
  let abstract = false;
  let parent = undefined;
  let definition_type = undefined;
  let interfaces = false;

  // check if this is an abstract class
  if (event_type.match(/Abstract.*?/)) {
    // top level abstract classes don't need the discriminator
    if (event['parents'].length > 0) {
      const discriminator = camelToUnderscore(event_type.replace('Abstract', ''));
      properties[DISCRIMINATING_PROPERTY_PREFIX + discriminator] = [];
      properties[DISCRIMINATING_PROPERTY_PREFIX + discriminator]['discriminator'] = true;
<<<<<<< HEAD
    }
    abstract = true;
    definition_type = 'class';
  } else {
    properties[EVENT_DISCRIMINATOR] = [];
    properties[EVENT_DISCRIMINATOR]['value'] = `'${event_type}'`;
    definition_type = 'interface';
  }

  if (event['properties']) {
    for (let property_name in event['properties']) {
      properties[property_name] = [];
      properties[property_name]['type'] = get_property_definition(event['properties'][property_name]);
    }
=======
    }
    abstract = true;
    definition_type = 'class';
  } else {
    properties[EVENT_DISCRIMINATOR] = [];
    properties[EVENT_DISCRIMINATOR]['value'] = `'${event_type}'`;
    definition_type = 'interface';
  }

  if (event['properties']) {
    for (let property_name in event['properties']) {
      properties[property_name] = [];
      properties[property_name]['type'] = get_property_definition(event['properties'][property_name]);
    }
>>>>>>> dbe87b4b
  }

  // check if we extend any parents
  // we take the first one, if it exists
  if (event['parents'].length > 0) {
    parent = event['parents'].shift();
  }

  // check for required contexts
  if (event['requiresContext'].length > 0) {
    interfaces = event['requiresContext'];
  }

  object_definitions[event_type] = {
    object_type: 'event',
    class_name: event_type,
    properties: properties,
    abstract: abstract,
    parent: parent,
    definition_type: definition_type,
    // interfaces: interfaces
  };
}

const contexts = schema['contexts'];
// first determine parents for non abstract contexts
// so we know which are location contexts

for (let context_type in contexts) {
  if (contexts[context_type]['parents'] && contexts[context_type]['parents'].length > 0) {
    toParent[context_type] = contexts[context_type]['parents'][0];
  } else {
    toParent[context_type] = '';
  }
}

for (let context_type in contexts) {
  const context = contexts[context_type];
  const properties = [];
  let abstract = false;
  let parent = false;
  let definition_type = undefined;
<<<<<<< HEAD
  let interfaces = false;
=======
  // let interfaces = false;
>>>>>>> dbe87b4b
  let stack_type = '';

  // check if this is an abstract class
  if (context_type.match(/Abstract.*?/)) {
    // top level abstract classes don't need the discriminator
    if (context['parents'] && context['parents'].length > 0) {
      const discriminator = camelToUnderscore(context_type.replace('Abstract', ''));
      properties[DISCRIMINATING_PROPERTY_PREFIX + discriminator] = [];
      properties[DISCRIMINATING_PROPERTY_PREFIX + discriminator]['discriminator'] = true;
    }
    abstract = true;
    definition_type = 'class';
    stack_type = 'abstracts';
  } else {
    // check ancestry of context, if this is a location or global context
    const parents = getParents(context_type);
    if (parents.includes('AbstractLocationContext')) {
      stack_type = 'location_contexts';
    } else {
      stack_type = 'global_contexts';
    }

    // literal discriminator for non-abstract class
    properties[CONTEXT_DISCRIMINATOR] = [];
    properties[CONTEXT_DISCRIMINATOR]['value'] = `'${context_type}'`;
    definition_type = 'interface';
  }

  if (context['properties']) {
    for (let property_name in context['properties']) {
      properties[property_name] = [];
      properties[property_name]['type'] = get_property_definition(context['properties'][property_name]);
    }
  }

  // check if we extend any parents
  if (context['parents'] && context['parents'].length > 0) {
    parent = context['parents'].shift();
  }

  object_definitions[context_type] = {
    object_type: 'context',
    class_name: context_type,
    properties: properties,
    abstract: abstract,
    parent: parent,
    definition_type: definition_type,
    // interfaces: interfaces,
    stack_type: stack_type,
  };
}

// let's fix inheritance properly, objects (interfaces) extending non abstracts are not allowed
// so we add an abstract class on top, that extends the parents' parent (until we find an abstract)
for (let object_type in object_definitions) {
  const object_definition = object_definitions[object_type];
  object_definitions[object_type] = createMissingAbstracts(object_definition);
}

<<<<<<< HEAD
/* a little bit of cleaning / housekeeping. If:
 - an object is not abstract
 - but there is an abstract version of it
 - and it's not its parent
 we fix that here.

 example:
 in OSF:   ItemContext -> SectionContext -> AbstractLocationContext -> AbstractContext
 In TS this is represented as:
    ItemContext     \
                        -> AbstractSectionContext -> AbstractLocationContext -> AbstractContext
    SectionContext  /
 Additionally, it moves the properties, as defined in SectionContext to AbstractSectionContext.
*/
=======
/**
 * a little bit of cleaning / housekeeping. If:
 *  - an object is not abstract
 *  - but there is an abstract version of it
 *  - and it's not its parent
 * we fix that here.
 *
 * example:
 * in OSF:   ItemContext -> SectionContext -> AbstractLocationContext -> AbstractContext
 * In TS this is represented as:
 *     ItemContext     \
 *                         -> AbstractSectionContext -> AbstractLocationContext -> AbstractContext
 *     SectionContext  /
 *
 * Additionally, it moves the properties, as defined in SectionContext to AbstractSectionContext.
 *
 */
>>>>>>> dbe87b4b
for (let object_type in object_definitions) {
  const object_definition = object_definitions[object_type];
  const abstract_class_name = 'Abstract' + object_definition['class_name'];
  if (
    !object_definition.abstract &&
    object_definitions[abstract_class_name] &&
<<<<<<< HEAD
    object_definition['parent'] != abstract_class_name
=======
    object_definition['parent'] !== abstract_class_name
>>>>>>> dbe87b4b
  ) {
    // we move it
    object_definitions[object_type]['parent'] = abstract_class_name;
    toParent[object_type] = abstract_class_name;

    // if it defines any properties, we move them to the parent
    for (let property in object_definitions[object_type]['properties']) {
<<<<<<< HEAD
      if (property.substring(0) != '_' && object_definitions[object_type]['properties'][property]['type']) {
=======
      if (property.substring(0) !== '_' && object_definitions[object_type]['properties'][property]['type']) {
>>>>>>> dbe87b4b
        // add to parent
        object_definitions[abstract_class_name]['properties'][property] =
          object_definitions[object_type]['properties'][property];
        // remove here
        delete object_definitions[object_type]['properties'][property];
      }
    }
  }
}

// now let's generate the object declarations
// and put them in the correct location
for (let object_type in object_definitions) {
  const object_definition = object_definitions[object_type];

  let definition_type = 'events';
  if (object_definition.abstract) {
    definition_type = 'abstracts';
  } else {
    let factory_type = 'EventFactories';
    if (object_definition.object_type === 'context') {
      definition_type = object_definition.stack_type;
      factory_type = 'ContextFactories';
    }

    // write some factories
    // we don't want factories for abstracts; dow!
    let factory = createFactory(object_definitions[object_type]);
    object_factories[factory_type][object_type] = factory;
  }
  object_declarations[definition_type][object_type] = createDefinition(object_definitions[object_type]);
}

for (let factory_type in object_factories) {
  const factories = {};
  for (let factory of Object.keys(object_factories[factory_type]).sort((a, b) => a.localeCompare(b))) {
    factories[factory] = object_factories[factory_type][factory];
  }

  const imports = Object.keys(factories);
<<<<<<< HEAD
  if (factory_type == 'EventFactories') {
=======
  if (factory_type === 'EventFactories') {
>>>>>>> dbe87b4b
    imports.push('AbstractLocationContext');
    imports.push('AbstractGlobalContext');
  }
  const import_statement = `import { \n\t${imports.join(',\n\t')}\n} from '@objectiv/schema';`;

  const filename = `../../tracker/src/${factory_type}.ts`;
  fs.writeFileSync(filename, [...[import_statement], ...Object.values(factories)].join('\n'));
  console.log(`Written ${Object.values(factories).length} factories to ${filename}`);
}

// now write some files
for (let definition_type in object_declarations) {
  const filename = `${definition_type}.d.ts`;

  // list of (abstract) classes to import (as they represent the top of the hierarchy)
  let imports = [];

  // we only import abstract classes, so no need to do this when writing the abstract classes
  // this is because they are defines in a separate file
<<<<<<< HEAD
  if (definition_type != 'abstracts') {
=======
  if (definition_type !== 'abstracts') {
>>>>>>> dbe87b4b
    // add import statement of abstracts in non- abstract files
    // import { AbstractGlobalContext } from './abstracts';
    // NOTE: there may be duplicates in this array, so make sure to fix that later
    for (let object_type in object_declarations[definition_type]) {
      if (object_definitions[object_type].parent && object_definitions[object_type].parent.match(/Abstract/)) {
        imports.push(object_definitions[object_type].parent);
      }
    }
  }
  // if we have more than 0 imports, make them unique (cast to set) and generate import statement
  const import_statement =
    imports.length > 0 ? `import {${[...new Set(imports)].join(',')}} from './abstracts';` : null;

  // write imports and declarations to file
  fs.writeFileSync(
    filename,
    [...[import_statement], ...Object.values(object_declarations[definition_type])].join('\n')
  );
  console.log(`Written ${Object.values(object_declarations[definition_type]).length} definitions to ${filename}`);
}

// generate index for all declarations
// this includes all generated types, as well as those in static.d.ts
const export_file_list = [...Object.keys(object_declarations), ['static']];
const index_filename = 'index.d.ts';
fs.writeFileSync(
  index_filename,
  export_file_list
    .map((element) => {
      return `export * from './${element}';`;
    })
    .join('\n')
);
console.log(`Written ${export_file_list.length} exports to ${index_filename}`);<|MERGE_RESOLUTION|>--- conflicted
+++ resolved
@@ -1,5 +1,4 @@
 // noinspection JSUnfilteredForInLoop,UnnecessaryLocalVariableJS
-
 
 /**
  *
@@ -82,12 +81,7 @@
   const p_list = [];
   for (let property in params.properties) {
     if (params.properties[property]['type']) {
-<<<<<<< HEAD
-      // TODO params.properties[property]['type'] needs to be mapped. OSF and TS don't always have matching types
-      p_list.push(`${property}: ${params.properties[property]['type']};`);
-=======
       p_list.push(`${property}: ${get_property_definition(params.properties[property])};`);
->>>>>>> dbe87b4b
     } else if (params.properties[property]['discriminator']) {
       p_list.push(`readonly ${property} = ${params.properties[property]['discriminator']};`);
     } else {
@@ -204,57 +198,6 @@
     let class_name = params.parent;
     if (!params.parent.match(/Abstract/)) {
       class_name = `Abstract${params.parent}`;
-<<<<<<< HEAD
-    }
-
-    // if the abstract hasn't been created yet, let's do it now
-    if (!object_definitions[class_name]) {
-      const discriminator = camelToUnderscore(class_name.replace('Abstract', ''));
-      const properties = [];
-      properties[DISCRIMINATING_PROPERTY_PREFIX + discriminator] = [];
-      properties[DISCRIMINATING_PROPERTY_PREFIX + discriminator]['discriminator'] = true;
-
-      // let's find the parent
-      let parent = getParents(params.class_name).pop();
-
-      /* if our parent isn't abstract, we try to make it so
-             however, if that means we should become our own parent, that's not ok.
-             example:
-             DocumentLoadedEvent -> NonInteractiveEvent -> AbstractEvent
-
-             in this case, the outcome is
-             DocumentLoadedEvent -> AbstractNonInteractiveEvent \
-                                                                 -> AbstractEvent
-                                            NonInteractiveEvent /
-             Which means we have to:
-             - create the AbstractNoninteractiveEvent
-             - change the hierarchy
-
-             So we create a new parent for DocumentLoadedEvent (AbstractNoninteractiveEvent), and attach it
-             to the parent of NonInteractiveEvent (parent of the parent).
-             */
-      if (!parent.match(/^Abstract/) && 'Abstract' + parent != class_name) {
-        parent = 'Abstract' + parent;
-      } else {
-        // we need the parent of the parent
-        parent = getParents(parent).pop();
-      }
-
-      const intermediate_params = {
-        class_name: class_name,
-        properties: properties,
-        abstract: true,
-        parent: parent,
-        definition_type: 'class',
-      };
-
-      // add params to map
-      object_definitions[class_name] = intermediate_params;
-      // add to parent map
-      toParent[class_name] = parent;
-      createMissingAbstracts(intermediate_params);
-    }
-=======
     }
 
     // if the abstract hasn't been created yet, let's do it now
@@ -308,7 +251,6 @@
       toParent[class_name] = parent;
       createMissingAbstracts(intermediate_params);
     }
->>>>>>> dbe87b4b
     // update params with new parent class
     params.parent = class_name;
     // update parent map
@@ -400,7 +342,6 @@
       const discriminator = camelToUnderscore(event_type.replace('Abstract', ''));
       properties[DISCRIMINATING_PROPERTY_PREFIX + discriminator] = [];
       properties[DISCRIMINATING_PROPERTY_PREFIX + discriminator]['discriminator'] = true;
-<<<<<<< HEAD
     }
     abstract = true;
     definition_type = 'class';
@@ -415,22 +356,6 @@
       properties[property_name] = [];
       properties[property_name]['type'] = get_property_definition(event['properties'][property_name]);
     }
-=======
-    }
-    abstract = true;
-    definition_type = 'class';
-  } else {
-    properties[EVENT_DISCRIMINATOR] = [];
-    properties[EVENT_DISCRIMINATOR]['value'] = `'${event_type}'`;
-    definition_type = 'interface';
-  }
-
-  if (event['properties']) {
-    for (let property_name in event['properties']) {
-      properties[property_name] = [];
-      properties[property_name]['type'] = get_property_definition(event['properties'][property_name]);
-    }
->>>>>>> dbe87b4b
   }
 
   // check if we extend any parents
@@ -473,11 +398,7 @@
   let abstract = false;
   let parent = false;
   let definition_type = undefined;
-<<<<<<< HEAD
-  let interfaces = false;
-=======
   // let interfaces = false;
->>>>>>> dbe87b4b
   let stack_type = '';
 
   // check if this is an abstract class
@@ -537,22 +458,6 @@
   object_definitions[object_type] = createMissingAbstracts(object_definition);
 }
 
-<<<<<<< HEAD
-/* a little bit of cleaning / housekeeping. If:
- - an object is not abstract
- - but there is an abstract version of it
- - and it's not its parent
- we fix that here.
-
- example:
- in OSF:   ItemContext -> SectionContext -> AbstractLocationContext -> AbstractContext
- In TS this is represented as:
-    ItemContext     \
-                        -> AbstractSectionContext -> AbstractLocationContext -> AbstractContext
-    SectionContext  /
- Additionally, it moves the properties, as defined in SectionContext to AbstractSectionContext.
-*/
-=======
 /**
  * a little bit of cleaning / housekeeping. If:
  *  - an object is not abstract
@@ -570,18 +475,13 @@
  * Additionally, it moves the properties, as defined in SectionContext to AbstractSectionContext.
  *
  */
->>>>>>> dbe87b4b
 for (let object_type in object_definitions) {
   const object_definition = object_definitions[object_type];
   const abstract_class_name = 'Abstract' + object_definition['class_name'];
   if (
     !object_definition.abstract &&
     object_definitions[abstract_class_name] &&
-<<<<<<< HEAD
-    object_definition['parent'] != abstract_class_name
-=======
     object_definition['parent'] !== abstract_class_name
->>>>>>> dbe87b4b
   ) {
     // we move it
     object_definitions[object_type]['parent'] = abstract_class_name;
@@ -589,11 +489,7 @@
 
     // if it defines any properties, we move them to the parent
     for (let property in object_definitions[object_type]['properties']) {
-<<<<<<< HEAD
-      if (property.substring(0) != '_' && object_definitions[object_type]['properties'][property]['type']) {
-=======
       if (property.substring(0) !== '_' && object_definitions[object_type]['properties'][property]['type']) {
->>>>>>> dbe87b4b
         // add to parent
         object_definitions[abstract_class_name]['properties'][property] =
           object_definitions[object_type]['properties'][property];
@@ -634,11 +530,7 @@
   }
 
   const imports = Object.keys(factories);
-<<<<<<< HEAD
-  if (factory_type == 'EventFactories') {
-=======
   if (factory_type === 'EventFactories') {
->>>>>>> dbe87b4b
     imports.push('AbstractLocationContext');
     imports.push('AbstractGlobalContext');
   }
@@ -658,11 +550,7 @@
 
   // we only import abstract classes, so no need to do this when writing the abstract classes
   // this is because they are defines in a separate file
-<<<<<<< HEAD
-  if (definition_type != 'abstracts') {
-=======
   if (definition_type !== 'abstracts') {
->>>>>>> dbe87b4b
     // add import statement of abstracts in non- abstract files
     // import { AbstractGlobalContext } from './abstracts';
     // NOTE: there may be duplicates in this array, so make sure to fix that later
