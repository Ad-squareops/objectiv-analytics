/*
 Script to generate Typescript definitions of events and contexts used by the tracker, based on the centralized
 schema. The schema directory itself can be found in the root of the git repository (/schema). The base schema is in
 /schema/base_schema.json.
 Additionally, the script will look for extensions there, and will add them to the generated classes and interfaces.

 Usage is pretty straight forward:
    ```node generate.js```
 That's all there is to it.

 */

const fs = require('fs');

const DISCRIMINATING_PROPERTY_PREFIX = '_';

// TODO: naming of these should come from the schema
const EVENT_DISCRIMINATOR = 'event';
const CONTEXT_DISCRIMINATOR = '_context_type'

// where to find the schema files, by default we look in the root of the repository
const schema_dir = '../../../../schema/';

// name of base schema, will be loaded first
const base_schema_file = 'base_schema.json';

// contains object, describing the object, eg, stuff like:
// class_name, properties, parent, abstract, type, interfaces
const object_definitions = {};

// contains actual typescript declarations of object
const object_declarations = {
<<<<<<< HEAD
  abstracts: {},
  events: {},
  global_contexts: {},
  location_contexts: {},
=======
    'abstracts': {},
    'events': {},
    'global_contexts': {},
    'location_contexts': {}
};

// contains factories to create instances of events / contexts
const object_factories = {
    'EventFactories': {},
    'ContextFactories': {}
>>>>>>> a93359f1
};

// list to cache list of abstract parents of interfaces
const toParent = {};
<<<<<<< HEAD
function getParents(class_name) {
  if (toParent[class_name]) {
    return [...getParents(toParent[class_name]), ...[toParent[class_name]]];
  } else {
    return [];
  }
=======
function getParents (class_name) {
    if ( toParent[class_name] ){
        return [...getParents(toParent[class_name]), ...[toParent[class_name]]];
    } else {
        return [];
    }
>>>>>>> a93359f1
}

function getDefinition(class_name) {
    if ( object_definitions[class_name] ){
        return object_definitions[class_name];
    }
    return false;
}

function camelToUnderscore(key) {
  const result = key.replace(/([A-Z])/g, ' $1');
  return result.split(' ').join('_').toLowerCase();
}

// Here we create the actual ts definition, based on a very simple template
function createDefinition(
  params = {
    class_name: '',
    properties: [],
    abstract: false,
    parent: false,
    definition_type: 'class',
<<<<<<< HEAD
    interfaces: false,
  }
) {
  const p_list = [];
  for (let property in params.properties) {
    let property_clean = property;
    if (property.match(/-/)) {
      property_clean = `'${property}'`;
=======
    interfaces: false
}){
    const p_list = [];
    for (let property in params.properties ){

        if ( params.properties[property]['type'] ) {
            // TODO params.properties[property]['type'] needs to be mapped. OSF and TS don't always have matching types
            p_list.push(`${property}: ${params.properties[property]['type']};`);
        } else if (params.properties[property]['discriminator']) {
            p_list.push(`readonly ${property} = ${params.properties[property]['discriminator']};`);
        } else {
            p_list.push(`readonly ${property}: ${params.properties[property]['value']};`);
        }
>>>>>>> a93359f1
    }
    if (params.properties[property]['type']) {
      // TODO params.properties[property]['type'] needs to be mapped. OSF and TS don't always have matching types
      p_list.push(`${property_clean}: ${params.properties[property]['type']};`);
    } else if (params.properties[property]['discriminator']) {
      p_list.push(`readonly ${property_clean} = ${params.properties[property]['discriminator']};`);
    } else {
      p_list.push(`readonly ${property_clean}: ${params.properties[property]['value']};`);
    }
  }

  const tpl =
    `export ${params.abstract ? 'abstract ' : ''}${params.definition_type} ${params.class_name}` +
    `${params.parent ? ' extends ' + params.parent : ''}` +
    `${params.interfaces ? ' implements ' + params.interfaces.join(',') : ''}` +
    ` {\n` +
    `\t${p_list.join('\n\t')}\n` +
    `}`;
  return tpl;
}

// creates factory methods, based on the interfaces generated.
function createFactory(params = {
    class_name: '',
    properties: [],
    abstract: false,
    parent: false,
    definition_type: 'class',
    interfaces: false
}) {

    // we set the literal discriminators first, so they won't be overridden
    // by parent classes.
    const object_discriminator = {};
    if ( params.object_type === 'context' ){
        object_discriminator[CONTEXT_DISCRIMINATOR] = {'value':  `'${params.class_name}'`};
    } else {
        object_discriminator[EVENT_DISCRIMINATOR] =  {'value': `'${params.class_name}'`};
    }

    // we resolve all the properties, based on the ancestry of this class
    // first, compose / merge properties from all parents
    const merged_properties_temp = [object_discriminator];

    // add properties in order of hierarchy
    const parents = getParents(params.class_name);
    for ( let p of parents ){
        let parent_params = getDefinition(p);
        merged_properties_temp.push(parent_params.properties);
    }
    // finally add this objects properties
    merged_properties_temp.push(params.properties);

    // now we merge all of the defined properties, hierarchically (from parent to child)
    // taking care not to overwrite existing ones
    const merged_properties = [];
    for ( let mpt in merged_properties_temp ){
        for ( let property in merged_properties_temp[mpt] ){
            if ( !(property in merged_properties) ) {
                merged_properties[property] = merged_properties_temp[mpt][property];
            }
        }
    }

    const discriminators = [];
    const properties = [];
    const props = [];

    // factories for the events have some optional parameters
    const optional = params.object_type === 'event' ? '?' : '';
    for ( let mp in merged_properties ){
        if ( merged_properties[mp]['discriminator'] ){
            discriminators.push(`${mp}: true`);
        }
        else if ( merged_properties[mp]['type'] ){

            if ( optional === '?' ) {
                // because the global_contexts and location_stack arrays are optional
                // we provide an empty array as default here
                properties.push(`${mp}: props?.${mp} ?? []`);
                props.push(`${mp}?: ${merged_properties[mp]['type']}`);
            } else {
                properties.push(`${mp}: props.${mp}`);
                props.push(`${mp}: ${merged_properties[mp]['type']}`);
            }

        } else if ( merged_properties[mp]['value'] ){
            properties.push(`${mp}: ${merged_properties[mp]['value']}`);
        }
    }
    const tpl = `export const make${params.class_name} = ( props${optional}: { ${props.join('; ')} }): ${params.class_name} => ({\n`
        + `\t${discriminators.join(",\n\t")},\n`
        + `\t${properties.join(",\n\t")},\n`
        + `});`;
    
    return tpl;
}

// in out class hierarchy, we cannot extend interfaces, so we use abstract classes in the hierarchy in stead. This
// slightly deviates from the original schema hierarchy, and so we add abstract classes in between if need be.
// Additionally, if an abstract class and interface overlap (eg. we create AbstractSessionContext, but SessionContext
// already exists), we make sure to re-insert the existing interface below the newly created class, to preserve the
// original hierarchy as well as we can.
function createMissingAbstracts(
  params = {
    class_name: '',
    properties: [],
    abstract: false,
    parent: false,
    definition_type: 'class',
    interfaces: false,
  }
) {
  // if we have a parent and our parent is not abstract, we cannot extend it
  // so create a new one if needed
  if (params.parent) {
    let class_name = params.parent;
    if (!params.parent.match(/Abstract/)) {
      class_name = `Abstract${params.parent}`;
    }

    // if the abstract hasn't been created yet, let's do it now
    if (!object_definitions[class_name]) {
      const discriminator = camelToUnderscore(class_name.replace('Abstract', ''));
      const properties = [];
      properties[DISCRIMINATING_PROPERTY_PREFIX + discriminator] = [];
      properties[DISCRIMINATING_PROPERTY_PREFIX + discriminator]['discriminator'] = true;

      // let's find the parent
      let parent = getParents(params.class_name).pop();

      /* if our parent isn't abstract, we try to make it so
             however, if that means we should become our own parent, that's not ok.
             example:
             DocumentLoadedEvent -> NonInteractiveEvent -> AbstractEvent

             in this case, the outcome is
             DocumentLoadedEvent -> AbstractNonInteractiveEvent \
                                                                 -> AbstractEvent
                                            NonInteractiveEvent /
             Which means we have to:
             - create the AbstractNoninteractiveEvent
             - change the hierarchy

             So we create a new parent for DocumentLoadedEvent (AbstractNoninteractiveEvent), and attach it
             to the parent of NonInteractiveEvent (parent of the parent).
             */
<<<<<<< HEAD
      if (!parent.match(/^Abstract/) && 'Abstract' + parent != class_name) {
        parent = 'Abstract' + parent;
      } else {
        // we need the parent of the parent
        parent = getParents(parent).pop();
      }

      const intermediate_params = {
        class_name: class_name,
        properties: properties,
        abstract: true,
        parent: parent,
        definition_type: 'class',
      };

      // add params to map
      object_definitions[class_name] = intermediate_params;
      createMissingAbstracts(intermediate_params);
=======
            if ( !parent.match(/^Abstract/) && 'Abstract' + parent != class_name ){
                parent = 'Abstract' + parent;
            } else {
                // we need the parent of the parent
                parent = getParents(parent).pop();
            }

            const intermediate_params = {
                class_name: class_name,
                properties: properties,
                abstract: true,
                parent: parent,
                definition_type: 'class'
            };

            // add params to map
            object_definitions[class_name] = intermediate_params;
            // add to parent map
            toParent[class_name] = parent;
            createMissingAbstracts(intermediate_params);

        }
        // update params with new parent class
        params.parent = class_name;
        // update parent map
        toParent[params.class_name] = class_name;
>>>>>>> a93359f1
    }
    // update params with new parent class
    params.parent = class_name;
  }
  return params;
}

// parse json-schema like property definition
// so we can use it to generate TS
// returns the type of the property.
<<<<<<< HEAD
function get_property_definition(params = {}) {
  switch (params['type']) {
    case 'array':
      return `${params['items']}[]`;

    default:
      return params['type'];
  }
=======
function get_property_definition(params={}) {
    switch ( params['type'] ) {
        case 'array':
            return `${params['items']}[]`;
        case 'str':
            return 'string';
        case 'integer':
            // too bad we don't have ints
            // alternatively, we could use bigints here
            return 'number';
        default:
            return params['type'];
    }
>>>>>>> a93359f1
}

const files = fs.readdirSync(schema_dir);

// read all schema files
const all_schema = {};
for (let fn of files) {
  if (fn.match(/[a-z0-9_]+\.json$/)) {
    let data = fs.readFileSync(schema_dir + fn, 'utf-8');
    all_schema[fn] = JSON.parse(data);
  } else {
    console.log(`ignoring invalid file: ${fn}`);
  }
}

// start with base schema
const schema = all_schema[base_schema_file];
delete all_schema[base_schema_file];

// now add extensions if any
// TODO: allow to add properties to existing contexts
for (let extension_file in all_schema) {
  const extension = all_schema[extension_file];
  console.log(`Loading extension ${extension['name']} from ${extension_file}`);

  // events
  for (let event_type in extension['events']) {
    if (!(event_type in schema['events'])) {
      // only add if it doesn't already exist
      schema['events'][event_type] = extension['events'][event_type];
    }
  }
  // contexts
  for (let context_type in extension['contexts']) {
    if (!(context_type in schema['contexts'])) {
      // only add if it doesn't already exist
      schema['contexts'][context_type] = extension['contexts'][context_type];
    }
  }
}

// first do events
const events = schema['events'];
for (let event_type in events) {
  // if we have more than 0 parents
  if (events[event_type]['parents'].length > 0) {
    toParent[event_type] = events[event_type]['parents'][0];
  } else {
    toParent[event_type] = '';
  }
}

<<<<<<< HEAD
for (let event_type in events) {
  const event = events[event_type];
  const properties = [];
  let abstract = false;
  let parent = undefined;
  let definition_type = undefined;
  let interfaces = false;

  // check if this is an abstract class
  if (event_type.match(/Abstract.*?/)) {
    // top level abstract classes don't need the discriminator
    if (event['parents'].length > 0) {
      const discriminator = camelToUnderscore(event_type.replace('Abstract', ''));
      properties[DISCRIMINATING_PROPERTY_PREFIX + discriminator] = [];
      properties[DISCRIMINATING_PROPERTY_PREFIX + discriminator]['discriminator'] = true;
=======
for ( let event_type in events) {

    const event = events[event_type];
    const properties = [];
    let abstract = false;
    let parent = undefined;
    let definition_type = undefined;
    let interfaces = false;

    // check if this is an abstract class
    if( event_type.match(/Abstract.*?/) ) {
        // top level abstract classes don't need the discriminator
        if ( event['parents'].length > 0 ) {
            const discriminator = camelToUnderscore(event_type.replace('Abstract', ''));
            properties[DISCRIMINATING_PROPERTY_PREFIX + discriminator] = [];
            properties[DISCRIMINATING_PROPERTY_PREFIX + discriminator]['discriminator'] = true;
        }
        abstract = true;
        definition_type = 'class';
    } else {
        properties[EVENT_DISCRIMINATOR] = [];
        properties[EVENT_DISCRIMINATOR]['value'] = `'${event_type}'`;
        definition_type = 'interface';
    }

    if ( event['properties'] ){
        for ( let property_name in event['properties'] ) {
            properties[property_name] = [];
            properties[property_name]['type'] = get_property_definition(event['properties'][property_name]);
        }
>>>>>>> a93359f1
    }
    abstract = true;
    definition_type = 'class';
  } else {
    properties['event'] = [];
    properties['event']['value'] = `'${event_type}'`;
    definition_type = 'interface';
  }

  if (event['properties']) {
    for (let property_name in event['properties']) {
      properties[property_name] = [];
      properties[property_name]['type'] = get_property_definition(event['properties'][property_name]);
    }
<<<<<<< HEAD
  }

  // check if we extend any parents
  // we take the first one, if it exists
  if (event['parents'].length > 0) {
    parent = event['parents'].shift();
  }

  // check for required contexts
  if (event['requiresContext'].length > 0) {
    interfaces = event['requiresContext'];
  }

  object_definitions[event_type] = {
    type: 'event',
    class_name: event_type,
    properties: properties,
    abstract: abstract,
    parent: parent,
    definition_type: definition_type,
    // interfaces: interfaces
  };
=======

    // check for required contexts
    if ( event['requiresContext'].length > 0 ) {
        interfaces = event['requiresContext'];
    }

    object_definitions[event_type] = {
        object_type: 'event',
        class_name: event_type,
        properties: properties,
        abstract: abstract,
        parent: parent,
        definition_type: definition_type,
        // interfaces: interfaces
    };
>>>>>>> a93359f1
}

const contexts = schema['contexts'];
// first determine parents for non abstract contexts
// so we know which are location contexts

for (let context_type in contexts) {
  if (contexts[context_type]['parents'] && contexts[context_type]['parents'].length > 0) {
    toParent[context_type] = contexts[context_type]['parents'][0];
  } else {
    toParent[context_type] = '';
  }
}

for (let context_type in contexts) {
  const context = contexts[context_type];
  const properties = [];
  let abstract = false;
  let parent = false;
  let definition_type = undefined;
  let interfaces = false;
  let stack_type = '';

  // check if this is an abstract class
  if (context_type.match(/Abstract.*?/)) {
    // top level abstract classes don't need the discriminator
    if (context['parents'] && context['parents'].length > 0) {
      const discriminator = camelToUnderscore(context_type.replace('Abstract', ''));
      properties[DISCRIMINATING_PROPERTY_PREFIX + discriminator] = [];
      properties[DISCRIMINATING_PROPERTY_PREFIX + discriminator]['discriminator'] = true;
    }
    abstract = true;
    definition_type = 'class';
    stack_type = 'abstracts';
  } else {
    // check ancestry of context, if this is a location or global context
    const parents = getParents(context_type);
    if (parents.includes('AbstractLocationContext')) {
      stack_type = 'location_contexts';
    } else {
<<<<<<< HEAD
      stack_type = 'global_contexts';
=======

        // check ancestry of context, if this is a location or global context
        const parents = getParents(context_type);
        if ( parents.includes('AbstractLocationContext') ){
            stack_type = 'location_contexts';
        } else {
            stack_type = 'global_contexts';
        }

        // literal discriminator for non-abstract class
        properties[CONTEXT_DISCRIMINATOR] = [];
        properties[CONTEXT_DISCRIMINATOR]['value'] = `'${context_type}'`;
        definition_type = 'interface';
>>>>>>> a93359f1
    }

    // literal discriminator for non-abstract class
    properties['_context_type'] = [];
    properties['_context_type']['value'] = `'${context_type}'`;
    definition_type = 'interface';
  }

  if (context['properties']) {
    for (let property_name in context['properties']) {
      properties[property_name] = [];
      properties[property_name]['type'] = get_property_definition(context['properties'][property_name]);
    }
  }

  // check if we extend any parents
  if (context['parents'] && context['parents'].length > 0) {
    parent = context['parents'].shift();
  }

  object_definitions[context_type] = {
    object_type: 'context',
    class_name: context_type,
    properties: properties,
    abstract: abstract,
    parent: parent,
    definition_type: definition_type,
    // interfaces: interfaces,
    stack_type: stack_type,
  };
}

// let's fix inheritance properly, objects (interfaces) extending non abstracts are not allowed
// so we add an abstract class on top, that extends the parents' parent (until we find an abstract)
for (let object_type in object_definitions) {
  const object_definition = object_definitions[object_type];
  object_definitions[object_type] = createMissingAbstracts(object_definition);
}

/* a little bit of cleaning / housekeeping. If:
 - an object is not abstract
 - but there is an abstract version of it
 - and it's not its parent
 we fix that here.

 example:
 in OSF:   ItemContext -> SectionContext -> AbstractLocationContext -> AbstractContext
 In TS this is represented as:
    ItemContext     \
                        -> AbstractSectionContext -> AbstractLocationContext -> AbstractContext
    SectionContext  /
 Additionally, it moves the properties, as defined in SectionContext to AbstractSectionContext.
*/
<<<<<<< HEAD
for (let object_type in object_definitions) {
  const object_definition = object_definitions[object_type];
  const abstract_class_name = 'Abstract' + object_definition['class_name'];
  if (
    !object_definition.abstract &&
    object_definitions[abstract_class_name] &&
    object_definition['parent'] != abstract_class_name
  ) {
    // we move it
    object_definitions[object_type]['parent'] = abstract_class_name;

    // if it defines any properties, we move them to the parent
    for (let property in object_definitions[object_type]['properties']) {
      if (property.substring(0) != '_' && object_definitions[object_type]['properties'][property]['type']) {
        // add to parent
        object_definitions[abstract_class_name]['properties'][property] =
          object_definitions[object_type]['properties'][property];
        // remove here
        delete object_definitions[object_type]['properties'][property];
      }
=======
for ( let object_type in object_definitions ) {
    const object_definition = object_definitions[object_type];
    const abstract_class_name = 'Abstract' + object_definition['class_name'];
    if ( !object_definition.abstract
        && object_definitions[abstract_class_name]
        && object_definition['parent'] != abstract_class_name){

        // we move it
        object_definitions[object_type]['parent'] = abstract_class_name;
        toParent[object_type] = abstract_class_name;

        // if it defines any properties, we move them to the parent
        for ( let property in object_definitions[object_type]['properties'] ){
            if ( property.substring(0) != '_' && object_definitions[object_type]['properties'][property]['type'] ){
                // add to parent
                object_definitions[abstract_class_name]['properties'][property] =
                    object_definitions[object_type]['properties'][property];
                // remove here
                delete  object_definitions[object_type]['properties'][property];
            }
        }
>>>>>>> a93359f1
    }
  }
}

// now let's generate the object declarations
// and put them in the correct location
<<<<<<< HEAD
for (let object_type in object_definitions) {
  const object_definition = object_definitions[object_type];

  let definition_type = 'events';
  if (object_definition.abstract) {
    definition_type = 'abstracts';
  } else if (object_definition.object_type === 'context') {
    definition_type = object_definition.stack_type;
  }
  object_declarations[definition_type][object_type] = createDefinition(object_definitions[object_type]);
}

=======
for ( let object_type in object_definitions ){
    const object_definition = object_definitions[object_type];

    let definition_type = 'events';
    if ( object_definition.abstract ) {
        definition_type = 'abstracts';
    } else {
        let factory_type = 'EventFactories';
        if ( object_definition.object_type === 'context' ) {
            definition_type = object_definition.stack_type;
            factory_type = 'ContextFactories';
        }

        // write some factories
        // we don't want factories for abstracts; dow!
        let factory = createFactory(object_definitions[object_type]);
        object_factories[factory_type][object_type] = factory;
    }
    object_declarations[definition_type][object_type] = createDefinition(object_definitions[object_type]);


}

for ( let factory_type in object_factories ){

    const factories = {};
    for ( let factory of Object.keys(object_factories[factory_type]).sort((a,b) => a.localeCompare(b)) ){
        factories[factory] = object_factories[factory_type][factory];
    }

    const imports = Object.keys(factories);
    if ( factory_type == 'EventFactories' ) {
        imports.push('AbstractLocationContext');
        imports.push('AbstractGlobalContext');
    }
    const import_statement = `import { \n\t${imports.join(',\n\t')}\n} from '@objectiv/schema';`

    const filename = `../../tracker/src/${factory_type}.ts`;
    fs.writeFileSync(filename, [...[import_statement], ...Object.values(factories)].join('\n'));
        console.log(`Written ${Object.values(factories).length} factories to ${filename}`)
}

>>>>>>> a93359f1
// now write some files
for (let definition_type in object_declarations) {
  const filename = `${definition_type}.d.ts`;

  // list of (abstract) classes to import (as they represent the top of the hierarchy)
  let imports = [];

  // we only import abstract classes, so no need to do this when writing the abstract classes
  // this is because they are defines in a separate file
  if (definition_type != 'abstracts') {
    // add import statement of abstracts in non- abstract files
    // import { AbstractGlobalContext } from './abstracts';
    // NOTE: there may be duplicates in this array, so make sure to fix that later
    for (let object_type in object_declarations[definition_type]) {
      if (object_definitions[object_type].parent && object_definitions[object_type].parent.match(/Abstract/)) {
        imports.push(object_definitions[object_type].parent);
      }
    }
  }
  // if we have more than 0 imports, make them unique (cast to set) and generate import statement
  const import_statement =
    imports.length > 0 ? `import {${[...new Set(imports)].join(',')}} from './abstracts';` : null;

  // write imports and declarations to file
  fs.writeFileSync(
    filename,
    [...[import_statement], ...Object.values(object_declarations[definition_type])].join('\n')
  );
  console.log(`Written ${Object.values(object_declarations[definition_type]).length} definitions to ${filename}`);
}

// generate index for all declarations
// this includes all generated types, as well as those in static.d.ts
const export_file_list = [...Object.keys(object_declarations), ['static']];
const index_filename = 'index.d.ts';
fs.writeFileSync(
  index_filename,
  export_file_list
    .map((element) => {
      return `export * from './${element}';`;
    })
    .join('\n')
);
console.log(`Written ${export_file_list.length} exports to ${index_filename}`);<|MERGE_RESOLUTION|>--- conflicted
+++ resolved
@@ -16,7 +16,7 @@
 
 // TODO: naming of these should come from the schema
 const EVENT_DISCRIMINATOR = 'event';
-const CONTEXT_DISCRIMINATOR = '_context_type'
+const CONTEXT_DISCRIMINATOR = '_context_type';
 
 // where to find the schema files, by default we look in the root of the repository
 const schema_dir = '../../../../schema/';
@@ -30,49 +30,33 @@
 
 // contains actual typescript declarations of object
 const object_declarations = {
-<<<<<<< HEAD
   abstracts: {},
   events: {},
   global_contexts: {},
   location_contexts: {},
-=======
-    'abstracts': {},
-    'events': {},
-    'global_contexts': {},
-    'location_contexts': {}
 };
 
 // contains factories to create instances of events / contexts
 const object_factories = {
-    'EventFactories': {},
-    'ContextFactories': {}
->>>>>>> a93359f1
+  EventFactories: {},
+  ContextFactories: {},
 };
 
 // list to cache list of abstract parents of interfaces
 const toParent = {};
-<<<<<<< HEAD
 function getParents(class_name) {
   if (toParent[class_name]) {
     return [...getParents(toParent[class_name]), ...[toParent[class_name]]];
   } else {
     return [];
   }
-=======
-function getParents (class_name) {
-    if ( toParent[class_name] ){
-        return [...getParents(toParent[class_name]), ...[toParent[class_name]]];
-    } else {
-        return [];
-    }
->>>>>>> a93359f1
 }
 
 function getDefinition(class_name) {
-    if ( object_definitions[class_name] ){
-        return object_definitions[class_name];
-    }
-    return false;
+  if (object_definitions[class_name]) {
+    return object_definitions[class_name];
+  }
+  return false;
 }
 
 function camelToUnderscore(key) {
@@ -88,38 +72,18 @@
     abstract: false,
     parent: false,
     definition_type: 'class',
-<<<<<<< HEAD
     interfaces: false,
   }
 ) {
   const p_list = [];
   for (let property in params.properties) {
-    let property_clean = property;
-    if (property.match(/-/)) {
-      property_clean = `'${property}'`;
-=======
-    interfaces: false
-}){
-    const p_list = [];
-    for (let property in params.properties ){
-
-        if ( params.properties[property]['type'] ) {
-            // TODO params.properties[property]['type'] needs to be mapped. OSF and TS don't always have matching types
-            p_list.push(`${property}: ${params.properties[property]['type']};`);
-        } else if (params.properties[property]['discriminator']) {
-            p_list.push(`readonly ${property} = ${params.properties[property]['discriminator']};`);
-        } else {
-            p_list.push(`readonly ${property}: ${params.properties[property]['value']};`);
-        }
->>>>>>> a93359f1
-    }
     if (params.properties[property]['type']) {
       // TODO params.properties[property]['type'] needs to be mapped. OSF and TS don't always have matching types
-      p_list.push(`${property_clean}: ${params.properties[property]['type']};`);
+      p_list.push(`${property}: ${params.properties[property]['type']};`);
     } else if (params.properties[property]['discriminator']) {
-      p_list.push(`readonly ${property_clean} = ${params.properties[property]['discriminator']};`);
+      p_list.push(`readonly ${property} = ${params.properties[property]['discriminator']};`);
     } else {
-      p_list.push(`readonly ${property_clean}: ${params.properties[property]['value']};`);
+      p_list.push(`readonly ${property}: ${params.properties[property]['value']};`);
     }
   }
 
@@ -134,80 +98,81 @@
 }
 
 // creates factory methods, based on the interfaces generated.
-function createFactory(params = {
+function createFactory(
+  params = {
     class_name: '',
     properties: [],
     abstract: false,
     parent: false,
     definition_type: 'class',
-    interfaces: false
-}) {
-
-    // we set the literal discriminators first, so they won't be overridden
-    // by parent classes.
-    const object_discriminator = {};
-    if ( params.object_type === 'context' ){
-        object_discriminator[CONTEXT_DISCRIMINATOR] = {'value':  `'${params.class_name}'`};
-    } else {
-        object_discriminator[EVENT_DISCRIMINATOR] =  {'value': `'${params.class_name}'`};
-    }
-
-    // we resolve all the properties, based on the ancestry of this class
-    // first, compose / merge properties from all parents
-    const merged_properties_temp = [object_discriminator];
-
-    // add properties in order of hierarchy
-    const parents = getParents(params.class_name);
-    for ( let p of parents ){
-        let parent_params = getDefinition(p);
-        merged_properties_temp.push(parent_params.properties);
-    }
-    // finally add this objects properties
-    merged_properties_temp.push(params.properties);
-
-    // now we merge all of the defined properties, hierarchically (from parent to child)
-    // taking care not to overwrite existing ones
-    const merged_properties = [];
-    for ( let mpt in merged_properties_temp ){
-        for ( let property in merged_properties_temp[mpt] ){
-            if ( !(property in merged_properties) ) {
-                merged_properties[property] = merged_properties_temp[mpt][property];
-            }
-        }
-    }
-
-    const discriminators = [];
-    const properties = [];
-    const props = [];
-
-    // factories for the events have some optional parameters
-    const optional = params.object_type === 'event' ? '?' : '';
-    for ( let mp in merged_properties ){
-        if ( merged_properties[mp]['discriminator'] ){
-            discriminators.push(`${mp}: true`);
-        }
-        else if ( merged_properties[mp]['type'] ){
-
-            if ( optional === '?' ) {
-                // because the global_contexts and location_stack arrays are optional
-                // we provide an empty array as default here
-                properties.push(`${mp}: props?.${mp} ?? []`);
-                props.push(`${mp}?: ${merged_properties[mp]['type']}`);
-            } else {
-                properties.push(`${mp}: props.${mp}`);
-                props.push(`${mp}: ${merged_properties[mp]['type']}`);
-            }
-
-        } else if ( merged_properties[mp]['value'] ){
-            properties.push(`${mp}: ${merged_properties[mp]['value']}`);
-        }
-    }
-    const tpl = `export const make${params.class_name} = ( props${optional}: { ${props.join('; ')} }): ${params.class_name} => ({\n`
-        + `\t${discriminators.join(",\n\t")},\n`
-        + `\t${properties.join(",\n\t")},\n`
-        + `});`;
-    
-    return tpl;
+    interfaces: false,
+  }
+) {
+  // we set the literal discriminators first, so they won't be overridden
+  // by parent classes.
+  const object_discriminator = {};
+  if (params.object_type === 'context') {
+    object_discriminator[CONTEXT_DISCRIMINATOR] = { value: `'${params.class_name}'` };
+  } else {
+    object_discriminator[EVENT_DISCRIMINATOR] = { value: `'${params.class_name}'` };
+  }
+
+  // we resolve all the properties, based on the ancestry of this class
+  // first, compose / merge properties from all parents
+  const merged_properties_temp = [object_discriminator];
+
+  // add properties in order of hierarchy
+  const parents = getParents(params.class_name);
+  for (let p of parents) {
+    let parent_params = getDefinition(p);
+    merged_properties_temp.push(parent_params.properties);
+  }
+  // finally add this objects properties
+  merged_properties_temp.push(params.properties);
+
+  // now we merge all of the defined properties, hierarchically (from parent to child)
+  // taking care not to overwrite existing ones
+  const merged_properties = [];
+  for (let mpt in merged_properties_temp) {
+    for (let property in merged_properties_temp[mpt]) {
+      if (!(property in merged_properties)) {
+        merged_properties[property] = merged_properties_temp[mpt][property];
+      }
+    }
+  }
+
+  const discriminators = [];
+  const properties = [];
+  const props = [];
+
+  // factories for the events have some optional parameters
+  const optional = params.object_type === 'event' ? '?' : '';
+  for (let mp in merged_properties) {
+    if (merged_properties[mp]['discriminator']) {
+      discriminators.push(`${mp}: true`);
+    } else if (merged_properties[mp]['type']) {
+      if (optional === '?') {
+        // because the global_contexts and location_stack arrays are optional
+        // we provide an empty array as default here
+        properties.push(`${mp}: props?.${mp} ?? []`);
+        props.push(`${mp}?: ${merged_properties[mp]['type']}`);
+      } else {
+        properties.push(`${mp}: props.${mp}`);
+        props.push(`${mp}: ${merged_properties[mp]['type']}`);
+      }
+    } else if (merged_properties[mp]['value']) {
+      properties.push(`${mp}: ${merged_properties[mp]['value']}`);
+    }
+  }
+  const tpl =
+    `export const make${params.class_name} = ( props${optional}: { ${props.join('; ')} }): ${
+      params.class_name
+    } => ({\n` +
+    `\t${discriminators.join(',\n\t')},\n` +
+    `\t${properties.join(',\n\t')},\n` +
+    `});`;
+
+  return tpl;
 }
 
 // in out class hierarchy, we cannot extend interfaces, so we use abstract classes in the hierarchy in stead. This
@@ -259,7 +224,6 @@
              So we create a new parent for DocumentLoadedEvent (AbstractNoninteractiveEvent), and attach it
              to the parent of NonInteractiveEvent (parent of the parent).
              */
-<<<<<<< HEAD
       if (!parent.match(/^Abstract/) && 'Abstract' + parent != class_name) {
         parent = 'Abstract' + parent;
       } else {
@@ -277,38 +241,14 @@
 
       // add params to map
       object_definitions[class_name] = intermediate_params;
+      // add to parent map
+      toParent[class_name] = parent;
       createMissingAbstracts(intermediate_params);
-=======
-            if ( !parent.match(/^Abstract/) && 'Abstract' + parent != class_name ){
-                parent = 'Abstract' + parent;
-            } else {
-                // we need the parent of the parent
-                parent = getParents(parent).pop();
-            }
-
-            const intermediate_params = {
-                class_name: class_name,
-                properties: properties,
-                abstract: true,
-                parent: parent,
-                definition_type: 'class'
-            };
-
-            // add params to map
-            object_definitions[class_name] = intermediate_params;
-            // add to parent map
-            toParent[class_name] = parent;
-            createMissingAbstracts(intermediate_params);
-
-        }
-        // update params with new parent class
-        params.parent = class_name;
-        // update parent map
-        toParent[params.class_name] = class_name;
->>>>>>> a93359f1
     }
     // update params with new parent class
     params.parent = class_name;
+    // update parent map
+    toParent[params.class_name] = class_name;
   }
   return params;
 }
@@ -316,30 +256,19 @@
 // parse json-schema like property definition
 // so we can use it to generate TS
 // returns the type of the property.
-<<<<<<< HEAD
 function get_property_definition(params = {}) {
   switch (params['type']) {
     case 'array':
       return `${params['items']}[]`;
-
+    case 'str':
+      return 'string';
+    case 'integer':
+      // too bad we don't have ints
+      // alternatively, we could use bigints here
+      return 'number';
     default:
       return params['type'];
   }
-=======
-function get_property_definition(params={}) {
-    switch ( params['type'] ) {
-        case 'array':
-            return `${params['items']}[]`;
-        case 'str':
-            return 'string';
-        case 'integer':
-            // too bad we don't have ints
-            // alternatively, we could use bigints here
-            return 'number';
-        default:
-            return params['type'];
-    }
->>>>>>> a93359f1
 }
 
 const files = fs.readdirSync(schema_dir);
@@ -392,7 +321,6 @@
   }
 }
 
-<<<<<<< HEAD
 for (let event_type in events) {
   const event = events[event_type];
   const properties = [];
@@ -408,44 +336,12 @@
       const discriminator = camelToUnderscore(event_type.replace('Abstract', ''));
       properties[DISCRIMINATING_PROPERTY_PREFIX + discriminator] = [];
       properties[DISCRIMINATING_PROPERTY_PREFIX + discriminator]['discriminator'] = true;
-=======
-for ( let event_type in events) {
-
-    const event = events[event_type];
-    const properties = [];
-    let abstract = false;
-    let parent = undefined;
-    let definition_type = undefined;
-    let interfaces = false;
-
-    // check if this is an abstract class
-    if( event_type.match(/Abstract.*?/) ) {
-        // top level abstract classes don't need the discriminator
-        if ( event['parents'].length > 0 ) {
-            const discriminator = camelToUnderscore(event_type.replace('Abstract', ''));
-            properties[DISCRIMINATING_PROPERTY_PREFIX + discriminator] = [];
-            properties[DISCRIMINATING_PROPERTY_PREFIX + discriminator]['discriminator'] = true;
-        }
-        abstract = true;
-        definition_type = 'class';
-    } else {
-        properties[EVENT_DISCRIMINATOR] = [];
-        properties[EVENT_DISCRIMINATOR]['value'] = `'${event_type}'`;
-        definition_type = 'interface';
-    }
-
-    if ( event['properties'] ){
-        for ( let property_name in event['properties'] ) {
-            properties[property_name] = [];
-            properties[property_name]['type'] = get_property_definition(event['properties'][property_name]);
-        }
->>>>>>> a93359f1
     }
     abstract = true;
     definition_type = 'class';
   } else {
-    properties['event'] = [];
-    properties['event']['value'] = `'${event_type}'`;
+    properties[EVENT_DISCRIMINATOR] = [];
+    properties[EVENT_DISCRIMINATOR]['value'] = `'${event_type}'`;
     definition_type = 'interface';
   }
 
@@ -454,7 +350,6 @@
       properties[property_name] = [];
       properties[property_name]['type'] = get_property_definition(event['properties'][property_name]);
     }
-<<<<<<< HEAD
   }
 
   // check if we extend any parents
@@ -469,7 +364,7 @@
   }
 
   object_definitions[event_type] = {
-    type: 'event',
+    object_type: 'event',
     class_name: event_type,
     properties: properties,
     abstract: abstract,
@@ -477,23 +372,6 @@
     definition_type: definition_type,
     // interfaces: interfaces
   };
-=======
-
-    // check for required contexts
-    if ( event['requiresContext'].length > 0 ) {
-        interfaces = event['requiresContext'];
-    }
-
-    object_definitions[event_type] = {
-        object_type: 'event',
-        class_name: event_type,
-        properties: properties,
-        abstract: abstract,
-        parent: parent,
-        definition_type: definition_type,
-        // interfaces: interfaces
-    };
->>>>>>> a93359f1
 }
 
 const contexts = schema['contexts'];
@@ -534,28 +412,12 @@
     if (parents.includes('AbstractLocationContext')) {
       stack_type = 'location_contexts';
     } else {
-<<<<<<< HEAD
       stack_type = 'global_contexts';
-=======
-
-        // check ancestry of context, if this is a location or global context
-        const parents = getParents(context_type);
-        if ( parents.includes('AbstractLocationContext') ){
-            stack_type = 'location_contexts';
-        } else {
-            stack_type = 'global_contexts';
-        }
-
-        // literal discriminator for non-abstract class
-        properties[CONTEXT_DISCRIMINATOR] = [];
-        properties[CONTEXT_DISCRIMINATOR]['value'] = `'${context_type}'`;
-        definition_type = 'interface';
->>>>>>> a93359f1
     }
 
     // literal discriminator for non-abstract class
-    properties['_context_type'] = [];
-    properties['_context_type']['value'] = `'${context_type}'`;
+    properties[CONTEXT_DISCRIMINATOR] = [];
+    properties[CONTEXT_DISCRIMINATOR]['value'] = `'${context_type}'`;
     definition_type = 'interface';
   }
 
@@ -604,7 +466,6 @@
     SectionContext  /
  Additionally, it moves the properties, as defined in SectionContext to AbstractSectionContext.
 */
-<<<<<<< HEAD
 for (let object_type in object_definitions) {
   const object_definition = object_definitions[object_type];
   const abstract_class_name = 'Abstract' + object_definition['class_name'];
@@ -615,6 +476,7 @@
   ) {
     // we move it
     object_definitions[object_type]['parent'] = abstract_class_name;
+    toParent[object_type] = abstract_class_name;
 
     // if it defines any properties, we move them to the parent
     for (let property in object_definitions[object_type]['properties']) {
@@ -625,92 +487,51 @@
         // remove here
         delete object_definitions[object_type]['properties'][property];
       }
-=======
-for ( let object_type in object_definitions ) {
-    const object_definition = object_definitions[object_type];
-    const abstract_class_name = 'Abstract' + object_definition['class_name'];
-    if ( !object_definition.abstract
-        && object_definitions[abstract_class_name]
-        && object_definition['parent'] != abstract_class_name){
-
-        // we move it
-        object_definitions[object_type]['parent'] = abstract_class_name;
-        toParent[object_type] = abstract_class_name;
-
-        // if it defines any properties, we move them to the parent
-        for ( let property in object_definitions[object_type]['properties'] ){
-            if ( property.substring(0) != '_' && object_definitions[object_type]['properties'][property]['type'] ){
-                // add to parent
-                object_definitions[abstract_class_name]['properties'][property] =
-                    object_definitions[object_type]['properties'][property];
-                // remove here
-                delete  object_definitions[object_type]['properties'][property];
-            }
-        }
->>>>>>> a93359f1
     }
   }
 }
 
 // now let's generate the object declarations
 // and put them in the correct location
-<<<<<<< HEAD
 for (let object_type in object_definitions) {
   const object_definition = object_definitions[object_type];
 
   let definition_type = 'events';
   if (object_definition.abstract) {
     definition_type = 'abstracts';
-  } else if (object_definition.object_type === 'context') {
-    definition_type = object_definition.stack_type;
+  } else {
+    let factory_type = 'EventFactories';
+    if (object_definition.object_type === 'context') {
+      definition_type = object_definition.stack_type;
+      factory_type = 'ContextFactories';
+    }
+
+    // write some factories
+    // we don't want factories for abstracts; dow!
+    let factory = createFactory(object_definitions[object_type]);
+    object_factories[factory_type][object_type] = factory;
   }
   object_declarations[definition_type][object_type] = createDefinition(object_definitions[object_type]);
 }
 
-=======
-for ( let object_type in object_definitions ){
-    const object_definition = object_definitions[object_type];
-
-    let definition_type = 'events';
-    if ( object_definition.abstract ) {
-        definition_type = 'abstracts';
-    } else {
-        let factory_type = 'EventFactories';
-        if ( object_definition.object_type === 'context' ) {
-            definition_type = object_definition.stack_type;
-            factory_type = 'ContextFactories';
-        }
-
-        // write some factories
-        // we don't want factories for abstracts; dow!
-        let factory = createFactory(object_definitions[object_type]);
-        object_factories[factory_type][object_type] = factory;
-    }
-    object_declarations[definition_type][object_type] = createDefinition(object_definitions[object_type]);
-
-
-}
-
-for ( let factory_type in object_factories ){
-
-    const factories = {};
-    for ( let factory of Object.keys(object_factories[factory_type]).sort((a,b) => a.localeCompare(b)) ){
-        factories[factory] = object_factories[factory_type][factory];
-    }
-
-    const imports = Object.keys(factories);
-    if ( factory_type == 'EventFactories' ) {
-        imports.push('AbstractLocationContext');
-        imports.push('AbstractGlobalContext');
-    }
-    const import_statement = `import { \n\t${imports.join(',\n\t')}\n} from '@objectiv/schema';`
-
-    const filename = `../../tracker/src/${factory_type}.ts`;
-    fs.writeFileSync(filename, [...[import_statement], ...Object.values(factories)].join('\n'));
-        console.log(`Written ${Object.values(factories).length} factories to ${filename}`)
-}
-
->>>>>>> a93359f1
+for (let factory_type in object_factories) {
+  const factories = {};
+  for (let factory of Object.keys(object_factories[factory_type]).sort((a, b) => a.localeCompare(b))) {
+    factories[factory] = object_factories[factory_type][factory];
+  }
+
+  const imports = Object.keys(factories);
+  if (factory_type == 'EventFactories') {
+    imports.push('AbstractLocationContext');
+    imports.push('AbstractGlobalContext');
+  }
+  const import_statement = `import { \n\t${imports.join(',\n\t')}\n} from '@objectiv/schema';`;
+
+  const filename = `../../tracker/src/${factory_type}.ts`;
+  fs.writeFileSync(filename, [...[import_statement], ...Object.values(factories)].join('\n'));
+  console.log(`Written ${Object.values(factories).length} factories to ${filename}`);
+}
+
 // now write some files
 for (let definition_type in object_declarations) {
   const filename = `${definition_type}.d.ts`;
