--- conflicted
+++ resolved
@@ -1,10 +1,6 @@
 {
   "name": "@objectiv/testing-tools",
-<<<<<<< HEAD
-  "version": "0.0.26-experimental.2",
-=======
   "version": "0.0.25",
->>>>>>> c7da6e3b
   "private": true,
   "license": "Apache-2.0",
   "description": "Mocks and other testing utilities shared across Objectiv Trackers",
@@ -22,10 +18,6 @@
     "typescript": "^4.7.4"
   },
   "peerDependencies": {
-<<<<<<< HEAD
-    "@objectiv/tracker-core": "^0.0.26-experimental.2"
-=======
     "@objectiv/tracker-core": "^0.0.25"
->>>>>>> c7da6e3b
   }
 }