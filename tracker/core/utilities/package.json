{
  "name": "@objectiv/utilities",
<<<<<<< HEAD
  "version": "0.0.23-2",
=======
  "version": "0.0.23",
>>>>>>> d29b11ac
  "private": true,
  "license": "Apache-2.0",
  "description": "Objectiv Core Utilities",
  "files": [
    "src/generateSchema.js",
    "src/generateErrorMessages.ts"
  ],
  "scripts": {
    "prettify": "prettier --write .",
    "generate:schema": "(cd src && node generateSchema.js)",
    "generate:errors": "tsup src/generateErrorMessages.ts --onSuccess 'node dist/generateErrorMessages.js'",
    "generate:country-codes": "node src/generateCountryCodes.js",
    "generate:language-codes": "node src/generateLanguageCodes.js",
    "generate:locale-codes": "yarn generate:country-codes && yarn generate:language-codes",
    "generate": "yarn generate:schema && yarn generate:errors && yarn generate:locale-codes",
    "depcheck": "npx depcheck --ignores uuid"
  },
  "devDependencies": {
    "@objectiv/tracker-core": "^0.0.23",
    "axios": "^0.27.2",
    "cheerio": "^1.0.0-rc.12",
    "json5": "^2.2.0",
    "prettier": "^2.5.1",
    "tsup": "^5.12.0",
    "typescript": "^4.6.2"
  }
}<|MERGE_RESOLUTION|>--- conflicted
+++ resolved
@@ -1,10 +1,6 @@
 {
   "name": "@objectiv/utilities",
-<<<<<<< HEAD
-  "version": "0.0.23-2",
-=======
   "version": "0.0.23",
->>>>>>> d29b11ac
   "private": true,
   "license": "Apache-2.0",
   "description": "Objectiv Core Utilities",
