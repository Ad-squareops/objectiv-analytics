{
  "name": "@objectiv/developer-tools",
<<<<<<< HEAD
  "version": "0.0.23-2",
=======
  "version": "0.0.23",
>>>>>>> d29b11ac
  "description": "Validation and logging utilities to help pinpoint instrumentation issues while developing",
  "license": "Apache-2.0",
  "homepage": "https://objectiv.io",
  "keywords": [
    "objectiv",
    "tracking",
    "analytics",
    "events",
    "taxonomy",
    "validation",
    "logging",
    "debugging",
    "development"
  ],
  "repository": {
    "type": "git",
    "url": "https://github.com/objectiv/objectiv-analytics.git",
    "directory": "tracker/core/developer-tools"
  },
  "bugs": "https://github.com/objectiv/objectiv-analytics/issues",
  "contributors": [
    {
      "name": "Surai Di Rosa",
      "email": "surai.dirosa@gmail.com",
      "url": "https://github.com/sdirosa"
    }
  ],
  "main": "./dist/index.js",
  "module": "./dist/esm/index.js",
  "types": "./dist/index.d.ts",
  "files": [
    "dist"
  ],
  "exports": {
    ".": {
      "require": "./dist/index.js",
      "import": "./dist/esm/index.js",
      "types": "./dist/index.d.ts"
    }
  },
  "scripts": {
    "build": "tsup src/index.ts --format cjs,esm --legacy-output --minify --sourcemap --clean",
    "deploy:verdaccio": "npm publish",
    "prettify": "prettier --write .",
    "tsc": "tsc --noEmit",
<<<<<<< HEAD
    "test": "jest --silent --runInBand",
    "test:ci": "jest --silent --ci --runInBand",
    "test:coverage": "jest --silent --coverage --runInBand",
    "check:dependencies": "npx depcheck --ignores=tsconfig-paths",
    "npm-publish": "npm publish --access=public --tag=$TAG",
    "npm-publish:verdaccio": "npm publish --tag=$TAG"
  },
  "devDependencies": {
    "@objectiv/developer-tools": "^0.0.23-2",
    "@objectiv/testing-tools": "^0.0.23-2",
    "@objectiv/tracker-core": "^0.0.23-2",
=======
    "test": "jest --silent",
    "test:ci": "jest --silent --ci",
    "test:coverage": "jest --silent --coverage",
    "depcheck": "npx depcheck"
  },
  "devDependencies": {
    "@objectiv/testing-tools": "^0.0.23",
>>>>>>> d29b11ac
    "@types/jest": "^27.4.1",
    "jest": "^27.5.1",
    "jest-standard-reporter": "^2.0.0",
    "prettier": "^2.5.1",
    "ts-jest": "^27.1.3",
    "tsup": "^5.12.0",
    "typescript": "^4.6.2"
  },
  "peerDependencies": {
<<<<<<< HEAD
    "@objectiv/schema": "^0.0.23-2",
    "@objectiv/tracker-core": "^0.0.23-2"
=======
    "@objectiv/schema": "^0.0.23",
    "@objectiv/tracker-core": "^0.0.23"
>>>>>>> d29b11ac
  }
}<|MERGE_RESOLUTION|>--- conflicted
+++ resolved
@@ -1,10 +1,6 @@
 {
   "name": "@objectiv/developer-tools",
-<<<<<<< HEAD
-  "version": "0.0.23-2",
-=======
   "version": "0.0.23",
->>>>>>> d29b11ac
   "description": "Validation and logging utilities to help pinpoint instrumentation issues while developing",
   "license": "Apache-2.0",
   "homepage": "https://objectiv.io",
@@ -50,19 +46,6 @@
     "deploy:verdaccio": "npm publish",
     "prettify": "prettier --write .",
     "tsc": "tsc --noEmit",
-<<<<<<< HEAD
-    "test": "jest --silent --runInBand",
-    "test:ci": "jest --silent --ci --runInBand",
-    "test:coverage": "jest --silent --coverage --runInBand",
-    "check:dependencies": "npx depcheck --ignores=tsconfig-paths",
-    "npm-publish": "npm publish --access=public --tag=$TAG",
-    "npm-publish:verdaccio": "npm publish --tag=$TAG"
-  },
-  "devDependencies": {
-    "@objectiv/developer-tools": "^0.0.23-2",
-    "@objectiv/testing-tools": "^0.0.23-2",
-    "@objectiv/tracker-core": "^0.0.23-2",
-=======
     "test": "jest --silent",
     "test:ci": "jest --silent --ci",
     "test:coverage": "jest --silent --coverage",
@@ -70,7 +53,6 @@
   },
   "devDependencies": {
     "@objectiv/testing-tools": "^0.0.23",
->>>>>>> d29b11ac
     "@types/jest": "^27.4.1",
     "jest": "^27.5.1",
     "jest-standard-reporter": "^2.0.0",
@@ -80,12 +62,7 @@
     "typescript": "^4.6.2"
   },
   "peerDependencies": {
-<<<<<<< HEAD
-    "@objectiv/schema": "^0.0.23-2",
-    "@objectiv/tracker-core": "^0.0.23-2"
-=======
     "@objectiv/schema": "^0.0.23",
     "@objectiv/tracker-core": "^0.0.23"
->>>>>>> d29b11ac
   }
 }