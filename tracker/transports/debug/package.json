{
  "name": "@objectiv/transport-debug",
<<<<<<< HEAD
  "version": "0.0.26-experimental.2",
=======
  "version": "0.0.25",
>>>>>>> c7da6e3b
  "description": "A TrackerTransport that logs incoming events to console.debug",
  "license": "Apache-2.0",
  "homepage": "https://objectiv.io",
  "keywords": [
    "objectiv",
    "tracking",
    "analytics",
    "events",
    "taxonomy",
    "transport",
    "console",
    "debug"
  ],
  "repository": {
    "type": "git",
    "url": "https://github.com/objectiv/objectiv-analytics.git",
    "directory": "tracker/transports/debug"
  },
  "bugs": "https://github.com/objectiv/objectiv-analytics/issues",
  "contributors": [
    {
      "name": "Surai Di Rosa",
      "email": "surai.dirosa@gmail.com",
      "url": "https://github.com/sdirosa"
    }
  ],
  "main": "./dist/index.js",
  "module": "./dist/esm/index.js",
  "types": "./dist/index.d.ts",
  "files": [
    "dist"
  ],
  "exports": {
    ".": {
      "require": "./dist/index.js",
      "import": "./dist/esm/index.js",
      "types": "./dist/index.d.ts"
    }
  },
  "scripts": {
    "build": "tsup src/index.ts --format cjs,esm --legacy-output --minify --dts --sourcemap --clean",
    "deploy:verdaccio": "npm publish",
    "prettify": "prettier --write .",
    "tsc": "tsc --noEmit",
    "test": "jest --silent",
    "test:ci": "jest --silent --ci",
    "test:coverage": "jest --silent --coverage",
    "depcheck": "npx depcheck"
  },
  "devDependencies": {
    "jest": "^28.1.3",
    "prettier": "^2.7.1",
    "ts-jest": "^28.0.7",
    "tsup": "^6.2.1",
    "typescript": "^4.7.4"
  },
  "dependencies": {
<<<<<<< HEAD
    "@objectiv/tracker-core": "~0.0.26-experimental.2"
=======
    "@objectiv/tracker-core": "~0.0.25"
>>>>>>> c7da6e3b
  }
}<|MERGE_RESOLUTION|>--- conflicted
+++ resolved
@@ -1,10 +1,6 @@
 {
   "name": "@objectiv/transport-debug",
-<<<<<<< HEAD
-  "version": "0.0.26-experimental.2",
-=======
   "version": "0.0.25",
->>>>>>> c7da6e3b
   "description": "A TrackerTransport that logs incoming events to console.debug",
   "license": "Apache-2.0",
   "homepage": "https://objectiv.io",
@@ -62,10 +58,6 @@
     "typescript": "^4.7.4"
   },
   "dependencies": {
-<<<<<<< HEAD
-    "@objectiv/tracker-core": "~0.0.26-experimental.2"
-=======
     "@objectiv/tracker-core": "~0.0.25"
->>>>>>> c7da6e3b
   }
 }