--- conflicted
+++ resolved
@@ -19,14 +19,14 @@
 
 This is a complete list of the currently available packages.
 
-<<<<<<< HEAD
 | Name                                                 | Type      | Path                                         | Links                                                                    |
 |------------------------------------------------------|-----------|----------------------------------------------|--------------------------------------------------------------------------|
 | @objectiv/schema                                     | core      | /core/schema                                 | [README](/tracker/core/schema/README.md)                                 |
 | @objectiv/tracker-core                               | core      | /core/tracker                                | [README](/tracker/core/tracker/README.md)                                |
+| @objectiv/tracker-react-core                         | core      | /core/react                                  | [README](/tracker/core/react/README.md)                                  |
 | @objectiv/testing-tools                              | core      | /core/testing-tools                          | [README](/tracker/core/testing-tools/README.md)                          |
 | @objectiv/utilities                                  | core      | /core/utilities                              | [README](/tracker/core/utilities/README.md)                              |
-| @objectiv/plugin-http-context                        | plugin    | /plugins/http-context                        | [README](/tracker/plugins/http-context/README.md)                        | 
+| @objectiv/http-context                               | plugin    | /plugins/http-context                        | [README](/tracker/plugins/http-context/README.md)                        | 
 | @objectiv/plugin-path-context-from-url               | plugin    | /plugins/path-context-from-url               | [README](/tracker/plugins/path-context-from-url/README.md)               |
 | @objectiv/plugin-react-navigation-tracked-components | plugin    | /plugins/react-navigation-tracked-components | [README](/tracker/plugins/react-navigation-tracked-components/README.md) |
 | @objectiv/plugin-root-location-context-from-url      | plugin    | /plugins/root-location-context-from-url      | [README](/tracker/plugins/root-location-context-from-url/README.md)      |
@@ -38,26 +38,6 @@
 | @objectiv/transport-debug                            | transport | /transports/browser                          | [README](/tracker/transports/debug/README.md)                            |
 | @objectiv/transport-fetch                            | transport | /transports/browser                          | [README](/tracker/transports/fetch/README.md)                            |
 | @objectiv/transport-xhr                              | transport | /transports/browser                          | [README](/tracker/transports/xhr/README.md)                              |
-=======
-| Name                                             | Type      | Path                                     | Links                                                                |
-|--------------------------------------------------|-----------|------------------------------------------|----------------------------------------------------------------------|
-| @objectiv/schema                                 | core      | /core/schema                             | [README](/tracker/core/schema/README.md)                             |
-| @objectiv/tracker-core                           | core      | /core/tracker                            | [README](/tracker/core/tracker/README.md)                            |
-| @objectiv/tracker-react-core                     | core      | /core/react                              | [README](/tracker/core/react/README.md)                              |
-| @objectiv/testing-tools                          | core      | /core/testing-tools                      | [README](/tracker/core/testing-tools/README.md)                      |
-| @objectiv/utilities                              | core      | /core/utilities                          | [README](/tracker/core/utilities/README.md)                          |
-| @objectiv/http-context                           | plugin    | /plugins/http-context                    | [README](/tracker/plugins/http-context/README.md)                    | 
-| @objectiv/plugin-path-context-from-url           | plugin    | /plugins/path-context-from-url           | [README](/tracker/plugins/path-context-from-url/README.md)           |
-| @objectiv/plugin-root-location-context-from-url  | plugin    | /plugins/root-location-context-from-url  | [README](/tracker/plugins/root-location-context-from-url/README.md)  |
-| @objectiv/plugin-react-router-tracked-components | plugin    | /plugins/react-router-tracked-components | [README](/tracker/plugins/react-router-tracked-components/README.md) |
-| @objectiv/tracker-angular                        | tracker   | /trackers/angular                        | [README](/tracker/trackers/angular/README.md)                        |
-| @objectiv/tracker-browser                        | tracker   | /trackers/browser                        | [README](/tracker/trackers/browser/README.md)                        |
-| @objectiv/tracker-react                          | tracker   | /trackers/react                          | [README](/tracker/trackers/react/README.md)                          |
-| @objectiv/tracker-react-native                   | tracker   | /trackers/react-native                   | [README](/tracker/trackers/react-native/README.md)                   |
-| @objectiv/transport-debug                        | transport | /transports/browser                      | [README](/tracker/transports/debug/README.md)                        |
-| @objectiv/transport-fetch                        | transport | /transports/browser                      | [README](/tracker/transports/fetch/README.md)                        |
-| @objectiv/transport-xhr                          | transport | /transports/browser                      | [README](/tracker/transports/xhr/README.md)                          |
->>>>>>> a64458c5
 
 >Note: Packages may be completely independent of each other. Currently, many of them share the same testing framework or bundler but that's not required. Each has its own local configurations and may diverge if needed.
 
