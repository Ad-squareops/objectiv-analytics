{
 "cells": [
  {
   "cell_type": "markdown",
   "id": "afb5dddf",
   "metadata": {},
   "source": [
    "This is one of the Objectiv [example notebooks](https://objectiv.io/docs/modeling/example-notebooks/). These notebooks can run [on your own data](https://objectiv.io/docs/modeling/get-started-in-your-notebook/), or you can instead run the [Demo](https://objectiv.io/docs/home/quickstart-guide/) to quickly try them out."
   ]
  },
  {
   "cell_type": "markdown",
   "id": "990f0ae2-48cd-4220-8960-844af284fcce",
   "metadata": {},
   "source": [
    "# Product analytics"
   ]
  },
  {
   "cell_type": "markdown",
   "id": "fc19e049-754f-4c0e-8a5a-0ff89bdb7724",
   "metadata": {},
   "source": [
    "This example notebook shows how you can easily do basic product analytics on your data. [See here how to get started in your notebook](https://objectiv.io/docs/modeling/get-started-in-your-notebook/)."
   ]
  },
  {
   "cell_type": "markdown",
   "id": "277e303e",
   "metadata": {},
   "source": [
    "## Setup\n",
    "We first have to instantiate the model hub and an Objectiv DataFrame object."
   ]
  },
  {
   "cell_type": "code",
   "execution_count": null,
   "id": "95a751dc",
   "metadata": {},
   "outputs": [],
   "source": [
    "# set the timeframe of the analysis\n",
    "start_date = '2022-03-01'\n",
    "end_date = None"
   ]
  },
  {
   "cell_type": "code",
   "execution_count": null,
   "id": "4bd369f6",
   "metadata": {},
   "outputs": [],
   "source": [
    "from modelhub import ModelHub\n",
    "from bach import display_sql_as_markdown\n",
    "from datetime import datetime\n",
    "\n",
    "# instantiate the model hub and set the default time aggregation to daily\n",
<<<<<<< HEAD
    "modelhub = ModelHub(time_aggregation='%Y-%m-%d', global_contexts=['http', 'application', 'marketing'])"
=======
    "modelhub = ModelHub(time_aggregation='%Y-%m-%d')\n",
    "# get a Bach DataFrame with Objectiv data within a defined timeframe\n",
    "df = modelhub.get_objectiv_dataframe(start_date=start_date, end_date=end_date)"
>>>>>>> c130abaf
   ]
  },
  {
   "cell_type": "code",
   "execution_count": null,
   "id": "4e130b67",
   "metadata": {},
   "outputs": [],
   "source": [
    "# The columns 'global_contexts' and the 'location_stack' contain most of the event specific data. These columns are json type \n",
    "# columns and we can extract data from it based on the keys of the json objects using `SeriesGlobalContexts` or \n",
    "# `SeriesLocationStack` methods to extract the data.\n",
    "df['application'] = df.global_contexts.gc.application\n",
    "df['feature_nice_name'] = df.location_stack.ls.nice_name\n",
    "df['root_location'] = df.location_stack.ls.get_from_context_with_type_series(type='RootLocationContext', key='id')"
   ]
  },
  {
   "cell_type": "markdown",
   "id": "f479ee21",
   "metadata": {},
   "source": [
<<<<<<< HEAD
    "The columns 'global_contexts' and the 'location_stack' contain most of the event specific data. These columns\n",
    "are json type columns and we can extract data from it based on the keys of the json objects using `SeriesGlobalContexts` or `SeriesLocationStack` methods to extract the data."
   ]
  },
  {
   "cell_type": "code",
   "execution_count": null,
   "id": "4e130b67",
   "metadata": {},
   "outputs": [],
   "source": [
    "# add 'application', 'feature_nice_name' and 'root_location' as columns, so that we can use it for grouping etc later\n",
    "df['app'] = df.application.context.id\n",
    "df['feature_nice_name'] = df.location_stack.ls.nice_name\n",
    "df['root_location'] = df.location_stack.ls.get_from_context_with_type_series(type='RootLocationContext', key='id')"
=======
    "### Have a look at the data"
>>>>>>> c130abaf
   ]
  },
  {
   "cell_type": "code",
   "execution_count": null,
   "id": "3c4ad65e",
   "metadata": {},
   "outputs": [],
   "source": [
    "# sort by users sessions\n",
    "df.sort_values(['session_id', 'session_hit_number'], ascending=False).head()"
   ]
  },
  {
   "cell_type": "code",
   "execution_count": null,
   "id": "38aa346a",
   "metadata": {},
   "outputs": [],
   "source": [
    "# explore the data with describe\n",
    "df.describe(include='all').head()"
   ]
  },
  {
   "cell_type": "markdown",
   "id": "1c43a225",
   "metadata": {},
   "source": [
    "### Reference\n",
    "* [modelhub.ModelHub.get_objectiv_dataframe](https://objectiv.io/docs/modeling/open-model-hub/api-reference/ModelHub/get_objectiv_dataframe/)\n",
    "* [modelhub.SeriesGlobalContexts.gc](https://objectiv.io/docs/modeling/open-model-hub/api-reference/SeriesGlobalContexts/gc/)\n",
    "* [bach.DataFrame.sort_values](https://objectiv.io/docs/modeling/bach/api-reference/DataFrame/sort_values/)\n",
    "* [bach.DataFrame.describe](https://objectiv.io/docs/modeling/bach/api-reference/DataFrame/describe/)\n",
    "* [bach.DataFrame.head](https://objectiv.io/docs/modeling/bach/api-reference/DataFrame/head/)"
   ]
  },
  {
   "cell_type": "markdown",
   "id": "a1ced327",
   "metadata": {},
   "source": [
    "Next we'll go though a selection of product analytics metrics. We can use models from the [open model hub](https://objectiv.io/docs/modeling/open-model-hub/), or use [modeling library Bach](https://objectiv.io/docs/modeling/bach/) to run data analyses directly on the data store, with Pandas-like syntax.\n",
    "\n",
    "For each example, [`head()`](https://objectiv.io/docs/modeling/bach/api-reference/DataFrame/head/), [`to_pandas()`](https://objectiv.io/docs/modeling/bach/api-reference/DataFrame/to_pandas/) or [`to_numpy()`](https://objectiv.io/docs/modeling/bach/api-reference/DataFrame/to_numpy/) can be used to execute the generated SQL and get the results in your notebook."
   ]
  },
  {
   "cell_type": "markdown",
   "id": "03bfa810",
   "metadata": {},
   "source": [
    "## Unique users\n",
    "Let's see the number of unique users over time, with the [unique_users](https://objectiv.io/docs/modeling/open-model-hub/models/aggregation/unique_users/) model. By default it will use the `time_aggregation` set when the model hub was instantiated, in this case '%Y-%m-%d', so daily. For `monthly_users`, the default time_aggregation is overridden by using a different `groupby` argument."
   ]
  },
  {
   "cell_type": "code",
   "execution_count": null,
   "id": "08ad4e39",
   "metadata": {},
   "outputs": [],
   "source": [
    "# unique users, monthly\n",
    "monthly_users = modelhub.aggregate.unique_users(df, groupby=modelhub.time_agg(df, '%Y-%m'))\n",
    "monthly_users.sort_index(ascending=False).head()"
   ]
  },
  {
   "cell_type": "code",
   "execution_count": null,
   "id": "172f431c",
   "metadata": {},
   "outputs": [],
   "source": [
    "# unique users, daily\n",
    "daily_users = modelhub.aggregate.unique_users(df)\n",
    "daily_users.sort_index(ascending=False).head(10)"
   ]
  },
  {
   "cell_type": "markdown",
   "id": "9b9596f0",
   "metadata": {},
   "source": [
    "To see the number of users per main product section, group by its [root_location](https://objectiv.io/docs/taxonomy/reference/location-contexts/RootLocationContext)."
   ]
  },
  {
   "cell_type": "code",
   "execution_count": null,
   "id": "fec344a2",
   "metadata": {},
   "outputs": [],
   "source": [
<<<<<<< HEAD
    "# model hub: unique users, per main product section\n",
    "users_root = modelhub.aggregate.unique_users(df, groupby=['app', 'root_location'])\n",
=======
    "# unique users, per main product section\n",
    "users_root = modelhub.aggregate.unique_users(df, groupby=['application', 'root_location'])\n",
>>>>>>> c130abaf
    "users_root.sort_index(ascending=False).head(10)"
   ]
  },
  {
   "cell_type": "markdown",
   "id": "0da6fb18",
   "metadata": {},
   "source": [
    "### Reference\n",
    "* [modelhub.Aggregate.unique_users](https://objectiv.io/docs/modeling/open-model-hub/models/aggregation/unique_users/)\n",
    "* [bach.DataFrame.sort_index](https://objectiv.io/docs/modeling/bach/api-reference/DataFrame/sort_index/)\n",
    "* [bach.DataFrame.head](https://objectiv.io/docs/modeling/bach/api-reference/DataFrame/head/)"
   ]
  },
  {
   "cell_type": "markdown",
   "id": "a95c3999",
   "metadata": {},
   "source": [
    "## Retention"
   ]
  },
  {
   "cell_type": "markdown",
   "id": "c0c002e4",
   "metadata": {},
   "source": [
    "To measure how well we are doing at keeping users with us after their first interaction, we can use a retention matrix.\n",
    "\n",
    "To calculate the retention matrix, we need to distribute the users into mutually exclusive cohorts based on the `time_period` (can be `daily`, `weekly`, `monthly`, or `yearly`) they first interacted.\n",
    "\n",
    "In the retention matrix:\n",
    "- each row represents a cohort;\n",
    "- each column represents a time range, where time is calculated with respect to the cohort start time;\n",
    "- the values of the matrix elements are the number or percentage (depending on `percentage` parameter) of users in a given cohort that returned again in a given time range.\n",
    "\n",
    "The users' activity starts to be counted from the `start_date` specified when the modelhub was instantiated."
   ]
  },
  {
   "cell_type": "code",
   "execution_count": null,
   "id": "767c5982",
   "metadata": {},
   "outputs": [],
   "source": [
    "# retention matrix, monthly, with percentages\n",
    "retention_matrix = modelhub.aggregate.retention_matrix(df, time_period='monthly', percentage=True, display=True)\n",
    "retention_matrix.head()"
   ]
  },
  {
   "cell_type": "markdown",
   "id": "6d8fe546",
   "metadata": {},
   "source": [
    "### Drilling down retention cohorts"
   ]
  },
  {
   "cell_type": "markdown",
   "id": "c33d9b44",
   "metadata": {},
   "source": [
    "In the retention matrix above, we can see there's a drop in retained users in the second cohort the next month. We can directly zoom into the different cohorts and see the difference."
   ]
  },
  {
   "cell_type": "code",
   "execution_count": null,
   "id": "52ec55a5",
   "metadata": {},
   "outputs": [],
   "source": [
    "# calculate the first cohort\n",
    "cohorts = df[['user_id', 'moment']].groupby('user_id')['moment'].min().reset_index()\n",
    "cohorts = cohorts.rename(columns={'moment': 'first_cohort'})\n",
    "\n",
    "# add first cohort of the users to our DataFrame\n",
    "df_with_cohorts = df.merge(cohorts, on='user_id')"
   ]
  },
  {
   "cell_type": "code",
   "execution_count": null,
   "id": "419da16e",
   "metadata": {},
   "outputs": [],
   "source": [
    "# filter data where users belong to the #0 cohort\n",
    "cohort0_filter = (df_with_cohorts['first_cohort'] > datetime(2022, 3, 1)) & (df_with_cohorts['first_cohort'] < datetime(2022, 4, 1))\n",
    "df_with_cohorts[cohort0_filter]['event_type'].value_counts().head()"
   ]
  },
  {
   "cell_type": "code",
   "execution_count": null,
   "id": "20c15a7d",
   "metadata": {},
   "outputs": [],
   "source": [
    "# filter data where users belong to the #1 cohort (the problematic one)\n",
    "cohort1_filter = (df_with_cohorts['first_cohort'] > datetime(2022, 4, 1)) & (df_with_cohorts['first_cohort'] < datetime(2022, 5, 1))\n",
    "df_with_cohorts[cohort1_filter]['event_type'].value_counts().head()"
   ]
  },
  {
   "cell_type": "markdown",
   "id": "cccd323e",
   "metadata": {},
   "source": [
    "One interesting thing to note here, for example, is that there are relatively more [`VisibleEvents`](https://objectiv.io/docs/taxonomy/reference/events/VisibleEvent) in the first cohort than in the second 'problematic' one.\n",
    "\n",
    "This is  just a simple example to demonstrate the differences you can find between cohorts. You could run other models like [top product features](https://objectiv.io/docs/modeling/open-model-hub/models/aggregation/top_product_features/), or develop more in-depth analyses."
   ]
  },
  {
   "cell_type": "markdown",
   "id": "3aa7f0a8",
   "metadata": {},
   "source": [
    "### Reference\n",
    "* [modelhub.Aggregate.retention_matrix](https://objectiv.io/docs/modeling/open-model-hub/models/aggregation/retention_matrix/)\n",
    "* [bach.DataFrame.groupby](https://objectiv.io/docs/modeling/bach/api-reference/DataFrame/groupby/)\n",
    "* [bach.DataFrame.min](https://objectiv.io/docs/modeling/bach/api-reference/DataFrame/min/)\n",
    "* [bach.DataFrame.reset_index](https://objectiv.io/docs/modeling/bach/api-reference/DataFrame/reset_index/)\n",
    "* [bach.DataFrame.rename](https://objectiv.io/docs/modeling/bach/api-reference/DataFrame/rename/)\n",
    "* [bach.DataFrame.merge](https://objectiv.io/docs/modeling/bach/api-reference/DataFrame/merge/)\n",
    "* [bach.DataFrame.value_counts](https://objectiv.io/docs/modeling/bach/api-reference/DataFrame/value_counts/)\n",
    "* [bach.DataFrame.head](https://objectiv.io/docs/modeling/bach/api-reference/DataFrame/head/)"
   ]
  },
  {
   "cell_type": "markdown",
   "id": "1a6de3da",
   "metadata": {},
   "source": [
    "## Time spent (aka duration)\n",
    "Here we calculate the average duration of a user's session, using the [session_duration model](https://objectiv.io/docs/modeling/open-model-hub/models/aggregation/session_duration/)."
   ]
  },
  {
   "cell_type": "code",
   "execution_count": null,
   "id": "5ad07abd-e62e-41d3-9033-cdacb906551f",
   "metadata": {},
   "outputs": [],
   "source": [
    "# duration, monthly average\n",
    "duration_monthly = modelhub.aggregate.session_duration(df, groupby=modelhub.time_agg(df, '%Y-%m'))\n",
    "duration_monthly.sort_index(ascending=False).head()"
   ]
  },
  {
   "cell_type": "code",
   "execution_count": null,
   "id": "9fb041b2",
   "metadata": {},
   "outputs": [],
   "source": [
    "# duration, daily average\n",
    "duration_daily = modelhub.aggregate.session_duration(df)\n",
    "duration_daily.sort_index(ascending=False).head()"
   ]
  },
  {
   "cell_type": "markdown",
   "id": "fbaa88d1",
   "metadata": {},
   "source": [
    " To see the average time spent by users in each main product section (per month in this case), group by its [root_location](https://objectiv.io/docs/taxonomy/reference/location-contexts/RootLocationContext)."
   ]
  },
  {
   "cell_type": "code",
   "execution_count": null,
   "id": "4f929f0a",
   "metadata": {},
   "outputs": [],
   "source": [
<<<<<<< HEAD
    "# model hub: duration, monthly average per root location\n",
    "duration_root_month = modelhub.aggregate.session_duration(df, groupby=['app', 'root_location', modelhub.time_agg(df, '%Y-%m')]).sort_index()\n",
=======
    "# duration, monthly average per root_location\n",
    "duration_root_month = modelhub.aggregate.session_duration(df, groupby=['application', 'root_location', modelhub.time_agg(df, '%Y-%m')]).sort_index()\n",
>>>>>>> c130abaf
    "duration_root_month.head(10)"
   ]
  },
  {
   "cell_type": "code",
   "execution_count": null,
   "id": "8e2c4158",
   "metadata": {},
   "outputs": [],
   "source": [
    "# how is the overall time spent distributed?\n",
    "session_duration = modelhub.aggregate.session_duration(df, groupby='session_id', exclude_bounces=False)\n",
    "# materialization is needed because the expression of the created Series contains aggregated data, and it is not allowed to aggregate that.\n",
    "session_duration.materialize().quantile(q=[0.25, 0.50, 0.75]).head()"
   ]
  },
  {
   "cell_type": "markdown",
   "id": "62378e08",
   "metadata": {},
   "source": [
    "### Reference\n",
    "* [modelhub.Aggregate.session_duration](https://objectiv.io/docs/modeling/open-model-hub/models/aggregation/session_duration/)\n",
    "* [bach.DataFrame.sort_index](https://objectiv.io/docs/modeling/bach/api-reference/DataFrame/sort_index/)\n",
    "* [bach.DataFrame.head](https://objectiv.io/docs/modeling/bach/api-reference/DataFrame/head/)\n",
    "* [bach.DataFrame.groupby](https://objectiv.io/docs/modeling/bach/api-reference/DataFrame/groupby/)\n",
    "* [bach.DataFrame.materialize](https://objectiv.io/docs/modeling/bach/api-reference/DataFrame/materialize/)"
   ]
  },
  {
   "cell_type": "markdown",
   "id": "c0e6a29a",
   "metadata": {},
   "source": [
    "## Top used product features"
   ]
  },
  {
   "cell_type": "markdown",
   "id": "58e63222",
   "metadata": {},
   "source": [
    "To see which features are most used, we can use the [top_product_features model](https://objectiv.io/docs/modeling/open-model-hub/models/aggregation/top_product_features/). "
   ]
  },
  {
   "cell_type": "code",
   "execution_count": null,
   "id": "a19d8210",
   "metadata": {},
   "outputs": [],
   "source": [
    "# see top used product features - by default we select only user actions (InteractiveEvents)\n",
    "top_product_features = modelhub.aggregate.top_product_features(df)\n",
    "top_product_features.head()"
   ]
  },
  {
   "cell_type": "markdown",
   "id": "dcf82009",
   "metadata": {},
   "source": [
    "### Top used features per product area\n",
    "We also want to look at which features were used most in our top product areas."
   ]
  },
  {
   "cell_type": "code",
   "execution_count": null,
   "id": "a757be5a",
   "metadata": {},
   "outputs": [],
   "source": [
    "# select only user actions, so stack_event_types must contain 'InteractiveEvent'\n",
    "interactive_events = df[df.stack_event_types.json.array_contains('InteractiveEvent')]\n",
<<<<<<< HEAD
    "\n",
    "top_interactions = modelhub.agg.unique_users(interactive_events, groupby=['app','root_location','feature_nice_name', 'event_type'])\n",
=======
    "# from these interactions, get the number of unique users per application, root_location, feature, and event type.\n",
    "top_interactions = modelhub.agg.unique_users(interactive_events, groupby=['application','root_location','feature_nice_name', 'event_type'])\n",
>>>>>>> c130abaf
    "top_interactions = top_interactions.reset_index()"
   ]
  },
  {
   "cell_type": "code",
   "execution_count": null,
   "id": "3ba9b3cf",
   "metadata": {},
   "outputs": [],
   "source": [
<<<<<<< HEAD
    "home_users = top_interactions[(top_interactions.app == 'objectiv-website') &\n",
=======
    "# let's look at the homepage on our website\n",
    "home_users = top_interactions[(top_interactions.application == 'objectiv-website') &\n",
>>>>>>> c130abaf
    "                              (top_interactions.root_location == 'home')]\n",
    "home_users.sort_values('unique_users', ascending=False).head()"
   ]
  },
  {
   "cell_type": "markdown",
   "id": "e9e5de5a",
   "metadata": {},
   "source": [
    "From the same `top_interactions` object, we can see the top used features on our documentation, which is a separate application."
   ]
  },
  {
   "cell_type": "code",
   "execution_count": null,
   "id": "3f8c4ae0",
   "metadata": {},
   "outputs": [],
   "source": [
<<<<<<< HEAD
    "docs_users = top_interactions[top_interactions.app == 'objectiv-docs']\n",
=======
    "# see the top used features on our documentation application\n",
    "docs_users = top_interactions[top_interactions.application == 'objectiv-docs']\n",
>>>>>>> c130abaf
    "docs_users.sort_values('unique_users', ascending=False).head()"
   ]
  },
  {
   "cell_type": "markdown",
   "id": "e046bf7a",
   "metadata": {},
   "source": [
<<<<<<< HEAD
    "We create a copy of the original df, as to not clutter our original df with columns that are only required for acquisition analysis. "
   ]
  },
  {
   "cell_type": "code",
   "execution_count": null,
   "id": "9d3d151a",
   "metadata": {},
   "outputs": [],
   "source": [
    "df_acquisition = df.copy()\n",
    "# extract referrer and marketing contexts from the global contexts\n",
    "df_acquisition['referrer'] = df_acquisition.http.context.referrer\n",
    "df_acquisition['utm_source'] = df_acquisition.marketing.context.source\n",
    "df_acquisition['utm_medium'] = df_acquisition.marketing.context.medium\n",
    "df_acquisition['utm_campaign'] = df_acquisition.marketing.context.campaign\n",
    "df_acquisition['utm_content'] = df_acquisition.marketing.context.content\n",
    "df_acquisition['utm_term'] = df_acquisition.marketing.context.term"
   ]
  },
  {
   "cell_type": "markdown",
   "id": "eb7374f3",
   "metadata": {},
   "source": [
    "### User origin"
   ]
  },
  {
   "cell_type": "code",
   "execution_count": null,
   "id": "6aa28364",
   "metadata": {},
   "outputs": [],
   "source": [
    "# users by referrer\n",
    "modelhub.agg.unique_users(df_acquisition, groupby='referrer').sort_values(ascending=False).head()"
   ]
  },
  {
   "cell_type": "markdown",
   "id": "f0bdf159",
   "metadata": {},
   "source": [
    "### Marketing\n",
    "Calculate the number of users per campaign."
   ]
  },
  {
   "cell_type": "code",
   "execution_count": null,
   "id": "d60fe2d6",
   "metadata": {},
   "outputs": [],
   "source": [
    "# users by marketing campaign\n",
    "campaign_users = modelhub.agg.unique_users(df_acquisition, groupby=['utm_source', 'utm_medium', 'utm_campaign', 'utm_content', 'utm_term'])\n",
    "campaign_users = campaign_users.reset_index().dropna(axis=0, how='any', subset='utm_source')\n",
    "\n",
    "campaign_users.sort_values('utm_source', ascending=True).head()"
   ]
  },
  {
   "cell_type": "markdown",
   "id": "59bb032a",
   "metadata": {},
   "source": [
    "Look at top used features by campaign for only user interactions."
   ]
  },
  {
   "cell_type": "code",
   "execution_count": null,
   "id": "c701379c",
   "metadata": {},
   "outputs": [],
   "source": [
    "# users by feature per campaign source & term\n",
    "users_feature_campaign = modelhub.agg.unique_users(df_acquisition[\n",
    "    df_acquisition.stack_event_types.json.array_contains('InteractiveEvent')], \n",
    "                                                   groupby=['utm_source', \n",
    "                                                            'utm_term', \n",
    "                                                            'feature_nice_name', \n",
    "                                                            'event_type'])\n",
    "users_feature_campaign = users_feature_campaign.reset_index().dropna(axis=0, how='any', subset='utm_source')\n",
    "\n",
    "users_feature_campaign.sort_values(['utm_source', 'utm_term', 'unique_users'], ascending=[True, True, False]).head()"
=======
    "### Reference\n",
    "* [modelhub.Aggregate.top_product_features](https://objectiv.io/docs/modeling/open-model-hub/models/aggregation/top_product_features/)\n",
    "* [bach.SeriesJson.json.array_contains](https://objectiv.io/docs/modeling/bach/api-reference/Series/Json/json/#array_contains)\n",
    "* [modelhub.Aggregate.unique_users](https://objectiv.io/docs/modeling/open-model-hub/models/aggregation/unique_users/)\n",
    "* [bach.DataFrame.reset_index](https://objectiv.io/docs/modeling/bach/api-reference/DataFrame/reset_index/)\n",
    "* [bach.DataFrame.sort_values](https://objectiv.io/docs/modeling/bach/api-reference/DataFrame/sort_values/)"
>>>>>>> c130abaf
   ]
  },
  {
   "cell_type": "markdown",
   "id": "3bda262d",
   "metadata": {},
   "source": [
    "## Conversions\n",
    "Users have impact on product goals, e.g. conversion to a signup. Here we look at their conversion to such goals. First you define a conversion event, which in this example we've defined as clicking a link to our GitHub repo."
   ]
  },
  {
   "cell_type": "code",
   "execution_count": null,
   "id": "897180ac",
   "metadata": {
    "scrolled": true
   },
   "outputs": [],
   "source": [
    "# create a column that extracts all location stacks that lead to our GitHub repo\n",
    "df['github_press'] = df.location_stack.json[{'id': 'objectiv-on-github', '_type': 'LinkContext'}:]\n",
    "df.loc[df.location_stack.json[{'id': 'github', '_type': 'LinkContext'}:]!=[],'github_press'] = df.location_stack\n",
    "# define which events to use as conversion events\n",
    "modelhub.add_conversion_event(location_stack=df.github_press,\n",
    "                              event_type='PressEvent',\n",
    "                              name='github_press')"
   ]
  },
  {
   "cell_type": "markdown",
   "id": "b8fd7827",
   "metadata": {},
   "source": [
    "This conversion event can then be used by several models using the defined name ('github_press'). First we calculate the number of unique converted users."
   ]
  },
  {
   "cell_type": "code",
   "execution_count": null,
   "id": "f4f6f7e7",
   "metadata": {},
   "outputs": [],
   "source": [
    "# number of conversions, daily\n",
    "df['is_conversion_event'] = modelhub.map.is_conversion_event(df, 'github_press')\n",
    "conversions = modelhub.aggregate.unique_users(df[df.is_conversion_event])\n",
    "conversions.to_frame().sort_index(ascending=False).head(10)"
   ]
  },
  {
   "cell_type": "markdown",
   "id": "6ee9995c",
   "metadata": {},
   "source": [
    "### Conversion rate\n",
    "To calculate the daily conversion rate, we use the earlier created `daily_users` DataFrame."
   ]
  },
  {
   "cell_type": "code",
   "execution_count": null,
   "id": "f4fa4649-1300-4647-bd67-616e95bc96d6",
   "metadata": {},
   "outputs": [],
   "source": [
    "# conversion rate, daily\n",
    "conversion_rate = conversions / daily_users\n",
    "conversion_rate.sort_index(ascending=False).head(10)"
   ]
  },
  {
   "cell_type": "markdown",
   "id": "eeb9e9d4",
   "metadata": {},
   "source": [
    "### Features  before conversion\n",
    "We can calculate what users did _before_ converting."
   ]
  },
  {
   "cell_type": "code",
   "execution_count": null,
   "id": "b6762c39",
   "metadata": {},
   "outputs": [],
   "source": [
    "# features used before users converted\n",
    "top_features_before_conversion = modelhub.agg.top_product_features_before_conversion(df, name='github_press')\n",
    "top_features_before_conversion.head()"
   ]
  },
  {
   "cell_type": "markdown",
   "id": "cbc4e9a4",
   "metadata": {},
   "source": [
    "### Exact features that converted\n",
    "Let's understand which product features actually triggered the conversion."
   ]
  },
  {
   "cell_type": "code",
   "execution_count": null,
   "id": "88a0e85b",
   "metadata": {},
   "outputs": [],
   "source": [
<<<<<<< HEAD
    "conversion_locations = modelhub.agg.unique_users(df_acquisition[df_acquisition.is_conversion_event], \n",
    "                                                 groupby=['app', 'feature_nice_name', 'event_type'])\n",
    "\n",
    "# calling .to_frame() for nicer formatting\n",
=======
    "# features that triggered the conversion\n",
    "conversion_locations = modelhub.agg.unique_users(df[df.is_conversion_event], \n",
    "                                                 groupby=['application', 'feature_nice_name', 'event_type'])\n",
>>>>>>> c130abaf
    "conversion_locations.sort_values(ascending=False).to_frame().head()"
   ]
  },
  {
   "cell_type": "markdown",
   "id": "fb84157f",
   "metadata": {},
   "source": [
    "### Time spent before conversion\n",
    "Finally, let's see how much time converted users spent before they converted."
   ]
  },
  {
   "cell_type": "code",
   "execution_count": null,
   "id": "191ead42",
   "metadata": {},
   "outputs": [],
   "source": [
    "# label sessions with a conversion\n",
    "df['converted_users'] = modelhub.map.conversions_counter(df, name='github_press') >= 1\n",
    "\n",
    "# label hits where at that point in time, there are 0 conversions in the session\n",
    "df['zero_conversions_at_moment'] = modelhub.map.conversions_in_time(df, 'github_press') == 0\n",
    "\n",
    "# filter on above created labels\n",
    "converted_users = df[(df.converted_users & df.zero_conversions_at_moment)]\n",
    "\n",
    "# how much time do users spend before they convert?\n",
    "modelhub.aggregate.session_duration(converted_users, groupby=None).to_frame().head()"
   ]
  },
  {
   "cell_type": "markdown",
   "id": "731fbc28",
   "metadata": {},
   "source": [
    "### Reference\n",
    "* [bach.SeriesJson.json](https://objectiv.io/docs/modeling/bach/api-reference/Series/Json/json/)\n",
    "* [modelhub.ModelHub.add_conversion_event](https://objectiv.io/docs/modeling/open-model-hub/api-reference/ModelHub/add_conversion_event/)\n",
    "* [modelhub.Map.is_conversion_event](https://objectiv.io/docs/modeling/open-model-hub/models/helper-functions/is_conversion_event/)\n",
    "* [modelhub.Aggregate.unique_users](https://objectiv.io/docs/modeling/open-model-hub/models/aggregation/unique_users/)\n",
    "* [bach.Series.to_frame](https://objectiv.io/docs/modeling/bach/api-reference/Series/to_frame/)\n",
    "* [bach.DataFrame.sort_index](https://objectiv.io/docs/modeling/bach/api-reference/DataFrame/sort_index/)\n",
    "* [bach.DataFrame.head](https://objectiv.io/docs/modeling/bach/api-reference/DataFrame/head/)\n",
    "* [modelhub.Aggregate.top_product_features_before_conversion](https://objectiv.io/docs/modeling/open-model-hub/models/aggregation/top_product_features_before_conversion/)\n",
    "* [modelhub.Map.conversions_counter](https://objectiv.io/docs/modeling/open-model-hub/models/helper-functions/conversions_counter/)\n",
    "* [modelhub.Map.conversions_in_time](https://objectiv.io/docs/modeling/open-model-hub/models/helper-functions/conversions_in_time/)\n",
    "* [modelhub.Aggregate.session_duration](https://objectiv.io/docs/modeling/open-model-hub/models/aggregation/session_duration/)"
   ]
  },
  {
   "cell_type": "markdown",
   "id": "a0bf8279",
   "metadata": {},
   "source": [
    "## Funnel Discovery\n",
    "To analyze the paths that users take that impact your product goals, have a look at the [Funnel Discovery notebook](./funnel-discovery.ipynb)."
   ]
  },
  {
   "cell_type": "markdown",
   "id": "31b3686c",
   "metadata": {},
   "source": [
    "## Marketing analysis\n",
    "To analyze the above metrics and more for users coming from marketing efforts, have a look at the [Marketing Analytics notebook](./marketing-analytics.ipynb)."
   ]
  },
  {
   "cell_type": "markdown",
   "id": "c4b5b4d2-d72b-4f10-9702-afe22015b74f",
   "metadata": {},
   "source": [
    "## Get the SQL for any analysis\n",
    "The SQL for any analysis can be exported with one command, so you can use models in production directly to simplify data debugging & delivery to BI tools like Metabase, dbt, etc. See how you can [quickly create BI dashboards with this](https://objectiv.io/docs/home/quickstart-guide#creating-bi-dashboards)."
   ]
  },
  {
   "cell_type": "code",
   "execution_count": null,
   "id": "3503632c-bd17-462f-a7e2-9b27a390c673",
   "metadata": {},
   "outputs": [],
   "source": [
    "# show SQL for analysis; this is just one example, and works for any Objectiv model/analysis\n",
    "display_sql_as_markdown(conversions)"
   ]
  }
 ],
 "metadata": {
  "kernelspec": {
   "display_name": "Python 3 (ipykernel)",
   "language": "python",
   "name": "python3"
  },
  "language_info": {
   "codemirror_mode": {
    "name": "ipython",
    "version": 3
   },
   "file_extension": ".py",
   "mimetype": "text/x-python",
   "name": "python",
   "nbconvert_exporter": "python",
   "pygments_lexer": "ipython3",
   "version": "3.8.10"
  }
 },
 "nbformat": 4,
 "nbformat_minor": 5
}<|MERGE_RESOLUTION|>--- conflicted
+++ resolved
@@ -57,13 +57,9 @@
     "from datetime import datetime\n",
     "\n",
     "# instantiate the model hub and set the default time aggregation to daily\n",
-<<<<<<< HEAD
-    "modelhub = ModelHub(time_aggregation='%Y-%m-%d', global_contexts=['http', 'application', 'marketing'])"
-=======
-    "modelhub = ModelHub(time_aggregation='%Y-%m-%d')\n",
+    "modelhub = ModelHub(time_aggregation='%Y-%m-%d', global_contexts=['application'])\n",
     "# get a Bach DataFrame with Objectiv data within a defined timeframe\n",
     "df = modelhub.get_objectiv_dataframe(start_date=start_date, end_date=end_date)"
->>>>>>> c130abaf
    ]
   },
   {
@@ -76,35 +72,17 @@
     "# The columns 'global_contexts' and the 'location_stack' contain most of the event specific data. These columns are json type \n",
     "# columns and we can extract data from it based on the keys of the json objects using `SeriesGlobalContexts` or \n",
     "# `SeriesLocationStack` methods to extract the data.\n",
-    "df['application'] = df.global_contexts.gc.application\n",
-    "df['feature_nice_name'] = df.location_stack.ls.nice_name\n",
-    "df['root_location'] = df.location_stack.ls.get_from_context_with_type_series(type='RootLocationContext', key='id')"
-   ]
-  },
-  {
-   "cell_type": "markdown",
-   "id": "f479ee21",
-   "metadata": {},
-   "source": [
-<<<<<<< HEAD
-    "The columns 'global_contexts' and the 'location_stack' contain most of the event specific data. These columns\n",
-    "are json type columns and we can extract data from it based on the keys of the json objects using `SeriesGlobalContexts` or `SeriesLocationStack` methods to extract the data."
-   ]
-  },
-  {
-   "cell_type": "code",
-   "execution_count": null,
-   "id": "4e130b67",
-   "metadata": {},
-   "outputs": [],
-   "source": [
-    "# add 'application', 'feature_nice_name' and 'root_location' as columns, so that we can use it for grouping etc later\n",
     "df['app'] = df.application.context.id\n",
     "df['feature_nice_name'] = df.location_stack.ls.nice_name\n",
     "df['root_location'] = df.location_stack.ls.get_from_context_with_type_series(type='RootLocationContext', key='id')"
-=======
+   ]
+  },
+  {
+   "cell_type": "markdown",
+   "id": "f479ee21",
+   "metadata": {},
+   "source": [
     "### Have a look at the data"
->>>>>>> c130abaf
    ]
   },
   {
@@ -200,13 +178,8 @@
    "metadata": {},
    "outputs": [],
    "source": [
-<<<<<<< HEAD
-    "# model hub: unique users, per main product section\n",
+    "# unique users, per main product section\n",
     "users_root = modelhub.aggregate.unique_users(df, groupby=['app', 'root_location'])\n",
-=======
-    "# unique users, per main product section\n",
-    "users_root = modelhub.aggregate.unique_users(df, groupby=['application', 'root_location'])\n",
->>>>>>> c130abaf
     "users_root.sort_index(ascending=False).head(10)"
    ]
   },
@@ -387,13 +360,8 @@
    "metadata": {},
    "outputs": [],
    "source": [
-<<<<<<< HEAD
-    "# model hub: duration, monthly average per root location\n",
+    "# duration, monthly average per root_location\n",
     "duration_root_month = modelhub.aggregate.session_duration(df, groupby=['app', 'root_location', modelhub.time_agg(df, '%Y-%m')]).sort_index()\n",
-=======
-    "# duration, monthly average per root_location\n",
-    "duration_root_month = modelhub.aggregate.session_duration(df, groupby=['application', 'root_location', modelhub.time_agg(df, '%Y-%m')]).sort_index()\n",
->>>>>>> c130abaf
     "duration_root_month.head(10)"
    ]
   },
@@ -469,13 +437,8 @@
    "source": [
     "# select only user actions, so stack_event_types must contain 'InteractiveEvent'\n",
     "interactive_events = df[df.stack_event_types.json.array_contains('InteractiveEvent')]\n",
-<<<<<<< HEAD
-    "\n",
+    "# from these interactions, get the number of unique users per application, root_location, feature, and event type.\n",
     "top_interactions = modelhub.agg.unique_users(interactive_events, groupby=['app','root_location','feature_nice_name', 'event_type'])\n",
-=======
-    "# from these interactions, get the number of unique users per application, root_location, feature, and event type.\n",
-    "top_interactions = modelhub.agg.unique_users(interactive_events, groupby=['application','root_location','feature_nice_name', 'event_type'])\n",
->>>>>>> c130abaf
     "top_interactions = top_interactions.reset_index()"
    ]
   },
@@ -486,12 +449,8 @@
    "metadata": {},
    "outputs": [],
    "source": [
-<<<<<<< HEAD
+    "# let's look at the homepage on our website\n",
     "home_users = top_interactions[(top_interactions.app == 'objectiv-website') &\n",
-=======
-    "# let's look at the homepage on our website\n",
-    "home_users = top_interactions[(top_interactions.application == 'objectiv-website') &\n",
->>>>>>> c130abaf
     "                              (top_interactions.root_location == 'home')]\n",
     "home_users.sort_values('unique_users', ascending=False).head()"
    ]
@@ -511,12 +470,8 @@
    "metadata": {},
    "outputs": [],
    "source": [
-<<<<<<< HEAD
+    "# see the top used features on our documentation application\n",
     "docs_users = top_interactions[top_interactions.app == 'objectiv-docs']\n",
-=======
-    "# see the top used features on our documentation application\n",
-    "docs_users = top_interactions[top_interactions.application == 'objectiv-docs']\n",
->>>>>>> c130abaf
     "docs_users.sort_values('unique_users', ascending=False).head()"
    ]
   },
@@ -525,102 +480,12 @@
    "id": "e046bf7a",
    "metadata": {},
    "source": [
-<<<<<<< HEAD
-    "We create a copy of the original df, as to not clutter our original df with columns that are only required for acquisition analysis. "
-   ]
-  },
-  {
-   "cell_type": "code",
-   "execution_count": null,
-   "id": "9d3d151a",
-   "metadata": {},
-   "outputs": [],
-   "source": [
-    "df_acquisition = df.copy()\n",
-    "# extract referrer and marketing contexts from the global contexts\n",
-    "df_acquisition['referrer'] = df_acquisition.http.context.referrer\n",
-    "df_acquisition['utm_source'] = df_acquisition.marketing.context.source\n",
-    "df_acquisition['utm_medium'] = df_acquisition.marketing.context.medium\n",
-    "df_acquisition['utm_campaign'] = df_acquisition.marketing.context.campaign\n",
-    "df_acquisition['utm_content'] = df_acquisition.marketing.context.content\n",
-    "df_acquisition['utm_term'] = df_acquisition.marketing.context.term"
-   ]
-  },
-  {
-   "cell_type": "markdown",
-   "id": "eb7374f3",
-   "metadata": {},
-   "source": [
-    "### User origin"
-   ]
-  },
-  {
-   "cell_type": "code",
-   "execution_count": null,
-   "id": "6aa28364",
-   "metadata": {},
-   "outputs": [],
-   "source": [
-    "# users by referrer\n",
-    "modelhub.agg.unique_users(df_acquisition, groupby='referrer').sort_values(ascending=False).head()"
-   ]
-  },
-  {
-   "cell_type": "markdown",
-   "id": "f0bdf159",
-   "metadata": {},
-   "source": [
-    "### Marketing\n",
-    "Calculate the number of users per campaign."
-   ]
-  },
-  {
-   "cell_type": "code",
-   "execution_count": null,
-   "id": "d60fe2d6",
-   "metadata": {},
-   "outputs": [],
-   "source": [
-    "# users by marketing campaign\n",
-    "campaign_users = modelhub.agg.unique_users(df_acquisition, groupby=['utm_source', 'utm_medium', 'utm_campaign', 'utm_content', 'utm_term'])\n",
-    "campaign_users = campaign_users.reset_index().dropna(axis=0, how='any', subset='utm_source')\n",
-    "\n",
-    "campaign_users.sort_values('utm_source', ascending=True).head()"
-   ]
-  },
-  {
-   "cell_type": "markdown",
-   "id": "59bb032a",
-   "metadata": {},
-   "source": [
-    "Look at top used features by campaign for only user interactions."
-   ]
-  },
-  {
-   "cell_type": "code",
-   "execution_count": null,
-   "id": "c701379c",
-   "metadata": {},
-   "outputs": [],
-   "source": [
-    "# users by feature per campaign source & term\n",
-    "users_feature_campaign = modelhub.agg.unique_users(df_acquisition[\n",
-    "    df_acquisition.stack_event_types.json.array_contains('InteractiveEvent')], \n",
-    "                                                   groupby=['utm_source', \n",
-    "                                                            'utm_term', \n",
-    "                                                            'feature_nice_name', \n",
-    "                                                            'event_type'])\n",
-    "users_feature_campaign = users_feature_campaign.reset_index().dropna(axis=0, how='any', subset='utm_source')\n",
-    "\n",
-    "users_feature_campaign.sort_values(['utm_source', 'utm_term', 'unique_users'], ascending=[True, True, False]).head()"
-=======
     "### Reference\n",
     "* [modelhub.Aggregate.top_product_features](https://objectiv.io/docs/modeling/open-model-hub/models/aggregation/top_product_features/)\n",
     "* [bach.SeriesJson.json.array_contains](https://objectiv.io/docs/modeling/bach/api-reference/Series/Json/json/#array_contains)\n",
     "* [modelhub.Aggregate.unique_users](https://objectiv.io/docs/modeling/open-model-hub/models/aggregation/unique_users/)\n",
     "* [bach.DataFrame.reset_index](https://objectiv.io/docs/modeling/bach/api-reference/DataFrame/reset_index/)\n",
     "* [bach.DataFrame.sort_values](https://objectiv.io/docs/modeling/bach/api-reference/DataFrame/sort_values/)"
->>>>>>> c130abaf
    ]
   },
   {
@@ -729,16 +594,9 @@
    "metadata": {},
    "outputs": [],
    "source": [
-<<<<<<< HEAD
-    "conversion_locations = modelhub.agg.unique_users(df_acquisition[df_acquisition.is_conversion_event], \n",
-    "                                                 groupby=['app', 'feature_nice_name', 'event_type'])\n",
-    "\n",
-    "# calling .to_frame() for nicer formatting\n",
-=======
     "# features that triggered the conversion\n",
     "conversion_locations = modelhub.agg.unique_users(df[df.is_conversion_event], \n",
-    "                                                 groupby=['application', 'feature_nice_name', 'event_type'])\n",
->>>>>>> c130abaf
+    "                                                 groupby=['app', 'feature_nice_name', 'event_type'])\n",
     "conversion_locations.sort_values(ascending=False).to_frame().head()"
    ]
   },
