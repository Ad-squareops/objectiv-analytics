from copy import copy
from typing import List, Set, Union, Dict, Any, Optional, Tuple, cast, NamedTuple, \
    TYPE_CHECKING, Callable
from uuid import UUID

import pandas
from sqlalchemy.engine import Engine

from buhtuh.expression import Expression
from buhtuh.sql_model import BuhTuhSqlModel
from buhtuh.types import get_series_type_from_dtype, get_dtype_from_db_dtype
from sql_models.model import SqlModel
from sql_models.sql_generator import to_sql

if TYPE_CHECKING:
    from buhtuh.partitioning import BuhTuhWindow, BuhTuhGroupBy
    from buhtuh.series import BuhTuhSeries, BuhTuhSeriesBoolean, BuhTuhSeriesAbstractNumeric

DataFrameOrSeries = Union['BuhTuhDataFrame', 'BuhTuhSeries']
ColumnNames = Union[str, List[str]]


class SortColumn(NamedTuple):
    expression: Expression
    asc: bool


class BuhTuhDataFrame:
    """
    A mutable DataFrame representing tabular data in a database and enabling operations on that data.

    The data of this DataFrame is always held in the database and operations on the data are performed
    by the database, not in local memory. Data will only be transferred to local memory when an
    explicit call is made to one of the functions that transfers data:
    * head()
    * to_df()
    Other functions will not transfer data, nor will they trigger any operations to run on the database.
    Operations on the DataFrame are combined and translated to a single SQL query, which is executed
    only when one of the above mentioned data-transfer functions is called.

    The initial data of the DataFrame is the result of the SQL query that the `base_node` parameter
    contains. That can be a simple query on a table, but also a complicated query in itself. Operations
    on the data will result in SQL queries that build on top of the query of the base_node. The
    index and series parameters contain meta information about the data in the base_node.

    The API of this DataFrame is partially compatible with Pandas DataFrames. For more on Pandas
    DataFrames see https://pandas.pydata.org/docs/reference/frame.html
    """
    def __init__(
        self,
        engine: Engine,
        base_node: SqlModel[BuhTuhSqlModel],
        index: Dict[str, 'BuhTuhSeries'],
        series: Dict[str, 'BuhTuhSeries'],
        group_by: Optional['BuhTuhGroupBy'],
        order_by: List[SortColumn] = None
    ):
        """
        Instantiate a new BuhTuhDataFrame.
        There are utility class methods to easily create a BuhTuhDataFrame from existing data such as a
        table (`from_table()`) or already instantiated sql-model (`from_model()`).

        :param engine: db connection
        :param base_node: sql-model of a select statement that must contain all columns/expressions that
            are present in the series parameter.
        :param index: Dictionary mapping the name of each index-column to a Series object representing
            the column.
        :param series: Dictionary mapping the name of each data-column to a Series object representing
            the column.
        :param order_by: Optional list of sort-columns to order the DataFrame by
        """
        self._engine = engine
        self._base_node = base_node
        self._index = copy(index)
        self._data: Dict[str, BuhTuhSeries] = {}
        self._group_by = group_by
        self._order_by = order_by if order_by is not None else []
        for key, value in series.items():
            if key != value.name:
                raise ValueError(f'Keys in `series` should match the name of series. '
                                 f'key: {key}, series.name: {value.name}')
            if value.index != self._index:
                raise ValueError(f'Indices in `series` should match dataframe. '
                                 f'df: {value.index}, series.index: {self._index}')
            if value.group_by and group_by and value.group_by != group_by:
                raise ValueError(f'Group_by in `series` should match dataframe. '
                                 f'df: {value.group_by}, series.index: {group_by}')
            self._data[key] = value
        for value in index.values():
            if value.index != {}:
                raise ValueError('Index series can not have non-empty index property')

        if group_by is not None:
            if group_by.index != index:
                raise ValueError('Index should match group_by index')

        if set(index.keys()) & set(series.keys()):
            raise ValueError(f"The names of the index series and data series should not intersect. "
                             f"Index series: {sorted(index.keys())} data series: {sorted(series.keys())}")

    def copy_override(
            self,
            engine: Engine = None,
            base_node: SqlModel[BuhTuhSqlModel] = None,
            index: Dict[str, 'BuhTuhSeries'] = None,
            series: Dict[str, 'BuhTuhSeries'] = None,
            group_by: List[Union['BuhTuhGroupBy', None]] = None,  # List so [None] != None
            order_by: List[SortColumn] = None) -> 'BuhTuhDataFrame':
        """
        Create a copy of self, with the given arguments overriden

        Big fat warning: group_by can legally be None, but if you want to set that,
        set the param in a list: [None], or [someitem]. If you set None, it will be left alone.
        """
        return BuhTuhDataFrame(
            engine=engine if engine is not None else self.engine,
            base_node=base_node if base_node is not None else self._base_node,
            index=index if index is not None else self._index,
            series=series if series is not None else self._data,
            group_by=self._group_by if group_by is None else group_by[0],
            order_by=order_by if order_by is not None else self._order_by
        )

    @property
    def engine(self):
        return self._engine

    @property
    def base_node(self) -> SqlModel[BuhTuhSqlModel]:
        return self._base_node

    @property
    def index(self) -> Dict[str, 'BuhTuhSeries']:
        return copy(self._index)

    @property
    def data(self) -> Dict[str, 'BuhTuhSeries']:
        return copy(self._data)

    @property
    def order_by(self) -> List[SortColumn]:
        return copy(self._order_by)

    @property
    def all_series(self) -> Dict[str, 'BuhTuhSeries']:
        return {**self.index, **self.data}

    @property
    def index_columns(self) -> List[str]:
        return list(self.index.keys())

    @property
    def data_columns(self) -> List[str]:
        return list(self.data.keys())

    @property
    def index_dtypes(self):
        return {column: data.dtype for column, data in self.index.items()}

    @property
    def dtypes(self):
        return {column: data.dtype for column, data in self.data.items()}

    @property
    def group_by(self):
        return copy(self._group_by)

    def __eq__(self, other: Any) -> bool:
        if not isinstance(other, BuhTuhDataFrame):
            return False
        # We cannot just compare the data and index properties, because the BuhTuhSeries objects have
        # overridden the __eq__ function in a way that makes normal comparisons not useful. We have to use
        # equals() instead
        if list(self.index.keys()) != list(other.index.keys()):
            return False
        if list(self.data.keys()) != list(other.data.keys()):
            return False
        for key in self.all_series.keys():
            if not self.all_series[key].equals(other.all_series[key]):
                return False
        return \
            self.engine == other.engine and \
            self.base_node == other.base_node and \
            self._group_by == other._group_by and \
            self._order_by == other._order_by

    @classmethod
    def _get_dtypes(cls, engine: Engine, node: SqlModel[BuhTuhSqlModel]) -> Dict[str, str]:
        new_node = BuhTuhSqlModel(sql='select * from {{previous}} limit 0')(previous=node)
        select_statement = to_sql(new_node)
        sql = f"""
            create temporary table tmp_table_name on commit drop as
            ({select_statement});
            select column_name, data_type
            from information_schema.columns
            where table_name = 'tmp_table_name'
            order by ordinal_position;
        """
        with engine.connect() as conn:
            res = conn.execute(sql)
        return {x[0]: get_dtype_from_db_dtype(x[1]) for x in res.fetchall()}

    @classmethod
    def from_table(cls, engine, table_name: str, index: List[str]) -> 'BuhTuhDataFrame':
        """
        Instantiate a new BuhTuhDataFrame based on the content of an existing table in the database.
        This will create and remove a temporary table to asses meta data.
        """
        # todo: don't create a temporary table, the real table (and its meta data) already exists
        model = BuhTuhSqlModel(sql=f'SELECT * FROM {table_name}').instantiate()
        return cls._from_node(engine, model, index)

    @classmethod
    def from_model(cls, engine, model: SqlModel[BuhTuhSqlModel], index: List[str]) -> 'BuhTuhDataFrame':
        """
        Instantiate a new BuhTuhDataFrame based on the result of the query defines in `model`
        :param engine: db connection
        :param model: sql model.
        :param index: list of column names that make up the index.
        """
        # Wrap the model in a simple select, so we know for sure that the top-level model has no unexpected
        # select expressions, where clauses, or limits
        wrapped_model = BuhTuhSqlModel(sql='SELECT * FROM {{model}}')(model=model)
        return cls._from_node(engine, wrapped_model, index)

    @classmethod
    def _from_node(cls, engine, model: SqlModel[BuhTuhSqlModel], index: List[str]) -> 'BuhTuhDataFrame':
        dtypes = cls._get_dtypes(engine, model)

        index_dtypes = {k: dtypes[k] for k in index}
        series_dtypes = {k: dtypes[k] for k in dtypes.keys() if k not in index}

        # Should this also use _df_or_series?
        return cls.get_instance(
            engine=engine,
            base_node=model,
            index_dtypes=index_dtypes,
            dtypes=series_dtypes,
            group_by=None,
            order_by=[]
        )

    @classmethod
    def from_dataframe(cls,
                       df: pandas.DataFrame,
                       name: str,
                       engine: Engine,
                       convert_objects: bool = False,
                       if_exists: str = 'fail'):
        """
        Instantiate a new BuhTuhDataFrame based on the content of a Pandas DataFrame. Supported dtypes are
        'int64', 'float64', 'string', 'datetime64[ns]', 'bool'
        This will first load the data into the database using pandas' df.to_sql() method.

        :param df: Pandas DataFrame to instantiate as BuhTuhDataFrame
        :param name: name of the sql table the Pandas DataFrame will be written to
        :param engine: db connection
        :param convert_objects: If True, columns of type 'object' are converted to 'string' using the
            pd.convert_dtypes() method where possible.
        :param if_exists: {'fail', 'replace', 'append'}, default 'fail'
            How to behave if the table already exists.

            * fail: Raise a ValueError.
            * replace: Drop the table before inserting new values.
            * append: Insert new values to the existing table.
        """
        if df.index.name is None:  # for now only one index allowed todo check this
            index = '_index_0'
        else:
            index = f'_index_{df.index.name}'

        # set the index as a normal column, this makes it easier to convert the dtype
        df_copy = df.rename_axis(index).reset_index()

        if convert_objects:
            df_copy = df_copy.convert_dtypes(convert_integer=False,
                                             convert_boolean=False,
                                             convert_floating=False)

        # todo add support for 'timedelta64[ns]'. pd.to_sql writes timedelta as bigint to sql, so
        # not implemented yet
        supported_types = ['int64', 'float64', 'string', 'datetime64[ns]', 'bool']
        index_dtype = df_copy[index].dtype.name
        if index_dtype not in supported_types:
            raise ValueError(f"index is of type '{index_dtype}', should one of {supported_types}. "
                             f"For 'object' columns convert_objects=True can be used to convert these columns"
                             f"to type 'string'.")
        dtypes = {str(column_name): dtype.name for column_name, dtype in df_copy.dtypes.items()
                  if column_name in df.columns}
        unsupported_dtypes = {str(column_name): dtype for column_name, dtype in dtypes.items()
                              if dtype not in supported_types}
        if unsupported_dtypes:
            raise ValueError(f"dtypes {unsupported_dtypes} are not supported, should one of "
                             f"{supported_types}. "
                             f"For 'object' columns convert_objects=True can be used to convert these columns"
                             f"to type 'string'.")

        # todo add dtypes argument that explicitly let's you set the supported dtypes for pandas columns
        conn = engine.connect()
        df_copy.to_sql(name=name, con=conn, if_exists=if_exists, index=False)
        conn.close()

        # Todo, this should use from_table from here on.
        model = BuhTuhSqlModel(sql=f'SELECT * FROM {name}').instantiate()

        # Should this also use _df_or_series?
        return cls.get_instance(
            engine=engine,
            base_node=model,
            index_dtypes={index: index_dtype},
            dtypes=dtypes,
            group_by=None
        )

    @classmethod
    def get_instance(
            cls,
            engine,
            base_node: SqlModel[BuhTuhSqlModel],
            index_dtypes: Dict[str, str],
            dtypes: Dict[str, str],
            group_by: Optional['BuhTuhGroupBy'],
            order_by: List[SortColumn] = None
    ) -> 'BuhTuhDataFrame':
        """
        Get an instance with the right series instantiated based on the dtypes array. This assumes that
        base_node has a column for all names in index_dtypes and dtypes.
        """

        index: Dict[str, BuhTuhSeries] = {}
        for key, value in index_dtypes.items():
            index_type = get_series_type_from_dtype(value)
            index[key] = index_type(
                engine=engine,
                base_node=base_node,
                index={},  # Empty index for index series
                name=key,
                expression=Expression.column_reference(key),
                group_by=group_by
            )
        series: Dict[str, BuhTuhSeries] = {}
        for key, value in dtypes.items():
            series_type = get_series_type_from_dtype(value)
            series[key] = series_type(
                engine=engine,
                base_node=base_node,
                index=index,
                name=key,
                expression=Expression.column_reference(key),
                group_by=group_by
            )
        return BuhTuhDataFrame(
            engine=engine,
            base_node=base_node,
            index=index,
            series=series,
            group_by=group_by,
            order_by=order_by
        )

    def _df_or_series(self, df: 'BuhTuhDataFrame') -> DataFrameOrSeries:
        """
        Figure out whether there is just one series in our data, and return that series instead of the
        whole frame.
        :param df: the df
        :return: BuhTuhDataFrame, BuhTuhSeries
        """
        if len(df.data) > 1:
            return df
        return list(df.data.values())[0]

    def get_df_materialized_model(self, node_name='manual_materialize', inplace=False) -> 'BuhTuhDataFrame':
        """
        Create a copy of this DataFrame with as base_node the current DataFrame's state.

        This effectively adds a node to the underlying SqlModel graph. Generally adding nodes increases
        the size of the generated SQL query. But this can be useful if the current DataFrame contains
        expressions that you want to evaluate before further expressions are build on top of them. This might
        make sense for very large expressions, or for non-deterministic expressions (e.g. see
        BuhTuhSeriesUuid.sql_gen_random_uuid()).

        :param node_name: The name of the node that's going to be created
        :param inplace: Perform operation on self if inplace=True, or create a copy
        :return: New DataFrame with the current DataFrame's state as base_node
        """
        if inplace:
            raise NotImplementedError("inplace materialization is not supported")

        index_dtypes = {k: v.dtype for k, v in self._index.items()}
        series_dtypes = {k: v.dtype for k, v in self._data.items()}

        model = self.get_current_node(node_name)
        return self.get_instance(
            engine=self.engine,
            base_node=model,
            index_dtypes=index_dtypes,
            dtypes=series_dtypes,
            group_by=None,
            order_by=[]
        )

    def __getitem__(self,
                    key: Union[str, List[str], Set[str], slice, 'BuhTuhSeriesBoolean']) -> DataFrameOrSeries:
        """
        TODO: Comments
        :param key:
        :return:
        """
        from buhtuh.series import BuhTuhSeriesBoolean

        if isinstance(key, str):
            return self.data[key]
        if isinstance(key, (set, list)):
            key_set = set(key)
            if not key_set.issubset(set(self.data_columns)):
                raise KeyError(f"Keys {key_set.difference(set(self.data_columns))} not in data_columns")
            selected_data = {key: data for key, data in self.data.items() if key in key_set}

            return self.copy_override(series=selected_data)

        if isinstance(key, (BuhTuhSeriesBoolean, slice)):
            if isinstance(key, slice):
                node = self.get_current_node('getitem_slice', limit=key)
            else:
                # We only support first level boolean indices for now
                if key.base_node != self.base_node:
                    raise ValueError('Cannot apply Boolean series with a different base_node to DataFrame.'
                                     'Hint: make sure the Boolean series is derived from this DataFrame. '
                                     'Alternative: use df.merge(series) to merge the series with the df '
                                     'first, and then create a new Boolean series on the resulting merged '
                                     'data.')
                if self._group_by is not None:
                    node = self.get_current_node(
                        'getitem_having_boolean',
                        having=Expression.construct("having {}", key.expression))
                else:
                    node = self.get_current_node(
                        'getitem_where_boolean',
                        where=Expression.construct("where {}", key.expression))

            return self._df_or_series(
                BuhTuhDataFrame.get_instance(
                    engine=self.engine,
                    base_node=node,
                    index_dtypes={name: series.dtype for name, series in self.index.items()},
                    dtypes={name: series.dtype for name, series in self.data.items()},
                    group_by=None,
                    order_by=[]  # filtering rows resets any sorting
                )
            )
        raise NotImplementedError(f"Only str, (set|list)[str], slice or BuhTuhSeriesBoolean are supported, "
                                  f"but got {type(key)}")

    def __getattr__(self, attr):
        return self._data[attr]

    def __setitem__(self,
                    key: Union[str, List[str]],
                    value: Union['BuhTuhSeries', int, str, float, UUID]):
        """
        TODO: Comments
        """
        # TODO: all types from types.TypeRegistry are supported.
        from buhtuh.series import BuhTuhSeries, const_to_series
        if isinstance(key, str):
            if key in self.index:
                # Cannot set an index column, and cannot have a column name both in self.index and self.data
                raise ValueError(f'Column name "{key}" already exists as index.')
            if not isinstance(value, BuhTuhSeries):
                series = const_to_series(base=self, value=value, name=key)
                self._data[key] = series
                return
            else:
                # two cases:
                # 1) these share the same base_node and index
                # 2) these share the same index, but not the same base_node
                if value.index != self.index:
                    raise ValueError(f'Index of assigned value does not match index of DataFrame. '
                                     f'Value: {value.index}, df: {self.index}')
                if value.base_node == self.base_node:
                    if self._group_by != value.group_by:
                        raise ValueError(f'GroupBy of assigned value does not match DataFrame. '
                                         f'Value: {value.group_by}, df: {self._group_by}')
                    self._data[key] = value.copy_override(name=key)
                    return
                else:
                    # this is the complex case. Maybe don't support this at all?TODO
                    raise NotImplementedError('TODO')

        elif isinstance(key, list):
            if len(key) == 0:
                return
            if len(key) == 1:
                return self.__setitem__(key[0], value)
            # len(key) > 1
            if not isinstance(value, BuhTuhDataFrame):
                raise ValueError(f'Assigned value should be a BuhTuhDateFrame, provided: {type(value)}')
            if len(value.data_columns) != len(key):
                raise ValueError(f'Number of columns in key and value should match. '
                                 f'Key: {len(key)}, value: {len(value.data_columns)}')
            series_list = [value.data[col_name] for col_name in value.data_columns]
            for i, sub_key in enumerate(key):
                self.__setitem__(sub_key, series_list[i])
        else:
            raise ValueError(f'Key should be either a string or a list of strings, value: {key}')

    def rename(self, mapper: Union[Dict[str, str], Callable[[str], str]] = None,
               index: Union[Dict[str, str], Callable[[str], str]] = None,
               columns: Union[Dict[str, str], Callable[[str], str]] = None,
               axis: int = 0,
               inplace: bool = False,
               level: int = None,
               errors: str = 'ignore'):
        """
        Rename columns.

        The interface is similar to Panda's DataFrame.rename(). However we don't support renaming indexes, so
            recommended usage is `rename(columns=...)`
        :param: mapper: please use columns
        :param: index: not supported
        :param: columns: dict str:str to rename columns, or a function that takes column
            names as an argument and returns the new one. The new column names must not clash with other
            column names in either self.data or self.index, after renaming is complete.
        :param: axis: axis = 1 is supported, rest is not.
        :param: inplace: update this df or make a copy first
        :param: level: not supported
        :param: errors: Either 'ignore' or 'raise'. When set to 'ignore' KeyErrors about non-existing
            column names in `columns` or `mapper` are ignored. Errors thrown in the mapper function or about
            invalid target column names are not suppressed.
        :note: copy parameter is not supported since it makes very little sense for db backed series
        """
        if level is not None or \
                index is not None or \
                (mapper is not None and axis == 0):
            raise NotImplementedError("index renames not supported")

        if mapper is not None:
            columns = mapper

        if inplace:
            df = self
        else:
            df = self.copy_override()

        if callable(columns):
            columns = {source: columns(source) for source in df.data_columns}

        if not isinstance(columns, dict):
            raise TypeError(f'unsupported argument type for columns or mappers: {type(columns)}')

        non_existing_columns = set(columns.keys()) - set(df.data.keys())
        if errors == 'raise' and non_existing_columns:
            raise KeyError(f'No such column(s): {non_existing_columns}')

        from buhtuh.series import BuhTuhSeries
        new_data: Dict[str, 'BuhTuhSeries'] = {}
        for column_name in df.data_columns:
            new_name = columns.get(column_name, column_name)
            if new_name in df.index or new_name in new_data:
                # This error doesn't happen in Pandas, as Pandas allows duplicate column names, but we don't.
                raise ValueError(f'Cannot set {column_name} as {new_name}. New column name already exists.')
            series = df.data[column_name]
            if new_name != series.name:
                series = series.copy_override(name=new_name)
            new_data[new_name] = series
        df._data = new_data
        return df

    def reset_index(self, drop: bool = False, inplace: bool = False):
        """
        Drop the current index and replace it with {}
        :param drop:  delete the series that are removed  from the index if True, else re-add to data series
        :param inplace: perform the operation on self when inplace=True or on a copy.
        """
        df = self if inplace else self.copy_override()
        if self._group_by:
            # materialize, but raise if inplace is required.
            df = df.get_df_materialized_model(node_name='reset_index', inplace=inplace)

        series = df._data if drop else df.all_series
        df._data = {n: s.copy_override(index={}) for n, s in series.items()}
        df._index = {}
        return df

    def set_index(self, keys: Union[str, 'BuhTuhSeries', List[Union[str, 'BuhTuhSeries']]],
                  append: bool = False, drop: bool = True, inplace: bool = False):
        """
        Set this dataframe's index to the the index given in keys
        :param keys: the keys of the new index. Can be a series name str, a BuhTuhSeries, or a list
            of those.
        :param append: whether to append to the existing index or replace
        :param drop: delete columns to be used as the new index
        :param inplace: attempt inplace operation, not always supported and will raise if not
        :returns: the modified df in case inplace=True, else a copy with the modifications applied.
        """

        from buhtuh.series import BuhTuhSeries

        df = self if inplace else self.copy_override()
        if self._group_by:
            df = df.get_df_materialized_model(node_name='groupby_setindex', inplace=inplace)

        # build the new index, appending if necessary
        new_index = {} if not append else copy(df._index)
        for k in (keys if isinstance(keys, list) else [keys]):
            idx_series: BuhTuhSeries
            if isinstance(k, BuhTuhSeries):
                if k.base_node != df.base_node or k.group_by != df.group_by:
                    raise ValueError('index series should have same base_node and group_by as df')
                idx_series = k
            else:
                if k not in df.all_series:
                    raise ValueError(f'series \'{k}\' not found')
                idx_series = df.all_series[k]

            new_index[idx_series.name] = idx_series.copy_override(index={})

            if not drop and idx_series.name not in df._index and idx_series.name in df._data:
                raise ValueError('When adding existing series to the index, drop must be True'
                                 ' because duplicate column names are not supported.')

        new_series = {n: s.copy_override(index=new_index) for n, s in df._data.items()
                      if n not in new_index}

        df._index = new_index
        df._data = new_series
        return df

    def __delitem__(self, key: str):
        """ TODO: comments """
        if isinstance(key, str):
            del (self._data[key])
            return
        else:
            raise TypeError(f'Unsupported type {type(key)}')

    def drop(self,
             labels: List[str] = None,
             index: List[str] = None,
             columns: List[str] = None,
             level: int = None,
             inplace: bool = False,
             errors: str = 'raise') -> 'BuhTuhDataFrame':
        """
        Drop labels/columns from the dataframe

        :param: labels: not supported
        :param: index: not supported
        :param: columns: the list of columns to drop
        :param: level: not supported
        :param: inplace: whether to update this df of make a copy first
        :param: errors: 'raise' or 'ignore' missing key errors
        """
        if labels or index is not None:
            # TODO we could do this using a boolean __series__
            raise NotImplementedError('dropping labels from index not supported.')

        if level is not None:
            raise NotImplementedError('dropping index levels not supported.')

        if columns is None:
            raise ValueError("columns needs to be an (empty) list of strings.")

        if inplace:
            df = self
        else:
            df = self.copy_override()

        try:
            for key in columns:
                del (df[key])
        except Exception as e:
            if errors == "raise":
                raise e

        return df

    def astype(self, dtype: Union[str, Dict[str, str]]) -> 'BuhTuhDataFrame':
        """
        Cast all or some of the data columns to a certain type.

        Only data columns can be cast, index columns cannot be cast.

        This does not modify the current DataFrame, instead it returns a new DataFrame.
        :param dtype: either
            * A single str, in which case all data columns are cast to this dtype
            * A dictionary mapping column labels to dtype.
        :return: New DataFrame with the specified column(s) cast to the specified type
        """
        # Check and/or convert parameters
        if not isinstance(dtype, dict):
            dtype = {column: dtype for column in self.data_columns}
        not_existing_columns = set(dtype.keys()) - set(self.data_columns)
        if not_existing_columns:
            raise ValueError(f'Specified columns do not exist: {not_existing_columns}')

        # Construct new dataframe with converted columns
        new_data = {}
        for column, series in self.data.items():
            new_dtype = dtype.get(column)
            if new_dtype:
                new_data[column] = series.astype(dtype=new_dtype)
            else:
                new_data[column] = series

        return self.copy_override(series=new_data)

    # Some typing help required here.
    GroupBySingleType = Union[str, 'BuhTuhSeries']

    def _partition_by_series(self,
                             by: Union[GroupBySingleType,
                                       Union[List[GroupBySingleType], Tuple[GroupBySingleType, ...]],
                                       None]) -> List['BuhTuhSeries']:
        """
        Helper method to check and compile a partitioning list
        """
        from buhtuh.series import BuhTuhSeries
        group_by_columns: List['BuhTuhSeries'] = []
        if isinstance(by, str):
            group_by_columns.append(self.all_series[by])
        elif isinstance(by, BuhTuhSeries):
            group_by_columns.append(by)
        elif isinstance(by, list):
            for by_item in by:
                if isinstance(by_item, str):
                    group_by_columns.append(self.all_series[by_item])
                if isinstance(by_item, BuhTuhSeries):
                    group_by_columns.append(by_item)
        elif by is None:
            pass
        else:
            raise ValueError(f'Value of "by" should be either None, a string, or a Series.')

        if len(group_by_columns) == 0:
            from buhtuh.partitioning import BuhTuhGroupBy
            return [BuhTuhGroupBy.get_dummy_index_series(
                engine=self._engine, base_node=self._base_node)]

        return group_by_columns

    @classmethod
    def _groupby_to_frame(cls, df: 'BuhTuhDataFrame', group_by: 'BuhTuhGroupBy'):
        """
        Given a group_by, and a df create a new DataFrame that has all the right stuff set.
        It will not materialize, just prepared for more operations
        """
        # update the series to also contain our group_by and group_by index
        # (behold ugly syntax on group_by=[]. See Series.copy_override() docs for explanation)
        new_series = {s.name: s.copy_override(group_by=[group_by], index=group_by.index)
                      for n, s in df.all_series.items() if n not in group_by.index.keys()}
        return cls(engine=df.engine,
                   base_node=df.base_node,
                   index=group_by.index,
                   series=new_series,
                   group_by=group_by,
                   order_by=[])

    def groupby(
            self,
            by: Union[GroupBySingleType,  # single series group_by
                      # for GroupingSets
                      Tuple[Union[GroupBySingleType, Tuple[GroupBySingleType, ...]], ...],
                      List[Union[GroupBySingleType,                             # multi series
                                 List[GroupBySingleType],                       # for grouping lists
                                 Tuple[GroupBySingleType, ...]]],                    # for grouping lists
                      None] = None) -> 'BuhTuhDataFrame':
        """
        Group by any of the series currently in this dataframe, both from index
        as well as data.
        :param by: The series to group by. Supported are: a str containing a series name,
            a series, or a list of those.
            If `by` is a list of (lists or tuples) , we'll create a grouping list
            If `by` is a tuple of tuples, we'll create a grouping set,
            else a normal group by will be created.
        :note: if the dataframe is already grouped, we'll create a grouping list from the initial
            grouping combined with this one.
        :return: an object to perform aggregations on
        """
        from buhtuh.partitioning import BuhTuhGroupBy, BuhTuhGroupingList, BuhTuhGroupingSet

        df = self
        if self._group_by:
            # We need to materialize this node first, we can't stack aggregations (yet)
            df = self.get_df_materialized_model(node_name='nested_groupby')

        group_by: BuhTuhGroupBy
        if isinstance(by, tuple):
            # by is a list containing at least one other list. We're creating a grouping set
            # aka "Yo dawg, I heard you like GroupBys, ..."
            group_by = BuhTuhGroupingSet(
                [BuhTuhGroupBy(group_by_columns=df._partition_by_series(b)) for b in by]
            )
        elif isinstance(by, list) and len([b for b in by if isinstance(b, (tuple, list))]) > 0:
            group_by = BuhTuhGroupingList(
                [BuhTuhGroupBy(group_by_columns=df._partition_by_series(b)) for b in by])
        else:
            by_mypy = cast(Union[str, 'BuhTuhSeries',
                                 List[BuhTuhDataFrame.GroupBySingleType], None], by)
            group_by = BuhTuhGroupBy(group_by_columns=df._partition_by_series(by_mypy))

        return BuhTuhDataFrame._groupby_to_frame(df, group_by)

    def window(self,
               by: Union[str, 'BuhTuhSeries', List[Union[str, 'BuhTuhSeries']], None] = None,
               **frame_args) -> 'BuhTuhDataFrame':
        """
        Create a window on the current dataframe and its sorting.
        TODO Better argument typing, needs fancy import logic
        :see: BuhTuhWindow __init__ for frame args
        """
        from buhtuh.partitioning import BuhTuhWindow
        index = self._partition_by_series(by)
        group_by = BuhTuhWindow(group_by_columns=index,
                                order_by=self._order_by,
                                **frame_args)
        return BuhTuhDataFrame._groupby_to_frame(self, group_by)

    def cube(self,
             by: Union[str, 'BuhTuhSeries', List[Union[str, 'BuhTuhSeries']], None] = None,
             ) -> 'BuhTuhDataFrame':
        """
        Create a cube on any of the series currently in this dataframe, both from index
        as well as data.
        :see: BuhTuhCube for more info
        """
        from buhtuh.partitioning import BuhTuhCube
        index = self._partition_by_series(by)
        group_by = BuhTuhCube(group_by_columns=index)
        return BuhTuhDataFrame._groupby_to_frame(self, group_by)

    def rollup(self,
               by: Union[str, 'BuhTuhSeries', List[Union[str, 'BuhTuhSeries']], None] = None,
               ) -> 'BuhTuhDataFrame':
        """
        Create a rollup on any of the series currently in this dataframe, both from index
        as well as data.
        :see: BuhTuhRollup for more info
        """
        from buhtuh.partitioning import BuhTuhRollup
        index = self._partition_by_series(by)
        group_by = BuhTuhRollup(group_by_columns=index)
        return BuhTuhDataFrame._groupby_to_frame(self, group_by)

    def rolling(self, window: int,
                min_periods: int = None,
                center: bool = False,
                on: Union[str, 'BuhTuhSeries', List[Union[str, 'BuhTuhSeries']], None] = None,
                closed: str = 'right') -> 'BuhTuhDataFrame':
        """
        A rolling window of size 'window', by default right aligned

        :param: window: the window size
        :param: min_periods: the min amount of rows included in the window before an actual value is
                returned
        :param: center: center the result, or align the result on the right
        :param: on: the partition to use, see window()
        :param: closed:  Make the interval closed on the ‘right’, ‘left’, ‘both’ or ‘neither’
                endpoints. Defaults to ‘right’, and the rest is currently unsupported.
        :note:  win_type,axis and method parameters as supported by pandas, are currently not implemented.
        :note:  the `on` parameter behaves differently from pandas, where it can be use to select to series
                to iterate over.
        """
        from buhtuh.partitioning import BuhTuhWindowFrameBoundary, BuhTuhWindowFrameMode, \
            BuhTuhWindow

        if min_periods is None:
            min_periods = window

        if min_periods > window:
            raise ValueError(f'min_periods {min_periods} must be <= window {window}')

        if closed != 'right':
            raise NotImplementedError("Only closed=right is supported")

        mode = BuhTuhWindowFrameMode.ROWS
        end_value: Optional[int]
        if center:
            end_value = (window - 1) // 2
        else:
            end_value = 0

        start_boundary = BuhTuhWindowFrameBoundary.PRECEDING
        start_value = (window - 1) - end_value

        if end_value == 0:
            end_boundary = BuhTuhWindowFrameBoundary.CURRENT_ROW
            end_value = None
        else:
            end_boundary = BuhTuhWindowFrameBoundary.FOLLOWING

        index = self._partition_by_series(on)
        group_by = BuhTuhWindow(group_by_columns=index,
                                order_by=self._order_by,
                                mode=mode,
                                start_boundary=start_boundary, start_value=start_value,
                                end_boundary=end_boundary, end_value=end_value,
                                min_values=min_periods)

        return BuhTuhDataFrame._groupby_to_frame(self, group_by)

    def expanding(self,
                  min_periods: int = 1,
                  center: bool = False,
                  on: Union[str, 'BuhTuhSeries', List[Union[str, 'BuhTuhSeries']], None] = None,
                  ) -> 'BuhTuhDataFrame':
        """
        Create an expanding window starting with the first row in the group, with at least min_period
        observations. The result will be right-aligned in the window

        :param: min_periods:    The minimum amount of observations in the window before a value is reported
        :param: center:         Whether to center the result, currently not supported
        :param: on:             The partition that will be applied. Note: this is different from pandas, where
                                The partition is determined earlier in the process.
        """
        # TODO We could move the partitioning to BuhTuhGroupBy
        from buhtuh.partitioning import BuhTuhWindowFrameBoundary, BuhTuhWindowFrameMode, \
            BuhTuhWindow

        if center:
            # Will never be implemented probably, as it's also deprecated in pandas
            raise NotImplementedError("centering is not implemented.")

        mode = BuhTuhWindowFrameMode.ROWS
        start_boundary = BuhTuhWindowFrameBoundary.PRECEDING
        start_value = None
        end_boundary = BuhTuhWindowFrameBoundary.CURRENT_ROW
        end_value = None

        index = self._partition_by_series(on)
        group_by = BuhTuhWindow(group_by_columns=index,
                                order_by=self._order_by,
                                mode=mode,
                                start_boundary=start_boundary, start_value=start_value,
                                end_boundary=end_boundary, end_value=end_value,
                                min_values=min_periods)

        return BuhTuhDataFrame._groupby_to_frame(self, group_by)

    def sort_values(
            self,
            by: Union[str, List[str]],
            ascending: Union[bool, List[bool]] = True
    ) -> 'BuhTuhDataFrame':
        """
        Create a new DataFrame with the specified sorting order.

        This does not modify the current DataFrame, instead it returns a new DataFrame.

        The sorting will remain in the returned DataFrame as long as no operations are performed on that
        frame that materially change the selected data. Operations that materially change the selected data
        are for example groupby(), merge(), get_df_materialized_model(), and filtering out rows. Adding or
        removing a column does not materially change the selected data.

        :param by: column label or list of labels to sort by.
        :param ascending: Whether to sort ascending (True) or descending (False). If this is a list, then the
            by must also be a list and len(ascending) == len(by)
        :return: a new DataFrame with the specified ordering
        """
        if isinstance(by, str):
            by = [by]
        elif not isinstance(by, list) or not all(isinstance(by_item, str) for by_item in by):
            raise TypeError('by should be a str, or a list of str')
        if isinstance(ascending, bool):
            ascending = [ascending] * len(by)
        if len(by) != len(ascending):
            raise ValueError(f'Length of ascending ({len(ascending)}) != length of by ({len(by)})')
        missing = set(by) - set(self.all_series.keys())
        if len(missing) > 0:
            raise KeyError(f'Some series could not be found in current frame: {missing}')

        by_series_list = [self.all_series[by_name] for by_name in by]
        order_by = [SortColumn(expression=by_series.expression, asc=asc_item)
                    for by_series, asc_item in zip(by_series_list, ascending)]
        return self.copy_override(order_by=order_by)

    def to_df(self) -> pandas.DataFrame:
        """
        Run a SQL query representing the current state of this DataFrame against the database and return the
        resulting data as a Pandas DataFrame.

        This function queries the database.
        """
        conn = self.engine.connect()
        sql = self.view_sql()
        df = pandas.read_sql_query(sql, conn, index_col=list(self.index.keys()))
        conn.close()
        return df

    def head(self, n: int = 5) -> pandas.DataFrame:
        """
        Similar to `to_df` but only returns the first `n` rows.

        This function queries the database.

        :param n: number of rows to query from database.
        """
        conn = self.engine.connect()
        sql = self.view_sql(limit=n)
        if len(self._index):
            df = pandas.read_sql_query(sql, conn, index_col=list(self._index.keys()))
        else:
            df = pandas.read_sql_query(sql, conn)
        conn.close()
        return df

    def get_order_by_expression(self) -> Expression:
        """
        Get a properly formatted order by clause based on this df's order_by.
        Will return an empty string in case ordering in not requested.
        """
        if self._order_by:
            exprs = [sc.expression for sc in self._order_by]
            fmtstr = [f"{{}} {'asc' if sc.asc else 'desc'}" for sc in self._order_by]
            return Expression.construct(f'order by {", ".join(fmtstr)}', *exprs)
        else:
<<<<<<< HEAD
            return Expression.construct('')
=======
            order_str = ''
        return order_str
>>>>>>> b05e729b

    def get_current_node(self, name: str,
                         limit: Union[int, slice] = None,
                         where: Expression = None,
                         having: Expression = None) -> SqlModel[BuhTuhSqlModel]:
        """
        Translate the current state of this DataFrame into a SqlModel.
        :param limit: The limit to use
        :param where: The where-expression to apply, if any
        :param having: The having-expression to apply in case group_by is set, if any
        :return: SQL query as a SqlModel that represents the current state of this DataFrame.
        """

        if isinstance(limit, int):
            limit = slice(0, limit)

        limit_str = 'limit all'
        if limit is not None:
            if limit.step is not None:
                raise NotImplementedError("Step size not supported in slice")
            if (limit.start is not None and limit.start < 0) or \
                    (limit.stop is not None and limit.stop < 0):
                raise NotImplementedError("Negative start or stop not supported in slice")

            if limit.start is not None:
                if limit.stop is not None:
                    if limit.stop <= limit.start:
                        raise ValueError('limit.stop <= limit.start')
                    limit_str = f'limit {limit.stop - limit.start} offset {limit.start}'
                else:
                    limit_str = f'limit all offset {limit.start}'
            else:
                if limit.stop is not None:
                    limit_str = f'limit {limit.stop}'

        limit_expr = Expression.construct('' if limit_str is None else f'{limit_str}')
        where = where if where else Expression.construct('')
        if self._group_by:

            group_by_expr = self.group_by.get_group_by_column_expression()
            if group_by_expr:
                group_by_expr = Expression.construct('group by {}', group_by_expr)
            else:
                group_by_expr = Expression.construct('')
            having = having if having else Expression.construct('')

            model_builder = BuhTuhSqlModel(
                name=name,
                sql="""
                    select {group_by_columns}, {aggregate_columns}
                    from {{prev}}
                    {where}
                    {group_by}
                    {having}
                    {order_by} {limit}
                    """
            )
            return model_builder(
                group_by_columns=self.group_by.get_index_column_expression(),
                aggregate_columns=[s.get_column_expression() for s in self._data.values()],
                where=where,
                group_by=group_by_expr,
                having=having,
                order_by=self.get_order_by_expression(),
                limit=limit_expr,
                prev=self.base_node
            )
        else:
            model_builder = BuhTuhSqlModel(
                name=name,
                sql='select {columns} from {{_last_node}} {where} {order} {limit}'
            )
            return model_builder(
                columns=self._get_all_column_expressions(),
                _last_node=self.base_node,
                where=where,
                order=self.get_order_by_expression(),
                limit=limit_expr
            )

    def view_sql(self, limit: Union[int, slice] = None) -> str:
        """
        Translate the current state of this DataFrame into a SQL query.
        :param limit: limit on which rows to select in the query
        :return: SQL query
        """
        model = self.get_current_node('view_sql', limit=limit)
        sql = to_sql(model)
        return sql

    def _get_all_column_expressions(self):
        return [series.get_column_expression() for series in self.all_series.values()]

    def merge(
            self,
            right: DataFrameOrSeries,
            how: str = 'inner',
            on: ColumnNames = None,
            left_on: ColumnNames = None,
            right_on: ColumnNames = None,
            left_index: bool = False,
            right_index: bool = False,
            suffixes: Tuple[str, str] = ('_x', '_y'),
    ) -> 'BuhTuhDataFrame':
        """
        Join the right Dataframe or Series on self. This will return a new DataFrame that contains the
        combined columns of both dataframes, and the rows that result from joining on the specified columns.
        The columns that are joined on can consist (partially or fully) out of index columns.

        See buhtuh.merge.merge() for more information.
        The interface of this function is similar to pandas' merge, but the following parameters are not
        supported: sort, copy, indicator, and validate.
        Additionally when merging two frames that have conflicting columns names, and joining on indices,
        then the resulting columns/column names can differ slightly from Pandas.
        """
        from buhtuh.merge import merge
        return merge(
            left=self,
            right=right,
            how=how,
            on=on,
            left_on=left_on,
            right_on=right_on,
            left_index=left_index,
            right_index=right_index,
            suffixes=suffixes
        )

    def _apply_func_to_series(self,
                              func: Union[str, Callable, List[Union[str, Callable]],
                                          Dict[str, Union[str, Callable, List[Union[str, Callable]]]]],
                              axis: int = 1,
                              numeric_only: bool = False,
                              exclude_non_applied: bool = False,
                              *args, **kwargs) -> List['BuhTuhSeries']:
        """
        :param func: function, str, list or dict to apply to all series
            Function to use on the data. If a function, must work when passed a
            BuhTuhSeries.

            Accepted combinations are:
            - function
            - string function name
            - list of functions and/or function names, e.g. [BuhTuhSeriesInt64.sum, 'mean']
            - dict of axis labels -> functions, function names or list of such.
        :param axis: the axis
        :param numeric_only: Whether to apply to numeric series only, or attempt all.
        :param exclude_non_applied: Exclude series where applying was not attempted / failed
        :param args: Positional arguments to pass through to the aggregation function
        :param kwargs: Keyword arguments to pass through to the aggregation function
        :note: Pandas has numeric_only=None to attempt all columns but ignore failing ones
            silently. This is currently not implemented.
        :note: axis defaults to 1, because 0 is currently unsupported
        """
        from buhtuh.series import BuhTuhSeriesAbstractNumeric
        if axis == 0:
            raise NotImplementedError("Only axis=1 is currently implemented")

        if numeric_only is None:
            raise NotImplementedError("numeric_only=None to attempt all columns but ignore "
                                      "failing ones silently is currently not implemented.")

        apply_dict: Dict[str, List[Union[str, Callable]]] = {}
        if isinstance(func, dict):
            # make sure the keys are series we know
            for k, v in func.items():
                if k not in self._data:
                    raise KeyError(f'{k} not found in group by series')
                if isinstance(v, str) or callable(v):
                    apply_dict[k] = [v]
                elif isinstance(v, list):
                    apply_dict[k] = v
                else:
                    raise TypeError(f'Unsupported value type {type(v)} in func dict for key {k}')
        elif isinstance(func, (str, list)) or callable(func):
            apply_dict = {}
            # check whether we need to exclude non-numeric
            for name, series in self.data.items():
                if numeric_only and not isinstance(series, BuhTuhSeriesAbstractNumeric):
                    continue
                if isinstance(func, list):
                    apply_dict[name] = func
                else:
                    apply_dict[name] = [func]
        else:
            raise TypeError(f'Unsupported type for func: {type(func)}')

        new_series = {}
        for name, series in self._data.items():
            if name not in apply_dict:
                if not exclude_non_applied:
                    new_series[name] = series.copy_override()
                continue
            for applied in series.apply_func(apply_dict[name], *args, **kwargs):
                if applied.name in new_series:
                    raise ValueError(f'duplicate result series: {applied.name}')
                new_series[applied.name] = applied

        return list(new_series.values())

    def apply_func(self, func: Union[str, Callable, List[Union[str, Callable]],
                                     Dict[str, Union[str, Callable, List[Union[str, Callable]]]]],
                   axis: int = 1,
                   numeric_only: bool = False,
                   exclude_non_applied: bool = False,
                   *args, **kwargs) -> 'BuhTuhDataFrame':
        """ see apply_to_series() """
        series = self._apply_func_to_series(func, axis, numeric_only,
                                            exclude_non_applied, *args, **kwargs)
        return self.copy_override(series={s.name: s for s in series})

    def aggregate(self,
                  func: Union[str, Callable, List[Union[str, Callable]],
                              Dict[str, Union[str, Callable, List[Union[str, Callable]]]]],
                  axis: int = 1,
                  numeric_only: bool = False,
                  *args, **kwargs) -> 'BuhTuhDataFrame':
        """
        use agg(..)
        """
        return self.agg(func, axis, numeric_only, *args, **kwargs)

    def agg(self,
            func: Union[str, Callable, List[Union[str, Callable]],
                        Dict[str, Union[str, Callable, List[Union[str, Callable]]]]],
            axis: int = 1,
            numeric_only: bool = False,
            *args,
            **kwargs) -> 'BuhTuhDataFrame':
        """
        :param func: the aggregations to apply on all series.
            See apply_func() for supported arguments
        :param axis: the aggregation axis
        :param numeric_only: Whether to aggregate numeric series only, or attempt all.
        :param group_by: The grouping to use, defaults to entire dataframe
        :param args: Positional arguments to pass through to the aggregation function
        :param kwargs: Keyword arguments to pass through to the aggregation function
        :note: Pandas has numeric_only=None to attempt all columns but ignore failing ones
            silently. This is currently not implemented.
        :note: axis defaults to 1, because 0 is currently unsupported
        """
        from buhtuh.partitioning import BuhTuhGroupBy

        group_by = self._group_by
        if group_by is None:
            group_by = BuhTuhGroupBy(self._partition_by_series([]))

        new_series = self._apply_func_to_series(func, axis, numeric_only,
                                                True,  # exclude_non_applied, must be positional arg.
                                                group_by, *args, **kwargs)
        return self.copy_override(index=group_by.index,
                                  series={s.name: s for s in new_series},
                                  group_by=[group_by],
                                  order_by=[])

    def _aggregate_func(self, func, axis, level, numeric_only, *args, **kwargs):
        if level is not None:
            raise NotImplementedError("index levels are currently not implemented")
        return self.agg(func, axis, numeric_only, *args, **kwargs)

    # AGGREGATES
    def count(self, axis=None, level=None, numeric_only=False, **kwargs):
        return self._aggregate_func('count', axis, level, numeric_only, **kwargs)

    def kurt(self, axis=None, skipna=True, level=None, numeric_only=False, **kwargs):
        return self._aggregate_func('kurt', axis, level, numeric_only,
                                    skipna=skipna, **kwargs)

    def kurtosis(self, axis=None, skipna=True, level=None, numeric_only=False, **kwargs):
        return self._aggregate_func('kurtosis', axis, level, numeric_only,
                                    skipna=skipna, **kwargs)

    def mad(self, axis=None, skipna=True, level=None, numeric_only=False, **kwargs):
        return self._aggregate_func('mad', axis, level, numeric_only,
                                    skipna=skipna, **kwargs)

    def max(self, axis=None, skipna=True, level=None, numeric_only=False, **kwargs):
        return self._aggregate_func('max', axis, level, numeric_only,
                                    skipna=skipna, **kwargs)

    def min(self, axis=None, skipna=True, level=None, numeric_only=False, **kwargs):
        return self._aggregate_func('min', axis, level, numeric_only,
                                    skipna=skipna, **kwargs)

    def mean(self, axis=None, skipna=True, level=None, numeric_only=False, **kwargs):
        return self._aggregate_func('mean', axis, level, numeric_only,
                                    skipna=skipna, **kwargs)

    def median(self, axis=None, skipna=True, level=None, numeric_only=False, **kwargs):
        return self._aggregate_func('median', axis, level, numeric_only,
                                    skipna=skipna, **kwargs)

    def mode(self, axis=None, skipna=True, level=None, numeric_only=False, **kwargs):
        # slight deviation from pd.mode(axis=0, numeric_only=False, dropna=True)
        return self._aggregate_func('mode', axis, level, numeric_only,
                                    skipna=skipna, **kwargs)

    def nunique(self, axis=None, skipna=True, **kwargs):
        # deviation from horrible pd.nunique(axis=0, dropna=True)
        return self._aggregate_func('nunique', axis=axis,
                                    level=None, numeric_only=False, skipna=skipna, **kwargs)

    def skew(self, axis=None, skipna=True, level=None, numeric_only=False, **kwargs):
        return self._aggregate_func('skew', axis, level, numeric_only,
                                    skipna=skipna, **kwargs)

    def prod(self, axis=None, skipna=True, level=None, numeric_only=False, min_count=0, **kwargs):
        return self._aggregate_func('prod', axis, level, numeric_only,
                                    skipna=skipna, min_count=min_count, **kwargs)

    def product(self, axis=None, skipna=True, level=None, numeric_only=False, min_count=0, **kwargs):
        return self._aggregate_func('product', axis, level, numeric_only,
                                    skipna=skipna, min_count=min_count, **kwargs)

    def sem(self, axis=None, skipna=True, level=None, ddof: int = 1, numeric_only=False, **kwargs):
        return self._aggregate_func('sem', axis, level, numeric_only,
                                    skipna=skipna, ddof=ddof, **kwargs)

    def std(self, axis=None, skipna=True, level=None, ddof: int = 1, numeric_only=False, **kwargs):
        return self._aggregate_func('std', axis, level, numeric_only,
                                    skipna=skipna, ddof=ddof, **kwargs)

    def sum(self, axis=None, skipna=True, level=None, numeric_only=False, min_count=0, **kwargs):
        return self._aggregate_func('sum', axis, level, numeric_only,
                                    skipna=skipna, min_count=min_count, **kwargs)

    def var(self, axis=None, skipna=True, level=None, ddof: int = 1, numeric_only=False, **kwargs):
        return self._aggregate_func('var', axis, level, numeric_only,
                                    skipna=skipna, ddof=ddof, **kwargs)<|MERGE_RESOLUTION|>--- conflicted
+++ resolved
@@ -1014,12 +1014,7 @@
             fmtstr = [f"{{}} {'asc' if sc.asc else 'desc'}" for sc in self._order_by]
             return Expression.construct(f'order by {", ".join(fmtstr)}', *exprs)
         else:
-<<<<<<< HEAD
             return Expression.construct('')
-=======
-            order_str = ''
-        return order_str
->>>>>>> b05e729b
 
     def get_current_node(self, name: str,
                          limit: Union[int, slice] = None,
