--- conflicted
+++ resolved
@@ -7,10 +7,7 @@
 from sqlalchemy.engine import Engine
 
 from buhtuh.expression import Expression
-<<<<<<< HEAD
 from buhtuh.sql_model import BuhTuhSqlModel
-=======
->>>>>>> 0ac8fed3
 from buhtuh.types import get_series_type_from_dtype, get_dtype_from_db_dtype
 from sql_models.model import SqlModel
 from sql_models.sql_generator import to_sql
@@ -372,11 +369,8 @@
             return df
         return list(df.data.values())[0]
 
-<<<<<<< HEAD
-    def get_df_materialized_model(self, inplace=False, limit: Any = None) -> 'BuhTuhDataFrame':
-=======
-    def get_df_materialized_model(self, node_name='manual_materialize', inplace=False) -> 'BuhTuhDataFrame':
->>>>>>> 0ac8fed3
+    def get_df_materialized_model(self, node_name='manual_materialize',
+                                  inplace=False, limit: Any = None) -> 'BuhTuhDataFrame':
         """
         Create a copy of this DataFrame with as base_node the current DataFrame's state.
 
@@ -396,11 +390,7 @@
         index_dtypes = {k: v.dtype for k, v in self._index.items()}
         series_dtypes = {k: v.dtype for k, v in self._data.items()}
 
-<<<<<<< HEAD
-        model = self.get_current_node(limit=limit)
-=======
-        model = self.get_current_node(node_name)
->>>>>>> 0ac8fed3
+        model = self.get_current_node(name=node_name, limit=limit)
         return self.get_instance(
             engine=self.engine,
             base_node=model,
@@ -429,36 +419,9 @@
 
             return self.copy_override(series=selected_data)
 
-<<<<<<< HEAD
-        if isinstance(key, slice):
-            df = self.get_df_materialized_model(limit=key)
-            return self._df_or_series(df)
-
-        if isinstance(key, BuhTuhSeriesBoolean):
-            # We only support first level boolean indices for now
-            if key.base_node != self.base_node:
-                raise ValueError('Cannot apply Boolean series with a different base_node to DataFrame.'
-                                 'Hint: make sure the Boolean series is derived from this DataFrame. '
-                                 'Alternative: use df.merge(series) to merge the series with the df first,'
-                                 'and then create a new Boolean series on the resulting merged data.')
-            if self._group_by is not None:
-                # HAVING is not implemented yet
-                raise ValueError("Please materialize this the DataFrame before creating the expression. "
-                                 "Use df.get_df_materialized_model() to do so.")
-
-            model_builder = BuhTuhSqlModel(
-                name='boolean_selection',
-                sql='select {columns} from {{_last_node}} where {where}'
-            )
-            model = model_builder(
-                columns=self._get_all_column_expressions(),
-                _last_node=self.base_node,
-                where=key.expression,
-            )
-=======
         if isinstance(key, (BuhTuhSeriesBoolean, slice)):
             if isinstance(key, slice):
-                node = self.get_current_node('getitem_slice', limit=key)
+                node = self.get_current_node(name='getitem_slice', limit=key)
             else:
                 # We only support first level boolean indices for now
                 if key.base_node != self.base_node:
@@ -469,14 +432,13 @@
                                      'data.')
                 if self._group_by is not None:
                     node = self.get_current_node(
-                        'getitem_having_boolean',
+                        name='getitem_having_boolean',
                         having=Expression.construct("having {}", key.expression))
                 else:
                     node = self.get_current_node(
-                        'getitem_where_boolean',
+                        name='getitem_where_boolean',
                         where=Expression.construct("where {}", key.expression))
 
->>>>>>> 0ac8fed3
             return self._df_or_series(
                 BuhTuhDataFrame.get_instance(
                     engine=self.engine,
@@ -1055,14 +1017,10 @@
         else:
             return Expression.construct('')
 
-<<<<<<< HEAD
-    def get_current_node(self, limit: Union[int, slice] = None) -> SqlModel[BuhTuhSqlModel]:
-=======
     def get_current_node(self, name: str,
                          limit: Union[int, slice] = None,
                          where: Expression = None,
-                         having: Expression = None) -> SqlModel[CustomSqlModel]:
->>>>>>> 0ac8fed3
+                         having: Expression = None) -> SqlModel[BuhTuhSqlModel]:
         """
         Translate the current state of this DataFrame into a SqlModel.
         :param limit: The limit to use
@@ -1093,31 +1051,19 @@
                 if limit.stop is not None:
                     limit_str = f'limit {limit.stop}'
 
-<<<<<<< HEAD
-        limit_expr = Expression.construct('' if limit_str is None else f'{limit_str}')
-=======
->>>>>>> 0ac8fed3
 
         limit_expr = Expression.construct('' if limit_str is None else f'{limit_str}')
         where = where if where else Expression.construct('')
         if self._group_by:
-<<<<<<< HEAD
-=======
-
->>>>>>> 0ac8fed3
             group_by_expr = self.group_by.get_group_by_column_expression()
             if group_by_expr:
                 group_by_expr = Expression.construct('group by {}', group_by_expr)
             else:
                 group_by_expr = Expression.construct('')
-<<<<<<< HEAD
+            having = having if having else Expression.construct('')
+
             model_builder = BuhTuhSqlModel(
-=======
-            having = having if having else Expression.construct('')
-
-            model_builder = CustomSqlModel(
                 name=name,
->>>>>>> 0ac8fed3
                 sql="""
                     select {group_by_columns}, {aggregate_columns}
                     from {{prev}}
@@ -1129,43 +1075,26 @@
             )
             return model_builder(
                 group_by_columns=self.group_by.get_index_column_expression(),
-<<<<<<< HEAD
-                aggregate_columns=[s.get_column_expression()
-                                   for s in self._data.values()],
-                group_by=group_by_expr,
-=======
                 aggregate_columns=[s.get_column_expression() for s in self._data.values()],
                 where=where,
                 group_by=group_by_expr,
                 having=having,
->>>>>>> 0ac8fed3
                 order_by=self.get_order_by_expression(),
                 limit=limit_expr,
                 prev=self.base_node
             )
         else:
-<<<<<<< HEAD
             model_builder = BuhTuhSqlModel(
-                name='view_sql',
-                sql='select {columns} from {{_last_node}} {order} {limit}'
-=======
-            model_builder = CustomSqlModel(
                 name=name,
                 sql='select {columns} from {{_last_node}} {where} {order} {limit}'
->>>>>>> 0ac8fed3
             )
 
             return model_builder(
                 columns=self._get_all_column_expressions(),
                 _last_node=self.base_node,
-<<<<<<< HEAD
-                limit=limit_expr,
-                order=self.get_order_by_expression()
-=======
                 where=where,
                 order=self.get_order_by_expression(),
                 limit = limit_expr
->>>>>>> 0ac8fed3
             )
 
     def view_sql(self, limit: Union[int, slice] = None) -> str:
