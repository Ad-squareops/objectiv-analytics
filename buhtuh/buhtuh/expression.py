--- conflicted
+++ resolved
@@ -2,18 +2,13 @@
 Copyright 2021 Objectiv B.V.
 """
 from dataclasses import dataclass, field
-<<<<<<< HEAD
-from typing import List, Union, TYPE_CHECKING, Dict
-
-=======
 
 from typing import Optional, Union, TYPE_CHECKING, List, Dict
->>>>>>> 81b9772f
+
 from sql_models.model import SqlModel, SqlModelSpec
 
 if TYPE_CHECKING:
     from buhtuh import BuhTuhSeries
-    from buhtuh.sql_model import BuhTuhSqlModel
 
 
 @dataclass(frozen=True)
@@ -27,16 +22,6 @@
 
 
 @dataclass(frozen=True)
-class ExpressionToken:
-    """ Abstract base class of ExpressionTokens"""
-
-    def __post_init__(self):
-        # Make sure that other code can rely on an ExpressionToken always being a subclass of this class.
-        if self.__class__ == ExpressionToken:
-            raise TypeError("Cannot instantiate ExpressionToken directly. Instantiate a subclass.")
-
-
-@dataclass(frozen=True)
 class RawToken(ExpressionToken):
     raw: str
 
@@ -48,11 +33,7 @@
 
 @dataclass(frozen=True)
 class ModelReferenceToken(ExpressionToken):
-<<<<<<< HEAD
-    model: SqlModel
-=======
     model: SqlModel['BuhTuhSqlModel']
->>>>>>> 81b9772f
 
     def refname(self) -> str:
         return f'reference{self.model.hash}'
@@ -131,26 +112,9 @@
         return Expression([ColumnReferenceToken(field_name)])
 
     @classmethod
-<<<<<<< HEAD
-    def model_reference(cls, model: SqlModel) -> 'Expression':
-        """ Construct an expression for model, where model is a reference to a model. """
-        return Expression([ModelReferenceToken(model)])
-
-    def to_sql(self) -> str:
-        """ Short cut for expression_to_sql(self). """
-        return expression_to_sql(self.resolve_column_references())
-=======
     def model_reference(cls, model: SqlModel['BuhTuhSqlModel']) -> 'Expression':
         """ Construct an expression for model, where model is a reference to a model. """
         return Expression([ModelReferenceToken(model)])
->>>>>>> 81b9772f
-
-    def get_references(self) -> Dict[str, SqlModel]:
-        rv = {}
-        for data_item in self.data:
-            if isinstance(data_item, ModelReferenceToken):
-                rv[data_item.refname()] = data_item.model
-        return rv
 
     def resolve_column_references(self, table_name: str = None):
         """ resolve the table name aliases for all columns in this expression """
