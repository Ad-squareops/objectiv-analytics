import datetime
import json
from abc import abstractmethod, ABC
from copy import copy
from typing import List, Set, Union, Dict, Any, Optional, Tuple, cast, Type, NamedTuple, TYPE_CHECKING
from uuid import UUID

import numpy
import pandas
from sqlalchemy.engine import Engine

from buhtuh.expression import Expression
from buhtuh.types import get_series_type_from_dtype, value_to_dtype, get_dtype_from_db_dtype
from sql_models.model import SqlModel, CustomSqlModel
from sql_models.sql_generator import to_sql
from buhtuh.json import Json

if TYPE_CHECKING:
    from buhtuh.partitioning import BuhTuhWindow, BuhTuhGroupBy


DataFrameOrSeries = Union['BuhTuhDataFrame', 'BuhTuhSeries']
ColumnNames = Union[str, List[str]]


class SortColumn(NamedTuple):
    # todo: use Expression?
    expression: str
    asc: bool


class BuhTuhDataFrame:
    """
    A mutable DataFrame representing tabular data in a database and enabling operations on that data.

    The data of this DataFrame is always held in the database and operations on the data are performed
    by the database, not in local memory. Data will only be transferred to local memory when an
    explicit call is made to one of the functions that transfers data:
    * head()
    * to_df()
    Other functions will not transfer data, nor will they trigger any operations to run on the database.
    Operations on the DataFrame are combined and translated to a single SQL query, which is executed
    only when one of the above mentioned data-transfer functions is called.

    The initial data of the DataFrame is the result of the SQL query that the `base_node` parameter
    contains. That can be a simple query on a table, but also a complicated query in itself. Operations
    on the data will result in SQL queries that build on top of the query of the base_node. The
    index and series parameters contain meta information about the data in the base_node.

    The API of this DataFrame is partially compatible with Pandas DataFrames. For more on Pandas
    DataFrames see https://pandas.pydata.org/docs/reference/frame.html
    """
    def __init__(
        self,
        engine: Engine,
        base_node: SqlModel,
        index: Dict[str, 'BuhTuhSeries'],
        series: Dict[str, 'BuhTuhSeries'],
        order_by: List[SortColumn] = None
    ):
        """
        Instantiate a new BuhTuhDataFrame.
        There are utility class methods to easily create a BuhTuhDataFrame from existing data such as a
        table (`from_table()`) or already instantiated sql-model (`from_model()`).

        :param engine: db connection
        :param base_node: sql-model of a select statement that must contain all columns/expressions that
            are present in the series parameter.
        :param index: Dictionary mapping the name of each index-column to a Series object representing
            the column.
        :param series: Dictionary mapping the name of each data-column to a Series object representing
            the column.
        :param order_by: Optional list of sort-columns to order the DataFrame by
        """
        self._engine = engine
        self._base_node = base_node
        self._index = copy(index)
        self._data: Dict[str, BuhTuhSeries] = {}
        self._order_by = order_by if order_by is not None else []
        for key, value in series.items():
            if key != value.name:
                raise ValueError(f'Keys in `series` should match the name of series. '
                                 f'key: {key}, series.name: {value.name}')
            self._data[key] = value
        if set(index.keys()) & set(series.keys()):
            raise ValueError(f"The names of the index series and data series should not intersect. "
                             f"Index series: {sorted(index.keys())} data series: {sorted(series.keys())}")

    def copy_override(
            self,
            engine: Engine = None,
            base_node: SqlModel = None,
            index: Dict[str, 'BuhTuhSeries'] = None,
            series: Dict[str, 'BuhTuhSeries'] = None,
            order_by: List[SortColumn] = None) -> 'BuhTuhDataFrame':
        """
        Create a copy of self, with the given arguments overriden
        """
        return BuhTuhDataFrame(
            engine=engine if engine is not None else self.engine,
            base_node=base_node if base_node is not None else self._base_node,
            index=index if index is not None else self._index,
            series=series if series is not None else self._data,
            order_by=order_by if order_by is not None else self._order_by
        )

    @property
    def engine(self):
        return self._engine

    @property
    def base_node(self) -> SqlModel:
        return self._base_node

    @property
    def index(self) -> Dict[str, 'BuhTuhSeries']:
        return copy(self._index)

    @property
    def data(self) -> Dict[str, 'BuhTuhSeries']:
        return copy(self._data)

    @property
    def all_series(self) -> Dict[str, 'BuhTuhSeries']:
        return {**self.index, **self.data}

    @property
    def index_columns(self) -> List[str]:
        return list(self.index.keys())

    @property
    def data_columns(self) -> List[str]:
        return list(self.data.keys())

    @property
    def index_dtypes(self):
        return {column: data.dtype for column, data in self.index.items()}

    @property
    def dtypes(self):
        return {column: data.dtype for column, data in self.data.items()}

    def __eq__(self, other: Any) -> bool:
        if not isinstance(other, BuhTuhDataFrame):
            return False
        # We cannot just compare the data and index properties, because the BuhTuhSeries objects have
        # overridden the __eq__ function in a way that makes normal comparisons not useful. We have to use
        # equals() instead
        if list(self.index.keys()) != list(other.index.keys()):
            return False
        if list(self.data.keys()) != list(other.data.keys()):
            return False
        for key in self.all_series.keys():
            if not self.all_series[key].equals(other.all_series[key]):
                return False
        return \
            self.engine == other.engine and \
            self.base_node == other.base_node and \
            self._order_by == other._order_by

    @classmethod
    def _get_dtypes(cls, engine: Engine, node: SqlModel) -> Dict[str, str]:
        new_node = CustomSqlModel(sql='select * from {{previous}} limit 0')(previous=node)
        select_statement = to_sql(new_node)
        sql = f"""
            create temporary table tmp_table_name on commit drop as
            ({select_statement});
            select column_name, data_type
            from information_schema.columns
            where table_name = 'tmp_table_name'
            order by ordinal_position;
        """
        with engine.connect() as conn:
            res = conn.execute(sql)
        return {x[0]: get_dtype_from_db_dtype(x[1]) for x in res.fetchall()}

    @classmethod
    def from_table(cls, engine, table_name: str, index: List[str]) -> 'BuhTuhDataFrame':
        """
        Instantiate a new BuhTuhDataFrame based on the content of an existing table in the database.
        This will create and remove a temporary table to asses meta data.
        """
        # todo: don't create a temporary table, the real table (and its meta data) already exists
        model = CustomSqlModel(sql=f'SELECT * FROM {table_name}').instantiate()
        return cls._from_node(engine, model, index)

    @classmethod
    def from_model(cls, engine, model: SqlModel, index: List[str]) -> 'BuhTuhDataFrame':
        """
        Instantiate a new BuhTuhDataFrame based on the result of the query defines in `model`
        :param engine: db connection
        :param model: sql model.
        :param index: list of column names that make up the index.
        """
        # Wrap the model in a simple select, so we know for sure that the top-level model has no unexpected
        # select expressions, where clauses, or limits
        wrapped_model = CustomSqlModel(sql='SELECT * FROM {{model}}')(model=model)
        return cls._from_node(engine, wrapped_model, index)

    @classmethod
    def _from_node(cls, engine, model: SqlModel, index: List[str]) -> 'BuhTuhDataFrame':
        dtypes = cls._get_dtypes(engine, model)

        index_dtypes = {k: dtypes[k] for k in index}
        series_dtypes = {k: dtypes[k] for k in dtypes.keys() if k not in index}

        # Should this also use _df_or_series?
        return cls.get_instance(
            engine=engine,
            base_node=model,
            index_dtypes=index_dtypes,
            dtypes=series_dtypes,
            order_by=[]
        )

    @classmethod
    def from_dataframe(cls,
                       df: pandas.DataFrame,
                       name: str,
                       engine: Engine,
                       convert_objects: bool = False,
                       if_exists: str = 'fail'):
        """
        Instantiate a new BuhTuhDataFrame based on the content of a Pandas DataFrame. Supported dtypes are
        'int64', 'float64', 'string', 'datetime64[ns]', 'bool'
        This will first load the data into the database using pandas' df.to_sql() method.

        :param df: Pandas DataFrame to instantiate as BuhTuhDataFrame
        :param name: name of the sql table the Pandas DataFrame will be written to
        :param engine: db connection
        :param convert_objects: If True, columns of type 'object' are converted to 'string' using the
            pd.convert_dtypes() method where possible.
        :param if_exists: {'fail', 'replace', 'append'}, default 'fail'
            How to behave if the table already exists.

            * fail: Raise a ValueError.
            * replace: Drop the table before inserting new values.
            * append: Insert new values to the existing table.
        """
        if df.index.name is None:  # for now only one index allowed todo check this
            index = '_index_0'
        else:
            index = f'_index_{df.index.name}'

        # set the index as a normal column, this makes it easier to convert the dtype
        df_copy = df.rename_axis(index).reset_index()

        if convert_objects:
            df_copy = df_copy.convert_dtypes(convert_integer=False,
                                             convert_boolean=False,
                                             convert_floating=False)

        # todo add support for 'timedelta64[ns]'. pd.to_sql writes timedelta as bigint to sql, so
        # not implemented yet
        supported_types = ['int64', 'float64', 'string', 'datetime64[ns]', 'bool']
        index_dtype = df_copy[index].dtype.name
        if index_dtype not in supported_types:
            raise ValueError(f"index is of type '{index_dtype}', should one of {supported_types}. "
                             f"For 'object' columns convert_objects=True can be used to convert these columns"
                             f"to type 'string'.")
        dtypes = {column_name: dtype.name for column_name, dtype in df_copy.dtypes.items()
                  if column_name in df.columns}
        unsupported_dtypes = {column_name: dtype for column_name, dtype in dtypes.items()
                              if dtype not in supported_types}
        if unsupported_dtypes:
            raise ValueError(f"dtypes {unsupported_dtypes} are not supported, should one of "
                             f"{supported_types}. "
                             f"For 'object' columns convert_objects=True can be used to convert these columns"
                             f"to type 'string'.")

        # todo add dtypes argument that explicitly let's you set the supported dtypes for pandas columns
        conn = engine.connect()
        df_copy.to_sql(name=name, con=conn, if_exists=if_exists, index=False)
        conn.close()

        # Todo, this should use from_table from here on.
        model = CustomSqlModel(sql=f'SELECT * FROM {name}').instantiate()

        # Should this also use _df_or_series?
        return cls.get_instance(
            engine=engine,
            base_node=model,
            index_dtypes={index: index_dtype},
            dtypes=dtypes
        )

    @classmethod
    def get_instance(
            cls,
            engine,
            base_node: SqlModel,
            index_dtypes: Dict[str, str],
            dtypes: Dict[str, str],
            order_by: List[SortColumn] = None
    ) -> 'BuhTuhDataFrame':
        """
        Get an instance with the right series instantiated based on the dtypes array. This assumes that
        base_node has a column for all names in index_dtypes and dtypes.
        """

        index: Dict[str, BuhTuhSeries] = {}
        for key, value in index_dtypes.items():
            index_type = get_series_type_from_dtype(value)
            index[key] = index_type(
                engine=engine,
                base_node=base_node,
                index=None,  # No index for index
                name=key
            )
        series: Dict[str, BuhTuhSeries] = {}
        for key, value in dtypes.items():
            series_type = get_series_type_from_dtype(value)
            series[key] = series_type(
                engine=engine,
                base_node=base_node,
                index=index,
                name=key
            )
        return BuhTuhDataFrame(
            engine=engine,
            base_node=base_node,
            index=index,
            series=series,
            order_by=order_by
        )

    def _df_or_series(self, df: 'BuhTuhDataFrame') -> DataFrameOrSeries:
        """
        Figure out whether there is just one series in our data, and return that series instead of the
        whole frame.
        :param df: the df
        :return: BuhTuhDataFrame, BuhTuhSeries
        """
        if len(df.data) > 1:
            return df
        return list(df.data.values())[0]

    def get_df_materialized_model(self) -> 'BuhTuhDataFrame':
        """
        Create a copy of this DataFrame with as base_node the current DataFrame's state.

        This effectively adds a node to the underlying SqlModel graph. Generally adding nodes increases
        the size of the generated SQL query. But this can be useful if the current DataFrame contains
        expressions that you want to evaluate before further expressions are build on top of them. This might
        make sense for very large expressions, or for non-deterministic expressions (e.g. see
        BuhTuhSeriesUuid.sql_gen_random_uuid()).

        :return: New DataFrame with the current DataFrame's state as base_node
        """
        model = self.get_current_node()
        index_dtypes = {k: v.dtype for k, v in self.index.items()}
        series_dtypes = {k: v.dtype for k, v in self.data.items()}

        return self.get_instance(
            engine=self.engine,
            base_node=model,
            index_dtypes=index_dtypes,
            dtypes=series_dtypes,
            order_by=[]
        )

    def __getitem__(self,
                    key: Union[str, List[str], Set[str], slice, 'BuhTuhSeriesBoolean']) -> DataFrameOrSeries:
        """
        TODO: Comments
        :param key:
        :return:
        """

        if isinstance(key, str):
            return self.data[key]
        if isinstance(key, (set, list)):
            key_set = set(key)
            if not key_set.issubset(set(self.data_columns)):
                raise KeyError(f"Keys {key_set.difference(set(self.data_columns))} not in data_columns")
            selected_data = {key: data for key, data in self.data.items() if key in key_set}

            return self.copy_override(series=selected_data)

        if isinstance(key, slice):
            model = self.get_current_node(limit=key)
            return self._df_or_series(df=self.copy_override(base_node=model))

        if isinstance(key, BuhTuhSeriesBoolean):
            # We only support first level boolean indices for now
            if key.base_node != self.base_node:
                raise ValueError('Cannot apply Boolean series with a different base_node to DataFrame.'
                                 'Hint: make sure the Boolean series is derived from this DataFrame. '
                                 'Alternative: use df.merge(series) to merge the series with the df first,'
                                 'and then create a new Boolean series on the resulting merged data.')
            model_builder = CustomSqlModel(
                name='boolean_selection',
                sql='select {index_str}, {columns_sql_str} from {{_last_node}} where {where}'
            )
            model = model_builder(
                columns_sql_str=self._get_all_column_expressions(),
                index_str=', '.join(self.index.keys()),
                _last_node=self.base_node,
                where=key.get_expression(),
            )
            return self._df_or_series(
                BuhTuhDataFrame.get_instance(
                    engine=self.engine,
                    base_node=model,
                    index_dtypes={name: series.dtype for name, series in self.index.items()},
                    dtypes={name: series.dtype for name, series in self.data.items()},
                    order_by=[]  # filtering rows resets any sorting
                )
            )
        raise NotImplementedError(f"Only str, (set|list)[str], slice or BuhTuhSeriesBoolean are supported, "
                                  f"but got {type(key)}")

    def __getattr__(self, attr):
        return self._data[attr]

    def __setitem__(self,
                    key: Union[str, List[str]],
                    value: Union['BuhTuhSeries', int, str, float, UUID]):
        """
        TODO: Comments
        """
        # TODO: all types from types.TypeRegistry are supported.
        if isinstance(key, str):
            if not isinstance(value, BuhTuhSeries):
                series = const_to_series(base=self, value=value, name=key)
                self._data[key] = series
                return
            else:
                # two cases:
                # 1) these share the same base_node and index
                # 2) these share the same index, but not the same base_node
                if value.index != self.index:
                    raise ValueError(f'Index of assigned value does not match index of DataFrame. '
                                     f'Value: {value.index}, df: {self.index}')
                if value.base_node == self.base_node:
                    self._data[key] = BuhTuhSeries.get_instance(
                        base=self,
                        name=key,
                        dtype=value.dtype,
                        expression=value.expression
                    )
                    return
                else:
                    # this is the complex case. Maybe don't support this at all?TODO
                    raise NotImplementedError('TODO')

        elif isinstance(key, list):
            if len(key) == 0:
                return
            if len(key) == 1:
                return self.__setitem__(key[0], value)
            # len(key) > 1
            if not isinstance(value, BuhTuhDataFrame):
                raise ValueError(f'Assigned value should be a BuhTuhDateFrame, provided: {type(value)}')
            if len(value.data_columns) != len(key):
                raise ValueError(f'Number of columns in key and value should match. '
                                 f'Key: {len(key)}, value: {len(value.data_columns)}')
            series_list = [value.data[col_name] for col_name in value.data_columns]
            for i, sub_key in enumerate(key):
                self.__setitem__(sub_key, series_list[i])
        else:
            raise ValueError(f'Key should be either a string or a list of strings, value: {key}')

    def __delitem__(self, key: str):
        """ TODO: comments """
        if isinstance(key, str):
            del(self._data[key])
            return
        else:
            raise TypeError(f'Unsupported type {type(key)}')

    def astype(self, dtype: Union[str, Dict[str, str]]) -> 'BuhTuhDataFrame':
        """
        Cast all or some of the data columns to a certain type.

        Only data columns can be cast, index columns cannot be cast.

        This does not modify the current DataFrame, instead it returns a new DataFrame.
        :param dtype: either
            * A single str, in which case all data columns are cast to this dtype
            * A dictionary mapping column labels to dtype.
        :return: New DataFrame with the specified column(s) cast to the specified type
        """
        # Check and/or convert parameters
        if not isinstance(dtype, dict):
            dtype = {column: dtype for column in self.data_columns}
        not_existing_columns = set(dtype.keys()) - set(self.data_columns)
        if not_existing_columns:
            raise ValueError(f'Specified columns do not exist: {not_existing_columns}')

        # Construct new dataframe with converted columns
        new_data = {}
        for column, series in self.data.items():
            new_dtype = dtype.get(column)
            if new_dtype:
                new_data[column] = series.astype(dtype=new_dtype)
            else:
                new_data[column] = series

        return self.copy_override(series=new_data)

    def _partition_by_columns(self, by: Union[str, 'BuhTuhSeries', List[str], List['BuhTuhSeries'], None]
                              ) -> List['BuhTuhSeries']:
        """
        Helper method to check and compile a partitioning list
        """
        group_by_columns: List['BuhTuhSeries'] = []
        if isinstance(by, str):
            group_by_columns.append(self.all_series[by])
        elif isinstance(by, BuhTuhSeries):
            group_by_columns.append(by)
        elif isinstance(by, list):
            for by_item in by:
                if isinstance(by_item, str):
                    group_by_columns.append(self.all_series[by_item])
                if isinstance(by_item, BuhTuhSeries):
                    group_by_columns.append(by_item)
        elif by is None:
            pass
        else:
            raise ValueError(f'Value of "by" should be either None, a string, or a Series.')

        return group_by_columns

    def groupby(
            self,
            by: Union[str, 'BuhTuhSeries', List[str], List['BuhTuhSeries'], None] = None
    ) -> 'BuhTuhGroupBy':
        """
        Group by any of the series currently in this dataframe, both from index
        as well as data.
        :param by: The series to group by
        :return: an object to perform aggregations on
        """
        from buhtuh.partitioning import BuhTuhGroupBy
        return BuhTuhGroupBy(buh_tuh=self.copy_override(), group_by_columns=self._partition_by_columns(by))

    def window(self,
               by: Union[str, 'BuhTuhSeries', List[str], List['BuhTuhSeries'], None] = None,
               **frame_args):
        """
        Create a window on the current dataframe and its sorting.
        TODO Better argument typing, needs fancy import logic
        :see: BuhTuhWindow __init__ for frame args
        """
        from buhtuh.partitioning import BuhTuhWindow
        return BuhTuhWindow(buh_tuh=self.copy_override(),
                            group_by_columns=self._partition_by_columns(by),
                            **frame_args)

    def rolling(self, window: int,
                min_periods: int = None,
                center: bool = False,
                on: Union[str, 'BuhTuhSeries', List[str], List['BuhTuhSeries'], None] = None,
                closed: str = 'right') -> 'BuhTuhWindow':
        """
        A rolling window of size 'window', by default right aligned

        :param: window: the window size
        :param: min_periods: the min amount of rows included in the window before an actual value is
                returned
        :param: center: center the result, or align the result on the right
        :param: on: the partition to use, see window()
        :param: closed:  Make the interval closed on the ‘right’, ‘left’, ‘both’ or ‘neither’
                endpoints. Defaults to ‘right’, and the rest is currently unsupported.
        :note:  win_type,axis and method parameters as supported by pandas, are currently not implemented.
        :note:  the `on` parameter behaves differently from pandas, where it can be use to select to series
                to iterate over.
        """
        from buhtuh.partitioning import BuhTuhWindowFrameBoundary, BuhTuhWindowFrameMode, BuhTuhWindow

        if min_periods is None:
            min_periods = window

        if min_periods > window:
            raise ValueError(f'min_periods {min_periods} must be <= window {window}')

        if closed != 'right':
            raise NotImplementedError("Only closed=right is supported")

        mode = BuhTuhWindowFrameMode.ROWS
        end_value: Optional[int]
        if center:
            end_value = (window - 1) // 2
        else:
            end_value = 0

        start_boundary = BuhTuhWindowFrameBoundary.PRECEDING
        start_value = (window - 1) - end_value

        if end_value == 0:
            end_boundary = BuhTuhWindowFrameBoundary.CURRENT_ROW
            end_value = None
        else:
            end_boundary = BuhTuhWindowFrameBoundary.FOLLOWING

        return BuhTuhWindow(buh_tuh=self.copy_override(),
                            group_by_columns=self._partition_by_columns(on),
                            mode=mode,
                            start_boundary=start_boundary, start_value=start_value,
                            end_boundary=end_boundary, end_value=end_value,
                            min_values=min_periods)

    def expanding(self,
                  min_periods: int = 1,
                  center: bool = False,
                  on: Union[str, 'BuhTuhSeries', List[str], List['BuhTuhSeries'], None] = None
                  ) -> 'BuhTuhWindow':
        """
        Create an expanding window starting with the first row in the group, with at least min_period
        observations. The result will be right-aligned in the window

        :param: min_periods:    The minimum amount of observations in the window before a value is reported
        :param: center:         Whether to center the result, currently not supported
        :param: on:             The partition that will be applied. Note: this is different from pandas, where
                                The partition is determined earlier in the process.
        """
        # TODO We could move the partitioning to BuhTuhGroupBy
        from buhtuh.partitioning import BuhTuhWindowFrameBoundary, BuhTuhWindowFrameMode, BuhTuhWindow

        if center:
            # Will never be implemented probably, as it's also deprecated in pandas
            raise NotImplementedError("centering is not implemented.")

        mode = BuhTuhWindowFrameMode.ROWS
        start_boundary = BuhTuhWindowFrameBoundary.PRECEDING
        start_value = None
        end_boundary = BuhTuhWindowFrameBoundary.CURRENT_ROW
        end_value = None

        return BuhTuhWindow(buh_tuh=self.copy_override(),
                            group_by_columns=self._partition_by_columns(on),
                            mode=mode,
                            start_boundary=start_boundary, start_value=start_value,
                            end_boundary=end_boundary, end_value=end_value,
                            min_values=min_periods)

    def sort_values(
            self,
            by: Union[str, List[str]],
            ascending: Union[bool, List[bool]] = True
    ) -> 'BuhTuhDataFrame':
        """
        Create a new DataFrame with the specified sorting order.

        This does not modify the current DataFrame, instead it returns a new DataFrame.

        The sorting will remain in the returned DataFrame as long as no operations are performed on that
        frame that materially change the selected data. Operations that materially change the selected data
        are for example groupby(), merge(), get_df_materialized_model(), and filtering out rows. Adding or
        removing a column does not materially change the selected data.

        :param by: column label or list of labels to sort by.
        :param ascending: Whether to sort ascending (True) or descending (False). If this is a list, then the
            by must also be a list and len(ascending) == len(by)
        :return: a new DataFrame with the specified ordering
        """
        if isinstance(by, str):
            by = [by]
        elif not isinstance(by, list) or not all(isinstance(by_item, str) for by_item in by):
            raise TypeError('by should be a str, or a list of str')
        if isinstance(ascending, bool):
            ascending = [ascending] * len(by)
        if len(by) != len(ascending):
            raise ValueError(f'Length of ascending ({len(ascending)}) != length of by ({len(by)})')
        missing = set(by) - set(self.all_series.keys())
        if len(missing) > 0:
            raise KeyError(f'Some series could not be found in current frame: {missing}')

        by_series_list = [self.all_series[by_name] for by_name in by]
        order_by = [SortColumn(expression=by_series.get_expression(), asc=asc_item)
                    for by_series, asc_item in zip(by_series_list, ascending)]
        return self.copy_override(order_by=order_by)

    def to_df(self) -> pandas.DataFrame:
        """
        Run a SQL query representing the current state of this DataFrame against the database and return the
        resulting data as a Pandas DataFrame.

        This function queries the database.
        """
        conn = self.engine.connect()
        sql = self.view_sql()
        df = pandas.read_sql_query(sql, conn, index_col=list(self.index.keys()))
        conn.close()
        return df

    def head(self, n: int = 5) -> pandas.DataFrame:
        """
        Similar to `to_df` but only returns the first `n` rows.

        This function queries the database.

        :param n: number of rows to query from database.
        """
        conn = self.engine.connect()
        sql = self.view_sql(limit=n)
        df = pandas.read_sql_query(sql, conn, index_col=list(self.index.keys()))
        conn.close()
        return df

    def get_order_by_expression(self):
        """
        Get a properly formatted order by expression based on this df's order_by.
        Will return an empty string in case ordering in not requested.
        """
        if self._order_by:
            order_str = ", ".join(f"{sc.expression} {'asc' if sc.asc else 'desc'}" for sc in self._order_by)
            order_str = f'order by {order_str}'
        else:
            order_str = ''

        return order_str

    def get_current_node(self, limit: Union[int, slice] = None) -> SqlModel[CustomSqlModel]:
        """
        Translate the current state of this DataFrame into a SqlModel.
        :param limit: The limit to use
        :return: SQL query as a SqlModel that represents the current state of this DataFrame.
        """

        if isinstance(limit, int):
            limit = slice(0, limit)

        limit_str = 'limit all'
        if limit is not None:
            if limit.step is not None:
                raise NotImplementedError("Step size not supported in slice")
            if (limit.start is not None and limit.start < 0) or \
                    (limit.stop is not None and limit.stop < 0):
                raise NotImplementedError("Negative start or stop not supported in slice")

            if limit.start is not None:
                if limit.stop is not None:
                    if limit.stop <= limit.start:
                        raise ValueError('limit.stop <= limit.start')
                    limit_str = f'limit {limit.stop - limit.start} offset {limit.start}'
                else:
                    limit_str = f'limit all offset {limit.start}'
            else:
                if limit.stop is not None:
                    limit_str = f'limit {limit.stop}'

        model_builder = CustomSqlModel(
            name='view_sql',
            sql='select {index_str}, {columns_sql_str} from {{_last_node}} {order} {limit}'
        )

        return model_builder(
            columns_sql_str=self._get_all_column_expressions(),
            index_str=', '.join(f'"{index_column}"' for index_column in self.index.keys()),
            _last_node=self.base_node,
            limit='' if limit_str is None else f'{limit_str}',
            order=self.get_order_by_expression()
        )

    def view_sql(self, limit: Union[int, slice] = None) -> str:
        """
        Translate the current state of this DataFrame into a SQL query.
        :param limit: limit on which rows to select in the query
        :return: SQL query
        """
        model = self.get_current_node(limit=limit)
        sql = to_sql(model)
        return sql

    def _get_all_column_expressions(self, table_alias=''):
        column_expressions = []
        for column in self.data_columns:
            series = self.data[column]
            column_expressions.append(series.get_column_expression(table_alias))
        return ', '.join(column_expressions)

    def merge(
            self,
            right: DataFrameOrSeries,
            how: str = 'inner',
            on: ColumnNames = None,
            left_on: ColumnNames = None,
            right_on: ColumnNames = None,
            left_index: bool = False,
            right_index: bool = False,
            suffixes: Tuple[str, str] = ('_x', '_y'),
    ) -> 'BuhTuhDataFrame':
        """
        Join the right Dataframe or Series on self. This will return a new DataFrame that contains the
        combined columns of both dataframes, and the rows that result from joining on the specified columns.
        The columns that are joined on can consist (partially or fully) out of index columns.

        See buhtuh.merge.merge() for more information.
        The interface of this function is similar to pandas' merge, but the following parameters are not
        supported: sort, copy, indicator, and validate.
        Additionally when merging two frames that have conflicting columns names, and joining on indices,
        then the resulting columns/column names can differ slightly from Pandas.
        """
        from buhtuh.merge import merge
        return merge(
            left=self,
            right=right,
            how=how,
            on=on,
            left_on=left_on,
            right_on=right_on,
            left_index=left_index,
            right_index=right_index,
            suffixes=suffixes
        )


class BuhTuhSeries(ABC):
    """
    Immutable class representing a column/expression in a query.
    """
    def __init__(self,
                 engine,
                 base_node: SqlModel,
                 index: Optional[Dict[str, 'BuhTuhSeries']],
                 name: str,
                 expression: Expression = None,
                 sorted_ascending: Optional[bool] = None):
        """
        TODO: docstring
        :param engine:
        :param base_node:
        :param index: None if this Series is part of an index. Otherwise a dict with the Series that are
                        this Series' index
        :param name:
        :param expression:
        :param sorted_ascending: None for no sorting, True for sorted ascending, False for sorted descending
        """
        self._engine = engine
        self._base_node = base_node
        self._index = index
        self._name = name
        # todo: change expression in an ast-like object, that can be a constant, column, operator, and/or
        #   refer other series
        if expression:
            self._expression = expression
        else:
            self._expression = Expression.construct_table_field(self.name)
        self._sorted_ascending = sorted_ascending

    @property
    @classmethod
    @abstractmethod
    def dtype(cls) -> str:
        """
        The dtype of this BuhTuhSeries. The dtype is used to uniquely identify data of the type that is
        represented by this BuhTuhSeries subclass. The dtype should be unique among all BuhTuhSeries
        subclasses.
        """
        raise NotImplementedError()

    @property
    @classmethod
    def dtype_aliases(cls) -> Tuple[Union[Type, str], ...]:
        """
        One or more aliases for the dtype.
        For example a BuhTuhBooleanSeries might have dtype 'bool', and as an alias the string 'boolean' and
        the builtin `bool`. An alias can be used in a similar way as the real dtype, e.g. to cast data to a
        certain type: `x.astype('boolean')` is the same as `x.astype('bool')`.

        Subclasses can override this value to indicate what strings they consider aliases for their dtype.
        """
        return tuple()

    @property
    @classmethod
    def supported_db_dtype(cls) -> Optional[str]:
        """
        Database level data type, that can be expressed using this BuhTuhSeries type.
        Example: 'double precision' for a float in Postgres

        Subclasses should override this value if they intend to be the default class to handle such types.
        When creating a BuhTuhDataFrame from existing data in a database, this field will be used to
        determine what BuhTuhSeries to instantiate for a column.
        """
        return None

    @property
    @classmethod
    def supported_value_types(cls) -> Tuple[Type, ...]:
        """
        List of python types that can be converted to database values using the `value_to_sql()` method.

        Subclasses can override this value to indicate what types are supported by value_to_sql().
        """
        return tuple()

    @classmethod
    @abstractmethod
    def value_to_sql(cls, value: Any) -> str:
        """
        Give the sql expression for the given value.
        :return: sql expression of the value
        """
        raise NotImplementedError()

    @classmethod
    @abstractmethod
    def from_dtype_to_sql(cls, source_dtype: str, expression: Expression) -> Expression:
        """
        Give the sql expression to convert the given expression, of the given source dtype to the dtype of
        this Series.
        :return: sql expression
        """
        raise NotImplementedError()

    @property
    def engine(self):
        return self._engine

    @property
    def base_node(self) -> SqlModel:
        return self._base_node

    @property
    def index(self) -> Optional[Dict[str, 'BuhTuhSeries']]:
        return copy(self._index)

    @property
    def name(self) -> str:
        return self._name

    @property
    def expression(self) -> Expression:
        return self._expression

    def head(self, n: int = 5):
        """
        Return the first `n` rows.
        """
        # TODO get a series directly instead of ripping it out of the df?
        return self.to_frame().head(n)[self.name]

    def sort_values(self, ascending=True):
        """
        Returns a copy of this Series that is sorted by its values. Returns self if self is already sorted
        in that way.
        :param ascending: Whether to sort ascending (True) or descending (False)
        """
        if self._sorted_ascending is not None and self._sorted_ascending == ascending:
            return self
        return self.get_class_instance(
            base=self,
            name=self.name,
            expression=self.expression,
            sorted_ascending=ascending
        )

    def view_sql(self):
        return self.to_frame().view_sql()

    def to_frame(self) -> BuhTuhDataFrame:
        if self.index is None:
            raise Exception('to_frame() is not supported for Series that do not have an index')
        if self._sorted_ascending is not None:
            order_by = [SortColumn(expression=self.get_expression(), asc=self._sorted_ascending)]
        else:
            order_by = []
        return BuhTuhDataFrame(
            engine=self.engine,
            base_node=self.base_node,
            index=self.index,
            series={self.name: self},
            order_by=order_by
        )

    @classmethod
    def get_instance(
            cls,
            base: DataFrameOrSeries,
            name: str,
            dtype: str,
            expression: Expression = None,
            sorted_ascending: Optional[bool] = None
    ) -> 'BuhTuhSeries':
        """
        Create an instance of the right sub-class of BuhTuhSeries.
        The subclass is based on the provided dtype. See docstring of __init__ for other parameters.
        """
        series_type = get_series_type_from_dtype(dtype=dtype)
        return series_type.get_class_instance(
            base=base,
            name=name,
            expression=expression,
            sorted_ascending=sorted_ascending
        )

    @classmethod
    def get_class_instance(
            cls,
            base: DataFrameOrSeries,
            name: str,
            expression: Expression = None,
            sorted_ascending: Optional[bool] = None
    ):
        """ Create an instance of this class. """
        return cls(
            engine=base.engine,
            base_node=base.base_node,
            index=base.index,
            name=name,
            expression=expression,
            sorted_ascending=sorted_ascending
        )

    def get_expression(self, table_alias='') -> str:
        return self.expression.to_string(table_alias)
        # # TODO BLOCKER! escape the stuff
        #
        # if table_alias != '' and table_alias[-1] != '.':
        #     table_alias = table_alias + '.'
        #
        # return self.expression.format(table_alias=table_alias)

    def get_column_expression(self, table_alias='') -> str:
        # TODO BLOCKER! escape the stuff
        expression = self.get_expression(table_alias)
        if expression != self.name:
            return f'{expression} as "{self.name}"'
        else:
            return expression

    def _check_supported(self, operation_name: str, supported_dtypes: List[str], other: 'BuhTuhSeries'):

        if self.base_node != other.base_node:
            raise ValueError(f'Cannot apply {operation_name} on two series with different base_node. '
                             f'Hint: make sure both series belong to or are derived from the same '
                             f'DataFrame. '
                             f'Alternative: use merge() to create a DataFrame with both series. ')

        if other.dtype.lower() not in supported_dtypes:
            raise TypeError(f'{operation_name} not supported between {self.dtype} and {other.dtype}.')

    def _get_derived_series(self, new_dtype: str, expression: Expression):
        return BuhTuhSeries.get_instance(
            base=self,
            name=self.name,
            dtype=new_dtype,
            expression=expression
        )

    def astype(self, dtype: Union[str, Type]) -> 'BuhTuhSeries':
        if dtype == self.dtype or dtype in self.dtype_aliases:
            return self
        series_type = get_series_type_from_dtype(dtype)
        expression = series_type.from_dtype_to_sql(self.dtype, self.expression)
        # get the real dtype, in case the provided dtype was an alias. mypy needs some help
        new_dtype = cast(str, series_type.dtype)
        return self._get_derived_series(new_dtype=new_dtype, expression=expression)

    @classmethod
    def from_const(cls,
                   base: DataFrameOrSeries,
                   value: Any,
                   name: str) -> 'BuhTuhSeries':
        result = cls.get_class_instance(
            base=base,
            name=name,
            expression=Expression.construct_raw(cls.value_to_sql(value))
        )
        return result

    def equals(self, other: Any) -> bool:
        """
        Checks whether other is the same as self. This implements the check that would normally be
        implemented in __eq__, but we already use that method for other purposes.
        This strictly checks that other is the same type as self. If other is a subclass this will return
        False.
        """
        if not isinstance(other, self.__class__) or not isinstance(self, other.__class__):
            return False
        if (self.index is None) != (other.index is None):
            return False
        if self.index is not None and other.index is not None:
            if list(self.index.keys()) != list(other.index.keys()):
                return False
            for key in self.index.keys():
                if not self.index[key].equals(other.index[key]):
                    return False
        return self.engine == other.engine and \
            self.base_node == other.base_node and \
            self.name == other.name and \
            self.expression == other.expression and \
            self._sorted_ascending == other._sorted_ascending

    # Below methods are not abstract, as they can be optionally be implemented by subclasses.
    def __add__(self, other) -> 'BuhTuhSeries':
        raise NotImplementedError()

    def __sub__(self, other) -> 'BuhTuhSeries':
        raise NotImplementedError()

    def __mul__(self, other) -> 'BuhTuhSeries':
        raise NotImplementedError()

    # TODO, answer: What about __matmul__?

    def __truediv__(self, other) -> 'BuhTuhSeries':
        raise NotImplementedError()

    def __floordiv__(self, other) -> 'BuhTuhSeries':
        raise NotImplementedError()

    def __mod__(self, other) -> 'BuhTuhSeries':
        raise NotImplementedError()

    # TODO, answer: What about __divmod__?

    def __pow__(self, other, modulo=None) -> 'BuhTuhSeries':
        raise NotImplementedError()

    def __lshift__(self, other) -> 'BuhTuhSeries':
        raise NotImplementedError()

    def __rshift__(self, other) -> 'BuhTuhSeries':
        raise NotImplementedError()

    def __and__(self, other) -> 'BuhTuhSeries':
        raise NotImplementedError()

    def __xor__(self, other) -> 'BuhTuhSeries':
        raise NotImplementedError()

    def __or__(self, other) -> 'BuhTuhSeries':
        raise NotImplementedError()

    def _comparator_operator(self, other, comparator) -> 'BuhTuhSeriesBoolean':
        raise NotImplementedError()

    def __ne__(self, other) -> 'BuhTuhSeriesBoolean':  # type: ignore
        return self._comparator_operator(other, "<>")

    def __eq__(self, other) -> 'BuhTuhSeriesBoolean':  # type: ignore
        return self._comparator_operator(other, "=")

    def __lt__(self, other) -> 'BuhTuhSeriesBoolean':
        return self._comparator_operator(other, "<")

    def __le__(self, other) -> 'BuhTuhSeriesBoolean':
        return self._comparator_operator(other, "<=")

    def __ge__(self, other) -> 'BuhTuhSeriesBoolean':
        return self._comparator_operator(other, ">=")

    def __gt__(self, other) -> 'BuhTuhSeriesBoolean':
        return self._comparator_operator(other, ">")

    def __getitem__(self, key: Union[Any, slice]):
        if isinstance(key, slice):
            raise NotImplementedError("index slices currently not supported")

        # any other value we treat as a literal index lookup
        # multiindex not supported atm
        if self.index is None:
            raise Exception('Function not supported on Series without index')
        if len(self.index) != 1:
            raise NotImplementedError('Index only implemented for simple indexes.')
        series = self.to_frame()[list(self.index.values())[0] == key]
        assert isinstance(series, self.__class__)

        # this is massively ugly
        return series.head(1).astype(series.dtype).values[0]

    def _window_or_agg_func(
            self,
            partition: Optional['BuhTuhGroupBy'],
            expression: Expression,
            derived_dtype: str) -> 'BuhTuhSeries':

        from buhtuh.partitioning import BuhTuhWindow

        if partition is None or not isinstance(partition, BuhTuhWindow):
            return self._get_derived_series(derived_dtype, expression)
        else:
            return self._get_derived_series(derived_dtype, partition.get_window_expression(expression))

    # Maybe the aggregation methods should be defined on a more subclass of the actual Series call
    # so we can be more restrictive in calling these.
    def min(self, partition: 'BuhTuhGroupBy' = None):
        return self._window_or_agg_func(partition,
                                        Expression.construct('min({})', self.expression),
                                        self.dtype)

    def max(self, partition: 'BuhTuhGroupBy' = None):
        return self._window_or_agg_func(partition,
                                        Expression.construct('max({})', self.expression),
                                        self.dtype)

    def count(self, partition: 'BuhTuhGroupBy' = None):
        return self._window_or_agg_func(partition,
                                        Expression.construct('count({})', self.expression),
                                        'int64')

    def nunique(self, partition: 'BuhTuhGroupBy' = None):
        from buhtuh.partitioning import BuhTuhWindow
        if partition is not None and isinstance(partition, BuhTuhWindow):
            raise Exception("unique counts in window functions not supported (by PG at least)")

        return self._get_derived_series('int64', Expression.construct('count(distinct {})', self.expression))

    # Window functions applicable for all types of data, but only with a window
    # TODO more specific docs
    # TODO make group_by optional, but for that we need some way to access the series' underlying
    #      df to access sorting

    def _check_window(self, partition: Any):
        """
        Validate that the given partition is a true BuhTuhWindow or raise an exception
        """
        from buhtuh.partitioning import BuhTuhWindow
        if not isinstance(partition, BuhTuhWindow):
            raise ValueError("Window functions need a BuhTuhWindow")

    def window_row_number(self, window: 'BuhTuhWindow'):
        """
        Returns the number of the current row within its partition, counting from 1.
        """
        self._check_window(window)
        return self._window_or_agg_func(window, Expression.construct('row_number()'), 'int64')

    def window_rank(self, window: 'BuhTuhWindow'):
        """
        Returns the rank of the current row, with gaps; that is, the row_number of the first row
        in its peer group.
        """
        self._check_window(window)
        return self._window_or_agg_func(window, Expression.construct('rank()'), 'int64')

    def window_dense_rank(self, window: 'BuhTuhWindow'):
        """
        Returns the rank of the current row, without gaps; this function effectively counts peer
        groups.
        """
        self._check_window(window)
        return self._window_or_agg_func(window, Expression.construct('dense_rank()'), 'int64')

    def window_percent_rank(self, window: 'BuhTuhWindow'):
        """
        Returns the relative rank of the current row, that is
            (rank - 1) / (total partition rows - 1).
        The value thus ranges from 0 to 1 inclusive.
        """
        self._check_window(window)
        return self._window_or_agg_func(window, Expression.construct('percent_rank()'), "double precision")

    def window_cume_dist(self, window: 'BuhTuhWindow'):
        """
        Returns the cumulative distribution, that is
            (number of partition rows preceding or peers with current row) / (total partition rows).
        The value thus ranges from 1/N to 1.
        """
        self._check_window(window)
        return self._window_or_agg_func(window, Expression.construct('cume_dist()'), "double precision")

    def window_ntile(self, window: 'BuhTuhWindow', num_buckets: int = 1):
        """
        Returns an integer ranging from 1 to the argument value,
        dividing the partition as equally as possible.
        """
        self._check_window(window)
        return self._window_or_agg_func(window, Expression.construct(f'ntile({num_buckets})'), "int64")

    def window_lag(self, window: 'BuhTuhWindow', offset: int = 1, default: Any = None):
        """
        Returns value evaluated at the row that is offset rows before the current row
        within the partition; if there is no such row, instead returns default
        (which must be of the same type as value).

        Both offset and default are evaluated with respect to the current row.
        If omitted, offset defaults to 1 and default to None
        """
        self._check_window(window)
        default_sql = self.value_to_sql(default)
        return self._window_or_agg_func(
            window,
            Expression.construct(f'lag({{}}, {offset}, {default_sql})', self.expression),
            self.dtype
        )

    def window_lead(self, window: 'BuhTuhWindow', offset: int = 1, default: Any = None):
        """
        Returns value evaluated at the row that is offset rows after the current row within the partition;
        if there is no such row, instead returns default (which must be of the same type as value).
        Both offset and default are evaluated with respect to the current row.
        If omitted, offset defaults to 1 and default to None.
        """
        self._check_window(window)
        default_sql = self.value_to_sql(default)
        return self._window_or_agg_func(
            window,
            Expression.construct(f'lead({{}}, {offset}, {default_sql})', self.expression),
            self.dtype
        )

    def window_first_value(self, window: 'BuhTuhWindow'):
        """
        Returns value evaluated at the row that is the first row of the window frame.
        """
        self._check_window(window)
        return self._window_or_agg_func(
            window,
            Expression.construct('first_value({})', self.expression),
            self.dtype
        )

    def window_last_value(self, window: 'BuhTuhWindow'):
        """
        Returns value evaluated at the row that is the last row of the window frame.
        """
        self._check_window(window)
        return self._window_or_agg_func(
            window,
            Expression.construct('last_value({})', self.expression),
            self.dtype
        )

    def window_nth_value(self, window: 'BuhTuhWindow', n: int):
        """
        Returns value evaluated at the row that is the n'th row of the window frame
        (counting from 1); returns NULL if there is no such row.
        """
        self._check_window(window)
        return self._window_or_agg_func(
            window,
            Expression.construct(f'nth_value({{}}, {n})', self.expression),
            self.dtype
        )


class BuhTuhSeriesBoolean(BuhTuhSeries, ABC):
    dtype = 'bool'
    dtype_aliases = ('boolean', '?', bool)
    supported_db_dtype = 'boolean'
    supported_value_types = (bool, )

    @classmethod
    def value_to_sql(cls, value: bool) -> str:
        if value is None:
            return 'NULL'
        if not isinstance(value, cls.supported_value_types):
            raise TypeError(f'value should be bool, actual type: {type(value)}')
        return str(value)

    @staticmethod
    def from_dtype_to_sql(source_dtype: str, expression: Expression) -> Expression:
        if source_dtype == 'bool':
            return expression
        if source_dtype not in ['int64', 'string']:
            raise ValueError(f'cannot convert {source_dtype} to bool')
        return Expression.construct('cast({} as bool)', expression)

    def _comparator_operator(self, other, comparator):
        other = const_to_series(base=self, value=other)
        self._check_supported(f"comparator '{comparator}'", ['bool'], other)
        expression = Expression.construct(f'({{}}) {comparator} ({{}})', self.expression, other.expression)
        return self._get_derived_series('bool', expression)

    def _boolean_operator(self, other, operator: str) -> 'BuhTuhSeriesBoolean':
        # TODO maybe "other" should have a way to tell us it can be a bool?
        # TODO we're missing "NOT" here. https://www.postgresql.org/docs/13/functions-logical.html
        other = const_to_series(base=self, value=other)
        self._check_supported(f"boolean operator '{operator}'", ['bool', 'int64', 'float'], other)
        if other.dtype != 'bool':
            expression = Expression.construct(
                f'(({{}}) {operator} ({{}}::bool))', self.expression, other.expression
            )
        else:
            expression = Expression.construct(
                f'(({{}}) {operator} ({{}}))', self.expression, other.expression
            )
        return self._get_derived_series('bool', expression)

    def __and__(self, other) -> 'BuhTuhSeriesBoolean':
        return self._boolean_operator(other, 'AND')

    def __or__(self, other) -> 'BuhTuhSeriesBoolean':
        return self._boolean_operator(other, 'OR')


class BuhTuhSeriesAbstractNumeric(BuhTuhSeries, ABC):
    """
    Base class that defines shared logic between BuhTuhSeriesInt64 and BuhTuhSeriesFloat64
    """
    def __add__(self, other) -> 'BuhTuhSeries':
        other = const_to_series(base=self, value=other)
        self._check_supported('add', ['int64', 'float64'], other)
        expression = Expression.construct('({}) + ({})', self.expression, other.expression)
        new_dtype = 'float64' if 'float64' in (self.dtype, other.dtype) else 'int64'
        return self._get_derived_series(new_dtype, expression)

    def __sub__(self, other) -> 'BuhTuhSeries':
        other = const_to_series(base=self, value=other)
        self._check_supported('sub', ['int64', 'float64'], other)
        expression = Expression.construct('({}) - ({})', self.expression, other.expression)
        new_dtype = 'float64' if 'float64' in (self.dtype, other.dtype) else 'int64'
        return self._get_derived_series(new_dtype, expression)

    def _comparator_operator(self, other, comparator):
        other = const_to_series(base=self, value=other)
        self._check_supported(f"comparator '{comparator}'", ['int64', 'float64'], other)
        expression = Expression.construct(f'({{}}) {comparator} ({{}})', self.expression, other.expression)
        return self._get_derived_series('bool', expression)

    def __truediv__(self, other):
        other = const_to_series(base=self, value=other)
        self._check_supported('division', ['int64', 'float64'], other)
        expression = Expression.construct('cast({} as float) / ({})', self.expression, other.expression)
        return self._get_derived_series('float64', expression)

    def __floordiv__(self, other):
        other = const_to_series(base=self, value=other)
        self._check_supported('division', ['int64', 'float64'], other)
        expression = Expression.construct('cast({} as bigint) / ({})', self.expression, other.expression)
        return self._get_derived_series('int64', expression)

    def sum(self, partition: 'BuhTuhGroupBy' = None):
<<<<<<< HEAD
        return self._window_or_agg_func(partition, f'sum({self.expression})', self.dtype)
=======
        # TODO: This cast here is rather nasty
        return self._window_or_agg_func(
            partition,
            Expression.construct('cast(sum({}) as bigint)', self.expression),
            'int64'
        )
>>>>>>> f4448be2

    def average(self, partition: 'BuhTuhGroupBy' = None) -> 'BuhTuhSeriesFloat64':
        result = self._window_or_agg_func(
            partition,
            Expression.construct('avg({})', self.expression),
            'double precision'
        )
        return cast('BuhTuhSeriesFloat64', result)


class BuhTuhSeriesInt64(BuhTuhSeriesAbstractNumeric):
    dtype = 'int64'
    dtype_aliases = ('integer', 'bigint', 'i8', int, numpy.int64)
    supported_db_dtype = 'bigint'
    supported_value_types = (int, numpy.int64)

    @classmethod
    def value_to_sql(cls, value: int) -> str:
        # TODO validate this, should be part of Nullable logic?
        if value is None:
            return 'NULL'
        if not isinstance(value, cls.supported_value_types):
            raise TypeError(f'value should be int, actual type: {type(value)}')
        return f'{value}::bigint'

    @staticmethod
    def from_dtype_to_sql(source_dtype: str, expression: Expression) -> Expression:
        if source_dtype == 'int64':
            return expression
        if source_dtype not in ['float64', 'bool', 'string']:
            raise ValueError(f'cannot convert {source_dtype} to int64')
        return Expression.construct('cast({} as bigint)', expression)


class BuhTuhSeriesFloat64(BuhTuhSeriesAbstractNumeric):
    dtype = 'float64'
    dtype_aliases = ('float', 'double', 'f8', float, numpy.float64, 'double precision')
    supported_db_dtype = 'double precision'
    supported_value_types = (float, numpy.float64)

    @classmethod
    def value_to_sql(cls, value: Union[float, numpy.float64]) -> str:
        if value is None:
            return 'NULL'
        if not isinstance(value, cls.supported_value_types):
            raise TypeError(f'value should be float, actual type: {type(value)}')
        return f'{value}::float'

    @staticmethod
    def from_dtype_to_sql(source_dtype: str, expression: Expression) -> Expression:
        if source_dtype == 'float64':
            return expression
        if source_dtype not in ['int64', 'string']:
            raise ValueError(f'cannot convert {source_dtype} to float64')
        return Expression.construct('cast({} as float)', expression)


class BuhTuhSeriesString(BuhTuhSeries):
    dtype = 'string'
    dtype_aliases = ('text', str)
    supported_db_dtype = 'text'
    supported_value_types = (str, )

    @classmethod
    def value_to_sql(cls, value: str) -> str:
        if value is None:
            return 'NULL'
        if not isinstance(value, cls.supported_value_types):
            raise TypeError(f'value should be str, actual type: {type(value)}')
        # TODO: fix sql injection!
        return f"'{value}'"

    @classmethod
    def from_dtype_to_sql(cls, source_dtype: str, expression: Expression) -> Expression:
        if source_dtype == 'string':
            return expression
        return Expression.construct('cast(({}) as text)', expression)

    def __add__(self, other) -> 'BuhTuhSeries':
        other = const_to_series(base=self, value=other)
        self._check_supported('add', ['string'], other)
        expression = Expression.construct('({}) || ({})', self.expression, other.expression)
        return self._get_derived_series('string', expression)

    def _comparator_operator(self, other, comparator):
        other = const_to_series(base=self, value=other)
        self._check_supported(f"comparator '{comparator}'", ['string'], other)
        expression = Expression.construct(f'({{}}) {comparator} ({{}})', self.expression, other.expression)
        return self._get_derived_series('bool', expression)

    def slice(self, start: Union[int, slice], stop: int = None) -> 'BuhTuhSeriesString':
        """
        Get a python string slice using DB functions. Format follows standard slice format
        Note: this is called 'slice' to not destroy index selection logic
        :param item: an int for a single character, or a slice for some nice slicing
        :return: BuhTuhSeriesString with the slice applied
        """
        if isinstance(start, (int, type(None))):
            item = slice(start, stop)
        elif isinstance(start, slice):
            item = start
        else:
            raise ValueError(f'Type not supported {type(start)}')

        expression = self.expression

        if item.start is not None and item.start < 0:
            expression = Expression.construct(f'right({{}}, {abs(item.start)})', expression)
            if item.stop is not None:
                if item.stop < 0 and item.stop > item.start:
                    # we needed to check stop < 0, because that would mean we're going the wrong direction
                    # and that's not supported
                    expression = Expression.construct(f'left({{}}, {item.stop - item.start})', expression)
                else:
                    expression = Expression.construct("''")

        elif item.stop is not None and item.stop < 0:
            # we need to get the full string, minus abs(stop) chars.
            expression = Expression.construct(
                f'substr({{}}, 1, greatest(0, length({{}}){item.stop}))',
                expression, expression
            )

        else:
            # positives only
            if item.stop is None:
                if item.start is None:
                    # full string, what are we doing here?
                    # current expression is okay.
                    pass
                else:
                    # full string starting at start
                    expression = Expression.construct(f'substr({{}}, {item.start+1})', expression)
            else:
                if item.start is None:
                    expression = Expression.construct(f'left({{}}, {item.stop})', expression)
                else:
                    if item.stop > item.start:
                        expression = Expression.construct(
                            f'substr({{}}, {item.start+1}, {item.stop-item.start})',
                            expression
                        )
                    else:
                        expression = Expression.construct("''")

        return self._get_derived_series('string', expression)


class BuhTuhSeriesUuid(BuhTuhSeries):
    """
    Series representing UUID values.
    """
    dtype = 'uuid'
    dtype_aliases = ()
    supported_db_dtype = 'uuid'
    supported_value_types = (UUID, )

    @classmethod
    def value_to_sql(cls, value: UUID) -> str:
        if not isinstance(value, cls.supported_value_types):
            raise TypeError(f'value should be uuid, actual type: {type(value)}')
        return f"cast('{value}' as uuid)"

    @classmethod
    def from_dtype_to_sql(cls, source_dtype: str, expression: Expression) -> Expression:
        if source_dtype == 'uuid':
            return expression
        if source_dtype == 'string':
            # If the format is wrong, then this will give an error later on, but there is not much we can
            # do about that here.
            return Expression.construct('cast(({}) as uuid)', expression)
        # As far as we know the other types we support cannot be directly cast to uuid.
        raise ValueError(f'cannot convert {source_dtype} to uuid.')

    @classmethod
    def sql_gen_random_uuid(cls, base: DataFrameOrSeries) -> 'BuhTuhSeriesUuid':
        """
        Create a new Series object with for every row the `gen_random_uuid()` expression, which will
        evaluate to a random uuid for each row.

        Note that this is non-deterministic expression, it will give a different result each time it is run.
        This can have some unexpected consequences. Considers the following code:
            df['x'] = BuhTuhSeriesUuid.sql_gen_random_uuid(df)
            df['y'] = df['x']
            df['different'] = df['y'] != df['x']
        The df['different'] column will be True for all rows, because the second statement copies the
        unevaluated expression, not the result of the expression. So at evaluation time the expression will
        be evaluated twice for each row, for the 'x' column and the 'y' column, giving different results both
        times. One way to work around this is to materialize the dataframe in its current state (using
        get_df_materialized_model()), before adding any columns that reference a column that's created with
        this function.
        """
        return cls.get_class_instance(
            base=base,
            name='__tmp',
            expression=Expression.construct('gen_random_uuid()')
        )

    def _comparator_operator(self, other, comparator):
        other = const_to_series(base=self, value=other)
        self._check_supported(f"comparator '{comparator}'", ['uuid'], other)
        expression = Expression.construct(f'({{}}) {comparator} ({{}})', self.expression, other.expression)
        return self._get_derived_series('uuid', expression)


class BuhTuhSeriesJson(BuhTuhSeries):
    """
    TODO: make this a proper class, not just a string subclass
    """
    dtype = 'json'
    dtype_aliases = (object, )  # type: ignore
    supported_db_dtype = 'json'
    supported_value_types = (dict, list)

    def __init__(self,
                 engine,
                 base_node: SqlModel,
                 index: Optional[Dict[str, 'BuhTuhSeries']],
                 name: str,
                 expression: Expression = None,
                 sorted_ascending: Optional[bool] = None):
        super().__init__(engine,
                         base_node,
                         index,
                         name,
                         expression,
                         sorted_ascending)
        self.json = Json(self)

    @classmethod
    def value_to_sql(cls, value: dict) -> str:
        if not isinstance(value, cls.supported_value_types):
            raise TypeError(f'value should be dict, actual type: {type(value)}')
        json_value = json.dumps(value)
        escaped_json_value = json_value.replace("'", "''")
        return f"cast('{escaped_json_value}' to json)"

    @classmethod
    def from_dtype_to_sql(cls, source_dtype: str, expression: Expression) -> Expression:
        if source_dtype == 'json':
            return expression
        if source_dtype != 'string':
            raise ValueError(f'cannot convert {source_dtype} to json')
        return Expression.construct('cast({} as json)', expression)

    def _comparator_operator(self, other, comparator):
        other = const_to_series(base=self, value=other)
        self._check_supported(f"comparator '{comparator}'", ['json'], other)
        expression = Expression.construct(
            f'({{}})::jsonb {comparator} ({{}})::jsonb',
            self.expression, other.expression
        )
        return self._get_derived_series('bool', expression)

    def __le__(self, other) -> 'BuhTuhSeriesBoolean':
        return self._comparator_operator(other, "<@")


class BuhTuhSeriesTimestamp(BuhTuhSeries):
    """
    Types in PG that we want to support: https://www.postgresql.org/docs/9.1/datatype-datetime.html
        timestamp without time zone
    """
    dtype = 'timestamp'
    dtype_aliases = ('datetime64', 'datetime64[ns]', numpy.datetime64)
    supported_db_dtype = 'timestamp without time zone'
    supported_value_types = (datetime.datetime, datetime.date, str)

    @classmethod
    def value_to_sql(cls, value: Union[str, datetime.datetime]) -> str:
        if value is None:
            return 'NULL'
        if isinstance(value, datetime.date):
            value = str(value)
        if not isinstance(value, str):
            raise TypeError(f'value should be str or datetime.datetime, actual type: {type(value)}')
        # TODO: fix sql injection!
        # Maybe we should do some checking on syntax here?
        return f"'{value}'::{BuhTuhSeriesTimestamp.supported_db_dtype}"

    @staticmethod
    def from_dtype_to_sql(source_dtype: str, expression: Expression) -> Expression:
        if source_dtype == 'timestamp':
            return expression
        else:
            if source_dtype not in ['string', 'date']:
                raise ValueError(f'cannot convert {source_dtype} to timestamp')
            return Expression.construct(f'({{}}::{BuhTuhSeriesTimestamp.supported_db_dtype})', expression)

    def _comparator_operator(self, other, comparator):
        other = const_to_series(base=self, value=other)
        self._check_supported(f"comparator '{comparator}'", ['timestamp', 'date', 'string'], other)
        expression = Expression.construct(f'({{}}) {comparator} ({{}})', self.expression, other.expression)
        return self._get_derived_series('bool', expression)

    def format(self, format) -> 'BuhTuhSeriesString':
        """
        Allow standard PG formatting of this Series (to a string type)

        :param format: The format as defined in https://www.postgresql.org/docs/14/functions-formatting.html
        :return: a derived Series that accepts and returns formatted timestamp strings
        """
        expr = Expression.construct(f"to_char({{}}, '{format}')", self.expression)
        return self._get_derived_series('string', expr)

    def __sub__(self, other) -> 'BuhTuhSeriesTimestamp':
        other = const_to_series(base=self, value=other)
        self._check_supported('sub', ['timestamp', 'date', 'time'], other)
        expression = Expression.construct('({}) - ({})', self.expression, other.expression)
        return self._get_derived_series('timedelta', expression)


class BuhTuhSeriesDate(BuhTuhSeriesTimestamp):
    """
    Types in PG that we want to support: https://www.postgresql.org/docs/9.1/datatype-datetime.html
        date
    """
    dtype = 'date'
    dtype_aliases = tuple()  # type: ignore
    supported_db_dtype = 'date'
    supported_value_types = (datetime.datetime, datetime.date, str)

    @classmethod
    def value_to_sql(cls, value: Union[str, datetime.date]) -> str:
        if value is None:
            return 'NULL'
        if isinstance(value, datetime.date):
            value = str(value)
        if not isinstance(value, str):
            raise TypeError(f'value should be str or datetime.date, actual type: {type(value)}')
        # TODO: fix sql injection!
        # Maybe we should do some checking on syntax here?
        return f"'{value}'::{BuhTuhSeriesDate.supported_db_dtype}"

    @staticmethod
    def from_dtype_to_sql(source_dtype: str, expression: Expression) -> Expression:
        if source_dtype == 'date':
            return expression
        else:
            if source_dtype not in ['string', 'timestamp']:
                raise ValueError(f'cannot convert {source_dtype} to date')
            return Expression.construct(f'({{}}::{BuhTuhSeriesDate.supported_db_dtype})', expression)


class BuhTuhSeriesTime(BuhTuhSeries):
    """
    Types in PG that we want to support: https://www.postgresql.org/docs/9.1/datatype-datetime.html
        time without time zone
    """
    dtype = 'time'
    dtype_aliases = tuple()  # type: ignore
    supported_db_dtype = 'time without time zone'
    supported_value_types = (datetime.time, str)

    @classmethod
    def value_to_sql(cls, value: Union[str, datetime.time]) -> str:
        if value is None:
            return 'NULL'
        if isinstance(value, datetime.time):
            value = str(value)
        if not isinstance(value, str):
            raise TypeError(f'value should be str or datetime.time, actual type: {type(value)}')
        # TODO: fix sql injection!
        # Maybe we should do some checking on syntax here?
        return f"'{value}'::{BuhTuhSeriesTime.supported_db_dtype}"

    @staticmethod
    def from_dtype_to_sql(source_dtype: str, expression: Expression) -> Expression:
        if source_dtype == 'time':
            return expression
        else:
            if source_dtype not in ['string', 'timestamp']:
                raise ValueError(f'cannot convert {source_dtype} to time')
            return Expression.construct('({{}}::{BuhTuhSeriesTime.supported_db_dtype})', expression)

    def _comparator_operator(self, other, comparator):
        other = const_to_series(base=self, value=other)
        self._check_supported(f"comparator '{comparator}'", ['time', 'string'], other)
        expression = Expression.construct(f'({{}}) {comparator} ({{}})', self.expression, other.expression)
        return self._get_derived_series('bool', expression)


class BuhTuhSeriesTimedelta(BuhTuhSeries):
    dtype = 'timedelta'
    dtype_aliases = ('interval',)
    supported_db_dtype = 'interval'
    supported_value_types = (datetime.timedelta, numpy.timedelta64, str)

    @classmethod
    def value_to_sql(cls, value: Union[str, numpy.timedelta64, datetime.timedelta]) -> str:
        if value is None:
            return 'NULL'
        if isinstance(value, (numpy.timedelta64, datetime.timedelta)):
            value = str(value)
        if not isinstance(value, str):
            raise TypeError(f'value should be str or (numpy.timedelta64, datetime.timedelta), '
                            f'actual type: {type(value)}')
        # TODO: fix sql injection!
        # Maybe we should do some checking on syntax here?
        return f"'{value}'::{BuhTuhSeriesTimedelta.supported_db_dtype}"

    @staticmethod
    def from_dtype_to_sql(source_dtype: str, expression: Expression) -> Expression:
        if source_dtype == 'timedelta':
            return expression
        else:
            if not source_dtype == 'string':
                raise ValueError(f'cannot convert {source_dtype} to timedelta')
            return Expression.construct('cast({} as interval)', expression)

    def _comparator_operator(self, other, comparator):
        other = const_to_series(base=self, value=other)
        self._check_supported(f"comparator '{comparator}'", ['timedelta', 'date', 'time', 'string'], other)
        expression = Expression.construct(f'({{}}) {comparator} ({{}})', self.expression, other.expression)
        return self._get_derived_series('bool', expression)

    def format(self, format) -> 'BuhTuhSeriesString':
        """
        Allow standard PG formatting of this Series (to a string type)

        :param format: The format as defined in https://www.postgresql.org/docs/9.1/functions-formatting.html
        :return: a derived Series that accepts and returns formatted timestamp strings
        """
        expr = Expression.construct(f"to_char({{}}, '{format}')", self.expression)
        return self._get_derived_series('string', expr)

    def __add__(self, other) -> 'BuhTuhSeriesTimedelta':
        other = const_to_series(base=self, value=other)
        self._check_supported('add', ['timedelta', 'timestamp', 'date', 'time'], other)
        expression = Expression.construct('({}) + ({})', self.expression, other.expression)
        return self._get_derived_series('timedelta', expression)

    def __sub__(self, other) -> 'BuhTuhSeriesTimedelta':
        other = const_to_series(base=self, value=other)
        self._check_supported('sub', ['timedelta', 'timestamp', 'date', 'time'], other)
        expression = Expression.construct('({}) - ({})', self.expression, other.expression)
        return self._get_derived_series('timedelta', expression)

    def sum(self, partition: 'BuhTuhGroupBy' = None) -> 'BuhTuhSeriesTimedelta':
<<<<<<< HEAD
        return self._window_or_agg_func(partition, f'sum({self.expression})', self.dtype)

    def average(self, partition: 'BuhTuhGroupBy' = None) -> 'BuhTuhSeriesTimedelta':
        return self._window_or_agg_func(partition, f'avg({self.expression})', self.dtype)
=======
        result = self._window_or_agg_func(
            partition,
            Expression.construct('sum({})', self.expression),
            'timedelta'
        )
        return cast('BuhTuhSeriesTimedelta', result)

    def average(self, partition: 'BuhTuhGroupBy' = None) -> 'BuhTuhSeriesTimedelta':
        result = self._window_or_agg_func(
            partition,
            Expression.construct('avg({})', self.expression),
            'timedelta'
        )
        return cast('BuhTuhSeriesTimedelta', result)
>>>>>>> f4448be2


def const_to_series(base: Union[BuhTuhSeries, BuhTuhDataFrame],
                    value: Union[BuhTuhSeries, int, float, str, UUID],
                    name: str = None) -> BuhTuhSeries:
    """
    Take a value and return a BuhTuhSeries representing a column with that value.
    If value is already a BuhTuhSeries it is returned unchanged.
    If value is a constant then the right BuhTuhSeries subclass is found for that type and instantiated
    with the constant value.
    :param base: Base series or DataFrame. In case a new Series object is created and returned, it will
        share its engine, index, and base_node with this one. Only applies if value is not a BuhTuhSeries
    :param value: constant value for which to create a Series, or a BuhTuhSeries
    :param name: optional name for the series object. Only applies if value is not a BuhTuhSeries
    :return:
    """
    if isinstance(value, BuhTuhSeries):
        return value
    name = '__tmp' if name is None else name
    dtype = value_to_dtype(value)
    series_type = get_series_type_from_dtype(dtype)
    return series_type.from_const(base=base, value=value, name=name)<|MERGE_RESOLUTION|>--- conflicted
+++ resolved
@@ -1416,16 +1416,11 @@
         return self._get_derived_series('int64', expression)
 
     def sum(self, partition: 'BuhTuhGroupBy' = None):
-<<<<<<< HEAD
-        return self._window_or_agg_func(partition, f'sum({self.expression})', self.dtype)
-=======
-        # TODO: This cast here is rather nasty
         return self._window_or_agg_func(
             partition,
-            Expression.construct('cast(sum({}) as bigint)', self.expression),
-            'int64'
-        )
->>>>>>> f4448be2
+            Expression.construct('sum({})', self.expression),
+            self.dtype
+        )
 
     def average(self, partition: 'BuhTuhGroupBy' = None) -> 'BuhTuhSeriesFloat64':
         result = self._window_or_agg_func(
@@ -1865,16 +1860,10 @@
         return self._get_derived_series('timedelta', expression)
 
     def sum(self, partition: 'BuhTuhGroupBy' = None) -> 'BuhTuhSeriesTimedelta':
-<<<<<<< HEAD
-        return self._window_or_agg_func(partition, f'sum({self.expression})', self.dtype)
-
-    def average(self, partition: 'BuhTuhGroupBy' = None) -> 'BuhTuhSeriesTimedelta':
-        return self._window_or_agg_func(partition, f'avg({self.expression})', self.dtype)
-=======
         result = self._window_or_agg_func(
             partition,
             Expression.construct('sum({})', self.expression),
-            'timedelta'
+            self.dtype
         )
         return cast('BuhTuhSeriesTimedelta', result)
 
@@ -1882,11 +1871,9 @@
         result = self._window_or_agg_func(
             partition,
             Expression.construct('avg({})', self.expression),
-            'timedelta'
+            self.dtype
         )
         return cast('BuhTuhSeriesTimedelta', result)
->>>>>>> f4448be2
-
 
 def const_to_series(base: Union[BuhTuhSeries, BuhTuhDataFrame],
                     value: Union[BuhTuhSeries, int, float, str, UUID],
