--- conflicted
+++ resolved
@@ -9,20 +9,12 @@
 import numpy
 import pandas
 from sqlalchemy.engine import Engine
-<<<<<<< HEAD
-from sql_models.model import SqlModel, CustomSqlModel
-from sql_models.sql_generator import to_sql
+
 from buhtuh.expression import Expression, quote_identifier
-from buhtuh.types import get_series_type_from_dtype, value_to_dtype, get_dtype_from_db_dtype
-from buhtuh.json import Json
-=======
-
-from buhtuh.expression import Expression
 from buhtuh.json import Json
 from buhtuh.types import get_series_type_from_dtype, value_to_dtype, get_dtype_from_db_dtype
 from sql_models.model import SqlModel, CustomSqlModel
 from sql_models.sql_generator import to_sql
->>>>>>> b972e6d6
 
 if TYPE_CHECKING:
     from buhtuh.partitioning import BuhTuhWindow, BuhTuhGroupBy
