"""
Copyright 2021 Objectiv B.V.
"""
from abc import ABC, abstractmethod
from copy import copy
from typing import Optional, Dict, Tuple, Union, Type, Any, List, cast, TYPE_CHECKING, Callable
from uuid import UUID

from buhtuh import BuhTuhDataFrame, SortColumn, DataFrameOrSeries, get_series_type_from_dtype
from buhtuh.expression import quote_identifier, Expression
from buhtuh.types import value_to_dtype
from sql_models.model import SqlModel

if TYPE_CHECKING:
    from buhtuh.partitioning import BuhTuhGroupBy, BuhTuhWindow, BuhTuhAggregator
    from buhtuh.series import BuhTuhSeriesBoolean


class BuhTuhSeries(ABC):
    """
    Mostly immutable* class representing a column/expression in a query.

    * Mostly immutable: The attributes of this class are either immutable, or this class is guaranteed not
        to modify them and the property accessors always return a copy. One exception tho: `engine` is mutable
        and is shared with other Series and DataFrames that can change it's state.
    """
    def __init__(self,
                 engine,
                 base_node: SqlModel,
                 index: Optional[Union[Dict[str, 'BuhTuhSeries'], 'BuhTuhGroupBy']],
                 name: str,
                 expression: Expression,
                 sorted_ascending: Optional[bool] = None):
        """
        Initialize a new BuhTuhSeries object.
        Normally a BuhTuhSeries is associated with a BuhTuhDataFrame. The engine, base_node and index should
        match in that case. Additionally the name should match the name of this Series object in the
        DataFrame.

        To create a new BuhTuhSeries object from scratch there are class helper methods get_instance(),
        get_class_instance(), and from_const().

        :param engine: db connection
        :param base_node: sql-model of a select statement that must contain the columns/expressions that
            expression relies on.
        :param index: None if this Series is part of an index. Otherwise a dict with the Series that are
<<<<<<< HEAD
                        this Series' index. If this series is part of a group by set, this will be the index.
        :param name:
        :param expression:
=======
                        this Series' index
        :param name: name of this Series
        :param expression: Expression that this Series represents
>>>>>>> 8fc6e3a1
        :param sorted_ascending: None for no sorting, True for sorted ascending, False for sorted descending
        """
        self._engine = engine
        self._base_node = base_node
        self._index = index
        self._name = name
        self._expression = expression
        self._sorted_ascending = sorted_ascending

    @property
    @classmethod
    @abstractmethod
    def dtype(cls) -> str:
        """
        The dtype of this BuhTuhSeries. The dtype is used to uniquely identify data of the type that is
        represented by this BuhTuhSeries subclass. The dtype should be unique among all BuhTuhSeries
        subclasses.
        """
        raise NotImplementedError()

    @property
    @classmethod
    def dtype_aliases(cls) -> Tuple[Union[Type, str], ...]:
        """
        One or more aliases for the dtype.
        For example a BuhTuhBooleanSeries might have dtype 'bool', and as an alias the string 'boolean' and
        the builtin `bool`. An alias can be used in a similar way as the real dtype, e.g. to cast data to a
        certain type: `x.astype('boolean')` is the same as `x.astype('bool')`.

        Subclasses can override this value to indicate what strings they consider aliases for their dtype.
        """
        return tuple()

    @property
    @classmethod
    def supported_db_dtype(cls) -> Optional[str]:
        """
        Database level data type, that can be expressed using this BuhTuhSeries type.
        Example: 'double precision' for a float in Postgres

        Subclasses should override this value if they intend to be the default class to handle such types.
        When creating a BuhTuhDataFrame from existing data in a database, this field will be used to
        determine what BuhTuhSeries to instantiate for a column.
        """
        return None

    @property
    @classmethod
    def supported_value_types(cls) -> Tuple[Type, ...]:
        """
        List of python types that can be converted to database values using
        the `supported_value_to_expression()` method.

        Subclasses can override this value to indicate what types are supported
        by supported_value_to_expression().
        """
        return tuple()

    @classmethod
    @abstractmethod
    def supported_value_to_expression(cls, value: Any) -> Expression:
        """
        Give the expression for the given value. Consider calling the wrapper value_to_expression() instead.

        Implementations of this function are responsible for correctly quoting and escaping special
        characters in the given value. Either by using ExpressionTokens that allow unsafe values (e.g.
        StringValueToken), or by making sure that the quoting and escaping is done already on the value
        inside the ExpressionTokens.

        Implementations only need to be able to support the value specified by supported_value_types.

        :param value: All values of types listed by self.supported_value_types should be supported.
        :return: Expression representing the the value
        """
        raise NotImplementedError()

    @classmethod
    @abstractmethod
    def dtype_to_expression(cls, source_dtype: str, expression: Expression) -> Expression:
        """
        Give the sql expression to convert the given expression, of the given source dtype to the dtype of
        this Series.
        :return: sql expression
        """
        raise NotImplementedError()

    @property
    def engine(self):
        return self._engine

    @property
    def base_node(self) -> SqlModel:
        return self._base_node

    @property
    def index(self) -> Optional[Dict[str, 'BuhTuhSeries']]:
        from buhtuh.partitioning import BuhTuhGroupBy
        if not isinstance(self._index, BuhTuhGroupBy):
            return copy(self._index)
        # Should we return the future index here or die?
        return copy(self._index.index)

    @property
    def name(self) -> str:
        return self._name

    @property
    def expression(self) -> Expression:
        return self._expression

<<<<<<< HEAD
    def head(self, n: int = 5):
        """
        Return the first `n` rows.
        """
        # TODO get a series directly instead of ripping it out of the df?
        return self.to_frame().head(n)[self.name]

    def sort_values(self, ascending=True):
        """
        Returns a copy of this Series that is sorted by its values. Returns self if self is already sorted
        in that way.
        :param ascending: Whether to sort ascending (True) or descending (False)
        """
        if self._sorted_ascending is not None and self._sorted_ascending == ascending:
            return self
        return self.copy_override(sorted_ascending=ascending)

    def view_sql(self):
        return self.to_frame().view_sql()

    def to_frame(self) -> BuhTuhDataFrame:
        from buhtuh.partitioning import BuhTuhGroupBy

        if self._sorted_ascending is not None:
            order_by = [SortColumn(expression=self.expression, asc=self._sorted_ascending)]
        else:
            order_by = []

        if self._index is None:
            raise Exception('to_frame() is not supported for Series that do not have an index')
        elif isinstance(self._index, BuhTuhGroupBy):
            # create a new base_node based on the group_by
            index = self._index.index
            node = self._index.get_node([self.get_column_expression()])
            series = {self._name: self.copy_override(expression=Expression.column_reference(self._name))}
        else:
            index = self._index
            node = self._base_node
            series = {self._name: self}

        return BuhTuhDataFrame(
            engine=self.engine,
            base_node=node,
            index=index,
            series=series,
            order_by=order_by
        )

    @classmethod
=======
    @classmethod
    def get_instance(
            cls,
            base: DataFrameOrSeries,
            name: str,
            dtype: str,
            expression: Expression,
            sorted_ascending: Optional[bool] = None
    ) -> 'BuhTuhSeries':
        """
        Create an instance of the right sub-class of BuhTuhSeries.
        The subclass is based on the provided dtype. See docstring of __init__ for other parameters.
        """
        series_type = get_series_type_from_dtype(dtype=dtype)
        return series_type.get_class_instance(
            base=base,
            name=name,
            expression=expression,
            sorted_ascending=sorted_ascending
        )

    @classmethod
>>>>>>> 8fc6e3a1
    def get_class_instance(
            cls,
            base: DataFrameOrSeries,
            name: str,
            expression: Expression,
            sorted_ascending: Optional[bool] = None
    ):
        """ Create an instance of this class. """
        return cls(
            engine=base.engine,
            base_node=base.base_node,
            index=base.index,
            name=name,
            expression=expression,
            sorted_ascending=sorted_ascending
        )

<<<<<<< HEAD
    def copy_override(self,
                      dtype=None,
                      engine=None,
                      base_node=None,
                      index=None,
                      name=None,
                      expression=None,
                      sorted_ascending=None):
        klass = self.__class__ if dtype is None else get_series_type_from_dtype(dtype)
        return klass(
            engine=self._engine if engine is None else engine,
            base_node=self._base_node if base_node is None else base_node,
            index=self._index if index is None else index,
            name=self._name if name is None else name,
            expression=self._expression if expression is None else expression,
            sorted_ascending=self._sorted_ascending if sorted_ascending is None else sorted_ascending
        )
=======
    @classmethod
    def value_to_expression(cls, value: Optional[Any]) -> Expression:
        """
        Give the expression for the given value.
        Wrapper around cls.supported_value_to_expression() that handles two generic cases:
            If value is None a simple 'NULL' expresison is returned.
            If value is not in supported_value_types raises an error.
        :raises TypeError: if value is not an instance of cls.supported_value_types, and not None
        """
        if value is None:
            return Expression.raw('NULL')
        supported_types = cast(Tuple[Type, ...], cls.supported_value_types)  # help mypy
        if not isinstance(value, supported_types):
            raise TypeError(f'value should be one of {supported_types}'
                            f', actual type: {type(value)}')
        return cls.supported_value_to_expression(value)

    @classmethod
    def from_const(cls,
                   base: DataFrameOrSeries,
                   value: Any,
                   name: str) -> 'BuhTuhSeries':
        """
        Create an instance of this class, that represents a column with the given value.
        """
        result = cls.get_class_instance(
            base=base,
            name=name,
            expression=cls.value_to_expression(value)
        )
        return result
>>>>>>> 8fc6e3a1

    def get_column_expression(self, table_alias='') -> str:
        expression_sql = self.expression.to_sql(table_alias)
        quoted_column_name = quote_identifier(self.name)
        if expression_sql == quoted_column_name:
            return expression_sql
        return f'{expression_sql} as {quoted_column_name}'

    def _check_supported(self, operation_name: str, supported_dtypes: List[str], other: 'BuhTuhSeries'):

        if self.base_node != other.base_node:
            raise ValueError(f'Cannot apply {operation_name} on two series with different base_node. '
                             f'Hint: make sure both series belong to or are derived from the same '
                             f'DataFrame. '
                             f'Alternative: use merge() to create a DataFrame with both series. ')

        if other.dtype.lower() not in supported_dtypes:
            raise TypeError(f'{operation_name} not supported between {self.dtype} and {other.dtype}.')

    def _get_derived_series(self, new_dtype: str, expression: Expression):
        return self.copy_override(dtype=new_dtype, expression=expression)

    def head(self, n: int = 5):
        """
        Return the first `n` rows.
        """
        # TODO get a series directly instead of ripping it out of the df?
        return self.to_frame().head(n)[self.name]

    def sort_values(self, ascending=True):
        """
        Returns a copy of this Series that is sorted by its values. Returns self if self is already sorted
        in that way.
        :param ascending: Whether to sort ascending (True) or descending (False)
        """
        if self._sorted_ascending is not None and self._sorted_ascending == ascending:
            return self
        return self.get_class_instance(
            base=self,
            name=self.name,
            expression=self.expression,
            sorted_ascending=ascending
        )

    def view_sql(self):
        return self.to_frame().view_sql()

    def to_frame(self) -> BuhTuhDataFrame:
        if self.index is None:
            raise Exception('to_frame() is not supported for Series that do not have an index')
        if self._sorted_ascending is not None:
            order_by = [SortColumn(expression=self.expression, asc=self._sorted_ascending)]
        else:
            order_by = []
        return BuhTuhDataFrame(
            engine=self.engine,
            base_node=self.base_node,
            index=self.index,
            series={self.name: self},
            order_by=order_by
        )

    def astype(self, dtype: Union[str, Type]) -> 'BuhTuhSeries':
        if dtype == self.dtype or dtype in self.dtype_aliases:
            return self
        series_type = get_series_type_from_dtype(dtype)
        expression = series_type.dtype_to_expression(self.dtype, self.expression)
        # get the real dtype, in case the provided dtype was an alias. mypy needs some help
        new_dtype = cast(str, series_type.dtype)
        return self._get_derived_series(new_dtype=new_dtype, expression=expression)

    def equals(self, other: Any) -> bool:
        """
        Checks whether other is the same as self. This implements the check that would normally be
        implemented in __eq__, but we already use that method for other purposes.
        This strictly checks that other is the same type as self. If other is a subclass this will return
        False.
        :note: currently uses the external index, meaning the potention future index for a group by
            is used in the comparison. Not ideal, but better than what we had.
        """
        if not isinstance(other, self.__class__) or not isinstance(self, other.__class__):
            return False
        if (self.index is None) != (other.index is None):
            return False
        if self.index is not None and other.index is not None:
            if list(self.index.keys()) != list(other.index.keys()):
                return False
            for key in self.index.keys():
                if not self.index[key].equals(other.index[key]):
                    return False
        return self.engine == other.engine and \
            self.base_node == other.base_node and \
            self.name == other.name and \
            self.expression == other.expression and \
            self._sorted_ascending == other._sorted_ascending

    def __getitem__(self, key: Union[Any, slice]):
        if isinstance(key, slice):
            raise NotImplementedError("index slices currently not supported")

        # any other value we treat as a literal index lookup
        # multiindex not supported atm
        if self._index is None:
            raise Exception('Function not supported on Series without index')
        if not isinstance(self._index, dict):
            raise Exception('Function not supported on Series with future / groupby index yet')
        if len(self._index) != 1:
            raise NotImplementedError('Index only implemented for simple indexes.')
        series = self.to_frame()[list(self._index.values())[0] == key]
        assert isinstance(series, self.__class__)

        # this is massively ugly
        return series.head(1).astype(series.dtype).values[0]

    # Below methods are not abstract, as they can be optionally be implemented by subclasses.
    def __add__(self, other) -> 'BuhTuhSeries':
        raise NotImplementedError()

    def __sub__(self, other) -> 'BuhTuhSeries':
        raise NotImplementedError()

    def __mul__(self, other) -> 'BuhTuhSeries':
        raise NotImplementedError()

    # TODO, answer: What about __matmul__?

    def __truediv__(self, other) -> 'BuhTuhSeries':
        raise NotImplementedError()

    def __floordiv__(self, other) -> 'BuhTuhSeries':
        raise NotImplementedError()

    def __mod__(self, other) -> 'BuhTuhSeries':
        raise NotImplementedError()

    # TODO, answer: What about __divmod__?

    def __pow__(self, other, modulo=None) -> 'BuhTuhSeries':
        raise NotImplementedError()

    def __lshift__(self, other) -> 'BuhTuhSeries':
        raise NotImplementedError()

    def __rshift__(self, other) -> 'BuhTuhSeries':
        raise NotImplementedError()

    def __and__(self, other) -> 'BuhTuhSeries':
        raise NotImplementedError()

    def __xor__(self, other) -> 'BuhTuhSeries':
        raise NotImplementedError()

    def __or__(self, other) -> 'BuhTuhSeries':
        raise NotImplementedError()

    def _comparator_operator(self, other, comparator) -> 'BuhTuhSeriesBoolean':
        raise NotImplementedError()

    def __ne__(self, other) -> 'BuhTuhSeriesBoolean':  # type: ignore
        return self._comparator_operator(other, "<>")

    def __eq__(self, other) -> 'BuhTuhSeriesBoolean':  # type: ignore
        return self._comparator_operator(other, "=")

    def __lt__(self, other) -> 'BuhTuhSeriesBoolean':
        return self._comparator_operator(other, "<")

    def __le__(self, other) -> 'BuhTuhSeriesBoolean':
        return self._comparator_operator(other, "<=")

    def __ge__(self, other) -> 'BuhTuhSeriesBoolean':
        return self._comparator_operator(other, ">=")

    def __gt__(self, other) -> 'BuhTuhSeriesBoolean':
        return self._comparator_operator(other, ">")

    def aggregate(self,
                  func: Union[str, Callable, List[Union[str, Callable]]],
                  *args, **kwargs) -> 'BuhTuhDataFrame':
        """
        use agg(..)
        """
        return self.agg(func, *args, **kwargs)

    def agg(self,
            func: Union[str, Callable, List[Union[str, Callable]]],
            *args, **kwargs) -> 'BuhTuhDataFrame':
        """
        :param func: the aggregation function to look for on all series.
            See BuhTuhGroupby.agg() for supported arguments
        :param args: Positional arguments to pass through to the aggregation function
        :param kwargs: Keyword arguments to pass through to the aggregation function
        """
        if isinstance(func, (str, list)) or callable(func):
            # TODO this is quite broken. We should return a wrapped scalar here
            return self.to_frame().groupby().aggregate({self.name: func}, *args, **kwargs)
        else:
            raise TypeError(f'Unsupported type for func: {type(func)}')

    def _window_or_agg_func(
            self,
            partition: Optional['BuhTuhGroupBy'],
            expression: Expression,
            derived_dtype: str = None) -> 'BuhTuhSeries':
        """
        Creates a new Series for the given aggregation expression.

         If no partition is given, and empty groupby() is created on a new dataframe containing
         just this series.
         If a Window partition is given, it is used to generate an "OVER" clause.
        """

        from buhtuh.partitioning import BuhTuhWindow

        if derived_dtype is None:
            derived_dtype = self.dtype

        if partition is None:
            # Should we keep the partition with this new series?
            # It's not able to execute without it ... hmm.
            # We probably need a nice wrapper around single value series anyway..
            raise NotImplementedError("Please call aggegation functions through agg() or "
                                      "through Series.agg() for now.")

        if not isinstance(partition, BuhTuhWindow):
            return self.copy_override(dtype=derived_dtype,
                                      index=partition,
                                      expression=expression)
        else:
            return self.copy_override(dtype=derived_dtype,
                                      expression=partition.get_window_expression(expression))

    def _check_unwrapped_groupby(self,
                                 wrapped: Union['BuhTuhAggregator', 'BuhTuhGroupBy'],
                                 isin=None, notin=()) -> 'BuhTuhGroupBy':
        from buhtuh.partitioning import BuhTuhGroupBy, BuhTuhAggregator
        isin = BuhTuhGroupBy if isin is None else isin

        if wrapped is not None and isinstance(wrapped, BuhTuhAggregator):
            group_by = wrapped.group_by
        else:
            group_by = wrapped

        if not isinstance(group_by, isin):
            raise ValueError(f'group_by {type(group_by)} not in {isin}')
        if isinstance(group_by, notin):
            raise ValueError(f'group_by {type(group_by)} not supported')
        return group_by

    def _skipna_unsupported(self, skipna):
        if not skipna:
            raise NotImplementedError('Not skipping n/a is not supported')

    def _derived_agg_func(self, partition, expression, dtype: str = None, skipna: bool = True):
        from buhtuh.partitioning import BuhTuhGroupBy
        if partition is None:
            # create an aggregation over the entire input
            partition = BuhTuhGroupBy(engine=self.engine, base_node=self.base_node,
                                      group_by_columns=[])
        else:
            partition = self._check_unwrapped_groupby(partition)

        if isinstance(expression, str):
            expression = Expression.construct(f'{expression}({{}})', self)
        self._skipna_unsupported(skipna)
        return self._window_or_agg_func(
            partition=partition,
            expression=expression,
            derived_dtype=self.dtype if dtype is None else dtype
        )

    def fillna(self, constant_value):
        """
        Fill any n/a or NULL value with the given constant
        :param constant_value: the value to replace the na / NULL values with. Should be a supported
            type by the series, or a TypeError is raised.
        :note: you can replace None with None, have fun, forever!
        """
        return self._get_derived_series(
            self.dtype,
            Expression.construct('COALESCE({}, {})', self, self.value_to_expression(constant_value))
        )

    # If these aggregation methods are called with partition = None, we should return a single
    # value. TODO
    def count(self, partition: 'BuhTuhGroupBy' = None, skipna: bool = True):
        return self._derived_agg_func(partition, 'count', 'int64', skipna=skipna)

    def max(self, partition: 'BuhTuhGroupBy' = None, skipna: bool = True):
        return self._derived_agg_func(partition, 'max', skipna=skipna)

    def median(self, partition: 'BuhTuhGroupBy' = None, skipna: bool = True):
        self._skipna_unsupported(skipna)
        return self._window_or_agg_func(
            partition,
            Expression.construct(f'percentile_disc(0.5) WITHIN GROUP (ORDER BY {{}})', self)
        )

    def min(self, partition: 'BuhTuhGroupBy' = None, skipna: bool = True):
        return self._derived_agg_func(partition, 'min', skipna=skipna)

    def mode(self, partition: 'BuhTuhGroupBy' = None, skipna: bool = True):
        self._skipna_unsupported(skipna)
        return self._window_or_agg_func(
            partition,
            Expression.construct(f'mode() within group (order by {{}})', self)
        )

    def nunique(self, partition: 'BuhTuhGroupBy' = None, skipna: bool = True):
        from buhtuh.partitioning import BuhTuhWindow
        if partition is not None:
            self._check_unwrapped_groupby(partition, notin=BuhTuhWindow)
        self._skipna_unsupported(skipna)
        return self._derived_agg_func(partition, dtype='int64',
                                      expression=Expression.construct('count(distinct {})', self),
                                      skipna=skipna)

    # Window functions applicable for all types of data, but only with a window
    # TODO more specific docs
    # TODO make group_by optional, but for that we need to use current series sorting
    def _check_window(self, window: Union['BuhTuhWindow', 'BuhTuhAggregator']) -> 'BuhTuhWindow':
        """
        Validate that the given partition is a true BuhTuhWindow or raise an exception
        """
        from buhtuh.partitioning import BuhTuhWindow
        return cast(BuhTuhWindow, self._check_unwrapped_groupby(window, isin=BuhTuhWindow))

    def window_row_number(self, window: Union['BuhTuhWindow', 'BuhTuhAggregator']):
        """
        Returns the number of the current row within its partition, counting from 1.
        """
        window = self._check_window(window)
        return self._window_or_agg_func(window, Expression.construct('row_number()'), 'int64')

    def window_rank(self, window: Union['BuhTuhWindow', 'BuhTuhAggregator']):
        """
        Returns the rank of the current row, with gaps; that is, the row_number of the first row
        in its peer group.
        """
        window = self._check_window(window)
        return self._window_or_agg_func(window, Expression.construct('rank()'), 'int64')

    def window_dense_rank(self, window: Union['BuhTuhWindow', 'BuhTuhAggregator']):
        """
        Returns the rank of the current row, without gaps; this function effectively counts peer
        groups.
        """
        window = self._check_window(window)
        return self._window_or_agg_func(window, Expression.construct('dense_rank()'), 'int64')

    def window_percent_rank(self, window: Union['BuhTuhWindow', 'BuhTuhAggregator']):
        """
        Returns the relative rank of the current row, that is
            (rank - 1) / (total partition rows - 1).
        The value thus ranges from 0 to 1 inclusive.
        """
        window = self._check_window(window)
        return self._window_or_agg_func(window, Expression.construct('percent_rank()'), "double precision")

    def window_cume_dist(self, window: Union['BuhTuhWindow', 'BuhTuhAggregator']):
        """
        Returns the cumulative distribution, that is
            (number of partition rows preceding or peers with current row) / (total partition rows).
        The value thus ranges from 1/N to 1.
        """
        window = self._check_window(window)
        return self._window_or_agg_func(window, Expression.construct('cume_dist()'), "double precision")

    def window_ntile(self, window: Union['BuhTuhWindow', 'BuhTuhAggregator'], num_buckets: int = 1):
        """
        Returns an integer ranging from 1 to the argument value,
        dividing the partition as equally as possible.
        """
        window = self._check_window(window)
        return self._window_or_agg_func(window, Expression.construct(f'ntile({num_buckets})'), "int64")

    def window_lag(self, window: Union['BuhTuhWindow', 'BuhTuhAggregator'],
                   offset: int = 1, default: Any = None):
        """
        Returns value evaluated at the row that is offset rows before the current row
        within the partition; if there is no such row, instead returns default
        (which must be of the same type as value).

        Both offset and default are evaluated with respect to the current row.
        If omitted, offset defaults to 1 and default to None
        """
        window = self._check_window(window)
        default_expr = self.value_to_expression(default)
        return self._window_or_agg_func(
            window,
            Expression.construct(f'lag({{}}, {offset}, {{}})', self, default_expr),
            self.dtype
        )

    def window_lead(self, window: Union['BuhTuhWindow', 'BuhTuhAggregator'],
                    offset: int = 1, default: Any = None):
        """
        Returns value evaluated at the row that is offset rows after the current row within the partition;
        if there is no such row, instead returns default (which must be of the same type as value).
        Both offset and default are evaluated with respect to the current row.
        If omitted, offset defaults to 1 and default to None.
        """
        window = self._check_window(window)
        default_expr = self.value_to_expression(default)
        return self._window_or_agg_func(
            window,
            Expression.construct(f'lead({{}}, {offset}, {{}})', self, default_expr),
            self.dtype
        )

    def window_first_value(self, window: Union['BuhTuhWindow', 'BuhTuhAggregator']):
        """
        Returns value evaluated at the row that is the first row of the window frame.
        """
        window = self._check_window(window)
        return self._window_or_agg_func(
            window,
            Expression.construct('first_value({})', self),
            self.dtype
        )

    def window_last_value(self, window: Union['BuhTuhWindow', 'BuhTuhAggregator']):
        """
        Returns value evaluated at the row that is the last row of the window frame.
        """
        window = self._check_window(window)
        return self._window_or_agg_func(window, Expression.construct('last_value({})', self), self.dtype)

    def window_nth_value(self, window: Union['BuhTuhWindow', 'BuhTuhAggregator'], n: int):
        """
        Returns value evaluated at the row that is the n'th row of the window frame
        (counting from 1); returns NULL if there is no such row.
        """
        window = self._check_window(window)
        return self._window_or_agg_func(
            window,
            Expression.construct(f'nth_value({{}}, {n})', self),
            self.dtype
        )


def const_to_series(base: Union[BuhTuhSeries, BuhTuhDataFrame],
                    value: Union[BuhTuhSeries, int, float, str, UUID],
                    name: str = None) -> BuhTuhSeries:
    """
    Take a value and return a BuhTuhSeries representing a column with that value.
    If value is already a BuhTuhSeries it is returned unchanged.
    If value is a constant then the right BuhTuhSeries subclass is found for that type and instantiated
    with the constant value.
    :param base: Base series or DataFrame. In case a new Series object is created and returned, it will
        share its engine, index, and base_node with this one. Only applies if value is not a BuhTuhSeries
    :param value: constant value for which to create a Series, or a BuhTuhSeries
    :param name: optional name for the series object. Only applies if value is not a BuhTuhSeries
    :return:
    """
    if isinstance(value, BuhTuhSeries):
        return value
    name = '__tmp' if name is None else name
    dtype = value_to_dtype(value)
    series_type = get_series_type_from_dtype(dtype)
    return series_type.from_const(base=base, value=value, name=name)<|MERGE_RESOLUTION|>--- conflicted
+++ resolved
@@ -44,15 +44,9 @@
         :param base_node: sql-model of a select statement that must contain the columns/expressions that
             expression relies on.
         :param index: None if this Series is part of an index. Otherwise a dict with the Series that are
-<<<<<<< HEAD
-                        this Series' index. If this series is part of a group by set, this will be the index.
-        :param name:
-        :param expression:
-=======
-                        this Series' index
+            this Series' index
         :param name: name of this Series
         :param expression: Expression that this Series represents
->>>>>>> 8fc6e3a1
         :param sorted_ascending: None for no sorting, True for sorted ascending, False for sorted descending
         """
         self._engine = engine
@@ -163,80 +157,7 @@
     def expression(self) -> Expression:
         return self._expression
 
-<<<<<<< HEAD
-    def head(self, n: int = 5):
-        """
-        Return the first `n` rows.
-        """
-        # TODO get a series directly instead of ripping it out of the df?
-        return self.to_frame().head(n)[self.name]
-
-    def sort_values(self, ascending=True):
-        """
-        Returns a copy of this Series that is sorted by its values. Returns self if self is already sorted
-        in that way.
-        :param ascending: Whether to sort ascending (True) or descending (False)
-        """
-        if self._sorted_ascending is not None and self._sorted_ascending == ascending:
-            return self
-        return self.copy_override(sorted_ascending=ascending)
-
-    def view_sql(self):
-        return self.to_frame().view_sql()
-
-    def to_frame(self) -> BuhTuhDataFrame:
-        from buhtuh.partitioning import BuhTuhGroupBy
-
-        if self._sorted_ascending is not None:
-            order_by = [SortColumn(expression=self.expression, asc=self._sorted_ascending)]
-        else:
-            order_by = []
-
-        if self._index is None:
-            raise Exception('to_frame() is not supported for Series that do not have an index')
-        elif isinstance(self._index, BuhTuhGroupBy):
-            # create a new base_node based on the group_by
-            index = self._index.index
-            node = self._index.get_node([self.get_column_expression()])
-            series = {self._name: self.copy_override(expression=Expression.column_reference(self._name))}
-        else:
-            index = self._index
-            node = self._base_node
-            series = {self._name: self}
-
-        return BuhTuhDataFrame(
-            engine=self.engine,
-            base_node=node,
-            index=index,
-            series=series,
-            order_by=order_by
-        )
-
-    @classmethod
-=======
-    @classmethod
-    def get_instance(
-            cls,
-            base: DataFrameOrSeries,
-            name: str,
-            dtype: str,
-            expression: Expression,
-            sorted_ascending: Optional[bool] = None
-    ) -> 'BuhTuhSeries':
-        """
-        Create an instance of the right sub-class of BuhTuhSeries.
-        The subclass is based on the provided dtype. See docstring of __init__ for other parameters.
-        """
-        series_type = get_series_type_from_dtype(dtype=dtype)
-        return series_type.get_class_instance(
-            base=base,
-            name=name,
-            expression=expression,
-            sorted_ascending=sorted_ascending
-        )
-
-    @classmethod
->>>>>>> 8fc6e3a1
+    @classmethod
     def get_class_instance(
             cls,
             base: DataFrameOrSeries,
@@ -254,7 +175,38 @@
             sorted_ascending=sorted_ascending
         )
 
-<<<<<<< HEAD
+    @classmethod
+    def value_to_expression(cls, value: Optional[Any]) -> Expression:
+        """
+        Give the expression for the given value.
+        Wrapper around cls.supported_value_to_expression() that handles two generic cases:
+            If value is None a simple 'NULL' expresison is returned.
+            If value is not in supported_value_types raises an error.
+        :raises TypeError: if value is not an instance of cls.supported_value_types, and not None
+        """
+        if value is None:
+            return Expression.raw('NULL')
+        supported_types = cast(Tuple[Type, ...], cls.supported_value_types)  # help mypy
+        if not isinstance(value, supported_types):
+            raise TypeError(f'value should be one of {supported_types}'
+                            f', actual type: {type(value)}')
+        return cls.supported_value_to_expression(value)
+
+    @classmethod
+    def from_const(cls,
+                   base: DataFrameOrSeries,
+                   value: Any,
+                   name: str) -> 'BuhTuhSeries':
+        """
+        Create an instance of this class, that represents a column with the given value.
+        """
+        result = cls.get_class_instance(
+            base=base,
+            name=name,
+            expression=cls.value_to_expression(value)
+        )
+        return result
+
     def copy_override(self,
                       dtype=None,
                       engine=None,
@@ -272,39 +224,6 @@
             expression=self._expression if expression is None else expression,
             sorted_ascending=self._sorted_ascending if sorted_ascending is None else sorted_ascending
         )
-=======
-    @classmethod
-    def value_to_expression(cls, value: Optional[Any]) -> Expression:
-        """
-        Give the expression for the given value.
-        Wrapper around cls.supported_value_to_expression() that handles two generic cases:
-            If value is None a simple 'NULL' expresison is returned.
-            If value is not in supported_value_types raises an error.
-        :raises TypeError: if value is not an instance of cls.supported_value_types, and not None
-        """
-        if value is None:
-            return Expression.raw('NULL')
-        supported_types = cast(Tuple[Type, ...], cls.supported_value_types)  # help mypy
-        if not isinstance(value, supported_types):
-            raise TypeError(f'value should be one of {supported_types}'
-                            f', actual type: {type(value)}')
-        return cls.supported_value_to_expression(value)
-
-    @classmethod
-    def from_const(cls,
-                   base: DataFrameOrSeries,
-                   value: Any,
-                   name: str) -> 'BuhTuhSeries':
-        """
-        Create an instance of this class, that represents a column with the given value.
-        """
-        result = cls.get_class_instance(
-            base=base,
-            name=name,
-            expression=cls.value_to_expression(value)
-        )
-        return result
->>>>>>> 8fc6e3a1
 
     def get_column_expression(self, table_alias='') -> str:
         expression_sql = self.expression.to_sql(table_alias)
@@ -342,28 +261,36 @@
         """
         if self._sorted_ascending is not None and self._sorted_ascending == ascending:
             return self
-        return self.get_class_instance(
-            base=self,
-            name=self.name,
-            expression=self.expression,
-            sorted_ascending=ascending
-        )
+        return self.copy_override(sorted_ascending=ascending)
 
     def view_sql(self):
         return self.to_frame().view_sql()
 
     def to_frame(self) -> BuhTuhDataFrame:
-        if self.index is None:
-            raise Exception('to_frame() is not supported for Series that do not have an index')
+        from buhtuh.partitioning import BuhTuhGroupBy
+
         if self._sorted_ascending is not None:
             order_by = [SortColumn(expression=self.expression, asc=self._sorted_ascending)]
         else:
             order_by = []
+
+        if self._index is None:
+            raise Exception('to_frame() is not supported for Series that do not have an index')
+        elif isinstance(self._index, BuhTuhGroupBy):
+            # create a new base_node based on the group_by
+            index = self._index.index
+            node = self._index.get_node([self.get_column_expression()])
+            series = {self._name: self.copy_override(expression=Expression.column_reference(self._name))}
+        else:
+            index = self._index
+            node = self._base_node
+            series = {self._name: self}
+
         return BuhTuhDataFrame(
             engine=self.engine,
-            base_node=self.base_node,
-            index=self.index,
-            series={self.name: self},
+            base_node=node,
+            index=index,
+            series=series,
             order_by=order_by
         )
 
