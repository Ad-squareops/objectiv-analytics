"""
Copyright 2021 Objectiv B.V.
"""
import pytest

<<<<<<< HEAD
from buhtuh.expression import RawToken, ColumnReferenceToken, expression_to_sql, \
    StringValueToken, Expression
=======
from buhtuh.expression import RawToken, ColumnReferenceToken, \
    StringValueToken, Expression, quote_string, quote_identifier
>>>>>>> b05e729b
from tests.unit.buhtuh.util import get_fake_df


def test_construct():
    assert Expression.construct('') == Expression([])
    assert Expression.construct('test') == Expression([RawToken('test')])
    expr = Expression.construct('test')
    assert Expression.construct('test{}', expr) == Expression([RawToken('test'), RawToken('test')])
    assert Expression.construct('{}test', expr) == Expression([RawToken('test'), RawToken('test')])
    assert Expression.construct('te{}st', expr) == \
           Expression([RawToken('te'), RawToken('test'), RawToken('st')])

    result = Expression.construct('cast({} as text)', Expression.construct('123'))
    assert result == Expression([
        RawToken('cast('),
        RawToken('123'),
        RawToken(' as text)')
    ])
    assert result.to_sql() == 'cast(123 as text)'

    with pytest.raises(ValueError):
        Expression.construct('{}')

    with pytest.raises(ValueError):
        Expression.construct('{}', expr, expr)


def test_construct_series():
    df = get_fake_df(['i'], ['a', 'b'])
    result = Expression.construct('cast({} as text)', df.a)
    assert result == Expression([
        RawToken('cast('),
        ColumnReferenceToken('a'),
        RawToken(' as text)')
    ])
    assert result.to_sql() == 'cast("a" as text)'

    result = Expression.construct('{}, {}, {}', df.a, Expression.raw('test'), df.b)
    assert result.to_sql() == '"a", test, "b"'


def test_column_reference():
    expr = Expression.column_reference('city')
    assert expr == Expression([ColumnReferenceToken('city')])
    assert expr.to_sql() == '"city"'
<<<<<<< HEAD
    assert expr.resolve_column_references('').to_sql() == '"city"'
    assert expr.resolve_column_references('tab').to_sql() == '"tab"."city"'
=======
    assert expr.to_sql('') == '"city"'
    assert expr.to_sql('tab') == '"tab"."city"'
>>>>>>> b05e729b


def test_string():
    expr = Expression.string_value('a string')
    assert expr == Expression([StringValueToken('a string')])
    assert expr.to_sql() == "'a string'"
<<<<<<< HEAD
    assert expr.resolve_column_references('tab').to_sql() == "'a string'"
=======
    assert expr.to_sql('tab') == "'a string'"
>>>>>>> b05e729b
    expr = Expression.string_value('a string \' with quotes\'\' in it')
    assert expr == Expression([StringValueToken('a string \' with quotes\'\' in it')])
    assert expr.to_sql() == "'a string '' with quotes'''' in it'"


def test_combined():
    df = get_fake_df(['i'], ['duration', 'irrelevant'])
    expr1 = Expression.column_reference('year')
    expr2 = Expression.construct('cast({} as bigint)', df.duration)
    expr_sum = Expression.construct('{} + {}', expr1, expr2)
    expr_str = Expression.construct('"Finished in " || cast(({}) as text) || " or later."', expr_sum)
    assert expr_str.to_sql() == \
           '"Finished in " || cast(("year" + cast("duration" as bigint)) as text) || " or later."'
<<<<<<< HEAD
    assert expr_str.resolve_column_references('table_name').to_sql() == \
           '"Finished in " || cast(("table_name"."year" + cast("table_name"."duration" as bigint)) as text) || " or later."'
=======
    assert expr_str.to_sql('table_name') == \
           '"Finished in " || cast(("table_name"."year" + cast("table_name"."duration" as bigint)) as text) || " or later."'


def test_quote_string():
    assert quote_string("test") == "'test'"
    assert quote_string("te'st") == "'te''st'"
    assert quote_string("'te''st'") == "'''te''''st'''"


def test_quote_identifier():
    assert quote_identifier('test') == '"test"'
    assert quote_identifier('te"st') == '"te""st"'
    assert quote_identifier('"te""st"') == "\"\"\"te\"\"\"\"st\"\"\""
>>>>>>> b05e729b
<|MERGE_RESOLUTION|>--- conflicted
+++ resolved
@@ -3,13 +3,8 @@
 """
 import pytest
 
-<<<<<<< HEAD
-from buhtuh.expression import RawToken, ColumnReferenceToken, expression_to_sql, \
-    StringValueToken, Expression
-=======
 from buhtuh.expression import RawToken, ColumnReferenceToken, \
     StringValueToken, Expression, quote_string, quote_identifier
->>>>>>> b05e729b
 from tests.unit.buhtuh.util import get_fake_df
 
 
@@ -55,24 +50,15 @@
     expr = Expression.column_reference('city')
     assert expr == Expression([ColumnReferenceToken('city')])
     assert expr.to_sql() == '"city"'
-<<<<<<< HEAD
-    assert expr.resolve_column_references('').to_sql() == '"city"'
-    assert expr.resolve_column_references('tab').to_sql() == '"tab"."city"'
-=======
     assert expr.to_sql('') == '"city"'
     assert expr.to_sql('tab') == '"tab"."city"'
->>>>>>> b05e729b
 
 
 def test_string():
     expr = Expression.string_value('a string')
     assert expr == Expression([StringValueToken('a string')])
     assert expr.to_sql() == "'a string'"
-<<<<<<< HEAD
-    assert expr.resolve_column_references('tab').to_sql() == "'a string'"
-=======
     assert expr.to_sql('tab') == "'a string'"
->>>>>>> b05e729b
     expr = Expression.string_value('a string \' with quotes\'\' in it')
     assert expr == Expression([StringValueToken('a string \' with quotes\'\' in it')])
     assert expr.to_sql() == "'a string '' with quotes'''' in it'"
@@ -86,10 +72,6 @@
     expr_str = Expression.construct('"Finished in " || cast(({}) as text) || " or later."', expr_sum)
     assert expr_str.to_sql() == \
            '"Finished in " || cast(("year" + cast("duration" as bigint)) as text) || " or later."'
-<<<<<<< HEAD
-    assert expr_str.resolve_column_references('table_name').to_sql() == \
-           '"Finished in " || cast(("table_name"."year" + cast("table_name"."duration" as bigint)) as text) || " or later."'
-=======
     assert expr_str.to_sql('table_name') == \
            '"Finished in " || cast(("table_name"."year" + cast("table_name"."duration" as bigint)) as text) || " or later."'
 
@@ -103,5 +85,4 @@
 def test_quote_identifier():
     assert quote_identifier('test') == '"test"'
     assert quote_identifier('te"st') == '"te""st"'
-    assert quote_identifier('"te""st"') == "\"\"\"te\"\"\"\"st\"\"\""
->>>>>>> b05e729b
+    assert quote_identifier('"te""st"') == "\"\"\"te\"\"\"\"st\"\"\""